--- conflicted
+++ resolved
@@ -3099,7 +3099,6 @@
      * client structure representing the primary into server.primary. */
     server.primary_initial_offset = -1;
 
-<<<<<<< HEAD
     if (server.repl_rdb_channel_state != REPL_DUAL_CHANNEL_STATE_NONE) {
         /* While in dual channel replication, we should use our prepared repl id and offset. */
         psync_replid = server.repl_provisional_primary.replid;
@@ -3108,32 +3107,14 @@
                              "Trying a partial resynchronization using main channel (request %s:%s).",
                              psync_replid, psync_offset);
     } else if (server.cached_primary) {
-        psync_replid = server.cached_primary->replid;
-        snprintf(psync_offset, sizeof(psync_offset), "%lld", server.cached_primary->reploff + 1);
+        psync_replid = server.cached_primary->repl_data->replid;
+        snprintf(psync_offset, sizeof(psync_offset), "%lld", server.cached_primary->repl_data->reploff + 1);
         serverLog(LL_NOTICE, "Trying a partial resynchronization (request %s:%s).", psync_replid, psync_offset);
     } else {
         serverLog(LL_NOTICE, "Partial resynchronization not possible (no cached primary)");
         psync_replid = "?";
         memcpy(psync_offset, "-1", 3);
     }
-=======
-        if (server.repl_rdb_channel_state != REPL_DUAL_CHANNEL_STATE_NONE) {
-            /* While in dual channel replication, we should use our prepared repl id and offset. */
-            psync_replid = server.repl_provisional_primary.replid;
-            snprintf(psync_offset, sizeof(psync_offset), "%lld", server.repl_provisional_primary.reploff + 1);
-            dualChannelServerLog(LL_NOTICE,
-                                 "Trying a partial resynchronization using main channel (request %s:%s).",
-                                 psync_replid, psync_offset);
-        } else if (server.cached_primary) {
-            psync_replid = server.cached_primary->repl_data->replid;
-            snprintf(psync_offset, sizeof(psync_offset), "%lld", server.cached_primary->repl_data->reploff + 1);
-            serverLog(LL_NOTICE, "Trying a partial resynchronization (request %s:%s).", psync_replid, psync_offset);
-        } else {
-            serverLog(LL_NOTICE, "Partial resynchronization not possible (no cached primary)");
-            psync_replid = "?";
-            memcpy(psync_offset, "-1", 3);
-        }
->>>>>>> ad592f73
 
     /* Issue the PSYNC command, if this is a primary with a failover in
      * progress then send the failover argument to the replica to cause it
