/* Asynchronous replication implementation.
 *
 * Copyright (c) 2009-2012, Redis Ltd.
 * All rights reserved.
 *
 * Redistribution and use in source and binary forms, with or without
 * modification, are permitted provided that the following conditions are met:
 *
 *   * Redistributions of source code must retain the above copyright notice,
 *     this list of conditions and the following disclaimer.
 *   * Redistributions in binary form must reproduce the above copyright
 *     notice, this list of conditions and the following disclaimer in the
 *     documentation and/or other materials provided with the distribution.
 *   * Neither the name of Redis nor the names of its contributors may be used
 *     to endorse or promote products derived from this software without
 *     specific prior written permission.
 *
 * THIS SOFTWARE IS PROVIDED BY THE COPYRIGHT HOLDERS AND CONTRIBUTORS "AS IS"
 * AND ANY EXPRESS OR IMPLIED WARRANTIES, INCLUDING, BUT NOT LIMITED TO, THE
 * IMPLIED WARRANTIES OF MERCHANTABILITY AND FITNESS FOR A PARTICULAR PURPOSE
 * ARE DISCLAIMED. IN NO EVENT SHALL THE COPYRIGHT OWNER OR CONTRIBUTORS BE
 * LIABLE FOR ANY DIRECT, INDIRECT, INCIDENTAL, SPECIAL, EXEMPLARY, OR
 * CONSEQUENTIAL DAMAGES (INCLUDING, BUT NOT LIMITED TO, PROCUREMENT OF
 * SUBSTITUTE GOODS OR SERVICES; LOSS OF USE, DATA, OR PROFITS; OR BUSINESS
 * INTERRUPTION) HOWEVER CAUSED AND ON ANY THEORY OF LIABILITY, WHETHER IN
 * CONTRACT, STRICT LIABILITY, OR TORT (INCLUDING NEGLIGENCE OR OTHERWISE)
 * ARISING IN ANY WAY OUT OF THE USE OF THIS SOFTWARE, EVEN IF ADVISED OF THE
 * POSSIBILITY OF SUCH DAMAGE.
 */


#include "server.h"
#include "cluster.h"
#include "cluster_slot_stats.h"
#include "bio.h"
#include "functions.h"
#include "connection.h"
#include "module.h"

#include <memory.h>
#include <sys/time.h>
#include <unistd.h>
#include <fcntl.h>
#include <stdatomic.h>
#include <sys/socket.h>
#include <sys/stat.h>
#include <ctype.h>

void replicationDiscardCachedPrimary(void);
void replicationResurrectCachedPrimary(connection *conn);
void replicationResurrectProvisionalPrimary(void);
void replicationSendAck(void);
int replicaPutOnline(client *replica);
void replicaStartCommandStream(client *replica);
int cancelReplicationHandshake(int reconnect);
void replicationSteadyStateInit(void);
void dualChannelSetupMainConnForPsync(connection *conn);
void dualChannelSyncHandleRdbLoadCompletion(void);
static void dualChannelFullSyncWithPrimary(connection *conn);

/* We take a global flag to remember if this instance generated an RDB
 * because of replication, so that we can remove the RDB file in case
 * the instance is configured to have no persistence. */
int RDBGeneratedByReplication = 0;

/* --------------------------- Utility functions ---------------------------- */
static ConnectionType *connTypeOfReplication(void) {
    if (server.tls_replication) {
        return connectionTypeTls();
    }

    return connectionTypeTcp();
}

/* Return the pointer to a string representing the replica ip:listening_port
 * pair. Mostly useful for logging, since we want to log a replica using its
 * IP address and its listening port which is more clear for the user, for
 * example: "Closing connection with replica 10.1.2.3:6380". */
char *replicationGetReplicaName(client *c) {
    static char buf[NET_HOST_PORT_STR_LEN];
    char ip[NET_IP_STR_LEN];

    ip[0] = '\0';
    buf[0] = '\0';
    if (c->repl_data->replica_addr || connAddrPeerName(c->conn, ip, sizeof(ip), NULL) != -1) {
        char *addr = c->repl_data->replica_addr ? c->repl_data->replica_addr : ip;
        if (c->repl_data->replica_listening_port)
            formatAddr(buf, sizeof(buf), addr, c->repl_data->replica_listening_port);
        else
            snprintf(buf, sizeof(buf), "%s:<unknown-replica-port>", addr);
    } else {
        snprintf(buf, sizeof(buf), "client id #%llu", (unsigned long long)c->id);
    }
    return buf;
}

/* Plain unlink() can block for quite some time in order to actually apply
 * the file deletion to the filesystem. This call removes the file in a
 * background thread instead. We actually just do close() in the thread,
 * by using the fact that if there is another instance of the same file open,
 * the foreground unlink() will only remove the fs name, and deleting the
 * file's storage space will only happen once the last reference is lost. */
int bg_unlink(const char *filename) {
    int fd = open(filename, O_RDONLY | O_NONBLOCK);
    if (fd == -1) {
        /* Can't open the file? Fall back to unlinking in the main thread. */
        return unlink(filename);
    } else {
        /* The following unlink() removes the name but doesn't free the
         * file contents because a process still has it open. */
        int retval = unlink(filename);
        if (retval == -1) {
            /* If we got an unlink error, we just return it, closing the
             * new reference we have to the file. */
            int old_errno = errno;
            close(fd); /* This would overwrite our errno. So we saved it. */
            errno = old_errno;
            return -1;
        }
        bioCreateCloseJob(fd, 0, 0);
        return 0; /* Success. */
    }
}

/* ---------------------------------- PRIMARY -------------------------------- */

void createReplicationBacklog(void) {
    serverAssert(server.repl_backlog == NULL);
    server.repl_backlog = zmalloc(sizeof(replBacklog));
    server.repl_backlog->ref_repl_buf_node = NULL;
    server.repl_backlog->unindexed_count = 0;
    server.repl_backlog->blocks_index = raxNew();
    server.repl_backlog->histlen = 0;
    /* We don't have any data inside our buffer, but virtually the first
     * byte we have is the next byte that will be generated for the
     * replication stream. */
    server.repl_backlog->offset = server.primary_repl_offset + 1;
}

/* This function is called when the user modifies the replication backlog
 * size at runtime. It is up to the function to resize the buffer and setup it
 * so that it contains the same data as the previous one (possibly less data,
 * but the most recent bytes, or the same data and more free space in case the
 * buffer is enlarged). */
void resizeReplicationBacklog(void) {
    if (server.repl_backlog_size < CONFIG_REPL_BACKLOG_MIN_SIZE)
        server.repl_backlog_size = CONFIG_REPL_BACKLOG_MIN_SIZE;
    if (server.repl_backlog) incrementalTrimReplicationBacklog(REPL_BACKLOG_TRIM_BLOCKS_PER_CALL);
}

void freeReplicationBacklog(void) {
    serverAssert(listLength(server.replicas) == 0);
    if (server.repl_backlog == NULL) return;

    /* Decrease the start buffer node reference count. */
    if (server.repl_backlog->ref_repl_buf_node) {
        replBufBlock *o = listNodeValue(server.repl_backlog->ref_repl_buf_node);
        serverAssert(o->refcount == 1); /* Last reference. */
        o->refcount--;
    }

    /* Replication buffer blocks are completely released when we free the
     * backlog, since the backlog is released only when there are no replicas
     * and the backlog keeps the last reference of all blocks. */
    freeReplicationBacklogRefMemAsync(server.repl_buffer_blocks, server.repl_backlog->blocks_index);
    resetReplicationBuffer();
    zfree(server.repl_backlog);
    server.repl_backlog = NULL;
}

/* To make search offset from replication buffer blocks quickly
 * when replicas ask partial resynchronization, we create one index
 * block every REPL_BACKLOG_INDEX_PER_BLOCKS blocks. */
void createReplicationBacklogIndex(listNode *ln) {
    server.repl_backlog->unindexed_count++;
    if (server.repl_backlog->unindexed_count >= REPL_BACKLOG_INDEX_PER_BLOCKS) {
        replBufBlock *o = listNodeValue(ln);
        uint64_t encoded_offset = htonu64(o->repl_offset);
        raxInsert(server.repl_backlog->blocks_index, (unsigned char *)&encoded_offset, sizeof(uint64_t), ln, NULL);
        server.repl_backlog->unindexed_count = 0;
    }
}

/* Rebase replication buffer blocks' offset since the initial
 * setting offset starts from 0 when primary restart. */
void rebaseReplicationBuffer(long long base_repl_offset) {
    raxFree(server.repl_backlog->blocks_index);
    server.repl_backlog->blocks_index = raxNew();
    server.repl_backlog->unindexed_count = 0;

    listIter li;
    listNode *ln;
    listRewind(server.repl_buffer_blocks, &li);
    while ((ln = listNext(&li))) {
        replBufBlock *o = listNodeValue(ln);
        o->repl_offset += base_repl_offset;
        createReplicationBacklogIndex(ln);
    }
}

/* Return a client by ID, or NULL if the client ID is not in the set
 * of replicas waiting psync clients. */
static inline client *lookupRdbClientByID(uint64_t id) {
    id = htonu64(id);
    void *c = NULL;
    raxFind(server.replicas_waiting_psync, (unsigned char *)&id, sizeof(id), &c);
    return c;
}

/* Replication: Primary side - connections association.
 * During dual channel sync, association is used to keep replication data
 * in the backlog until the replica requests PSYNC.
 * Association occurs in two forms:
 * 1. If there's an existing buffer block at fork time, the replica is attached to the tail.
 * 2. If there's no tail, the replica is attached when a new buffer block is created
 *    (see the Retrospect function below).
 * The replica RDB client ID is used as a unique key for this association.
 * If a COB overrun occurs, the association is deleted and the RDB connection is dropped. */
void addRdbReplicaToPsyncWait(client *replica_rdb_client) {
    listNode *ln = NULL;
    replBufBlock *tail = NULL;
    if (server.repl_backlog == NULL) {
        createReplicationBacklog();
    } else {
        ln = listLast(server.repl_buffer_blocks);
        tail = ln ? listNodeValue(ln) : NULL;
        if (tail) {
            tail->refcount++;
        }
    }
    dualChannelServerLog(LL_DEBUG, "Add rdb replica %s to waiting psync, with cid %llu, %s ",
                         replicationGetReplicaName(replica_rdb_client), (unsigned long long)replica_rdb_client->id,
                         tail ? "tracking repl-backlog tail" : "no repl-backlog to track");
    replica_rdb_client->repl_data->ref_repl_buf_node = tail ? ln : NULL;
    /* Prevent rdb client from being freed before psync is established. */
    replica_rdb_client->flag.protected_rdb_channel = 1;
    uint64_t id = htonu64(replica_rdb_client->id);
    raxInsert(server.replicas_waiting_psync, (unsigned char *)&id, sizeof(id), replica_rdb_client, NULL);
}

/* Attach waiting psync replicas with new replication backlog head. */
void backfillRdbReplicasToPsyncWait(void) {
    listNode *ln = listFirst(server.repl_buffer_blocks);
    replBufBlock *head = ln ? listNodeValue(ln) : NULL;
    raxIterator iter;

    if (head == NULL) return;
    /* Update waiting psync replicas to wait on new buffer block */
    raxStart(&iter, server.replicas_waiting_psync);
    raxSeek(&iter, "^", NULL, 0);
    while (raxNext(&iter)) {
        client *replica_rdb_client = iter.data;
        if (replica_rdb_client->repl_data->ref_repl_buf_node) continue;
        replica_rdb_client->repl_data->ref_repl_buf_node = ln;
        head->refcount++;
        dualChannelServerLog(LL_DEBUG, "Attach replica rdb client %llu to repl buf block",
                             (long long unsigned int)replica_rdb_client->id);
    }
    raxStop(&iter);
}

void removeReplicaFromPsyncWait(client *replica_main_client) {
    listNode *ln;
    replBufBlock *o;
    /* Get replBufBlock pointed by this replica */
    client *replica_rdb_client = lookupRdbClientByID(replica_main_client->repl_data->associated_rdb_client_id);
    ln = replica_rdb_client->repl_data->ref_repl_buf_node;
    o = ln ? listNodeValue(ln) : NULL;
    if (o != NULL) {
        serverAssert(o->refcount > 0);
        o->refcount--;
    }
    replica_rdb_client->repl_data->ref_repl_buf_node = NULL;
    replica_rdb_client->flag.protected_rdb_channel = 0;
    dualChannelServerLog(LL_DEBUG, "Remove psync waiting replica %s with cid %llu, repl buffer block %s",
                         replicationGetReplicaName(replica_main_client),
                         (long long unsigned int)replica_main_client->repl_data->associated_rdb_client_id,
                         o ? "ref count decreased" : "doesn't exist");
    uint64_t id = htonu64(replica_rdb_client->id);
    raxRemove(server.replicas_waiting_psync, (unsigned char *)&id, sizeof(id), NULL);
}

void resetReplicationBuffer(void) {
    server.repl_buffer_mem = 0;
    server.repl_buffer_blocks = listCreate();
    listSetFreeMethod(server.repl_buffer_blocks, zfree);
}

int canFeedReplicaReplBuffer(client *replica) {
    /* Don't feed replicas that only want the RDB. */
    if (replica->flag.repl_rdbonly) return 0;

    /* Don't feed replicas that are still waiting for BGSAVE to start. */
    if (replica->repl_data->repl_state == REPLICA_STATE_WAIT_BGSAVE_START) return 0;

    return 1;
}

/* Similar with 'prepareClientToWrite', note that we must call this function
 * before feeding replication stream into global replication buffer, since
 * clientHasPendingReplies in prepareClientToWrite will access the global
 * replication buffer to make judgements. */
int prepareReplicasToWrite(void) {
    listIter li;
    listNode *ln;
    int prepared = 0;

    listRewind(server.replicas, &li);
    while ((ln = listNext(&li))) {
        client *replica = ln->value;
        if (!canFeedReplicaReplBuffer(replica)) continue;
        if (prepareClientToWrite(replica) == C_ERR) continue;
        prepared++;
    }

    return prepared;
}

/* Wrapper for feedReplicationBuffer() that takes string Objects
 * as input. */
void feedReplicationBufferWithObject(robj *o) {
    char llstr[LONG_STR_SIZE];
    void *p;
    size_t len;

    if (o->encoding == OBJ_ENCODING_INT) {
        len = ll2string(llstr, sizeof(llstr), (long)o->ptr);
        p = llstr;
    } else {
        len = sdslen(o->ptr);
        p = o->ptr;
    }
    feedReplicationBuffer(p, len);
}

/* Generally, we only have one replication buffer block to trim when replication
 * backlog size exceeds our setting and no replica reference it. But if replica
 * clients disconnect, we need to free many replication buffer blocks that are
 * referenced. It would cost much time if there are a lots blocks to free, that
 * will freeze server, so we trim replication backlog incrementally. */
void incrementalTrimReplicationBacklog(size_t max_blocks) {
    serverAssert(server.repl_backlog != NULL);

    size_t trimmed_blocks = 0;
    while (server.repl_backlog->histlen > server.repl_backlog_size && trimmed_blocks < max_blocks) {
        /* We never trim backlog to less than one block. */
        if (listLength(server.repl_buffer_blocks) <= 1) break;

        /* Replicas increment the refcount of the first replication buffer block
         * they refer to, in that case, we don't trim the backlog even if
         * backlog_histlen exceeds backlog_size. This implicitly makes backlog
         * bigger than our setting, but makes the primary accept partial resync as
         * much as possible. So that backlog must be the last reference of
         * replication buffer blocks. */
        listNode *first = listFirst(server.repl_buffer_blocks);
        serverAssert(first == server.repl_backlog->ref_repl_buf_node);
        replBufBlock *fo = listNodeValue(first);
        if (fo->refcount != 1) break;

        /* We don't try trim backlog if backlog valid size will be lessen than
         * setting backlog size once we release the first repl buffer block. */
        if (server.repl_backlog->histlen - (long long)fo->size <= server.repl_backlog_size) break;

        /* Decr refcount and release the first block later. */
        fo->refcount--;
        trimmed_blocks++;
        server.repl_backlog->histlen -= fo->size;

        /* Go to use next replication buffer block node. */
        listNode *next = listNextNode(first);
        server.repl_backlog->ref_repl_buf_node = next;
        serverAssert(server.repl_backlog->ref_repl_buf_node != NULL);
        /* Incr reference count to keep the new head node. */
        ((replBufBlock *)listNodeValue(next))->refcount++;

        /* Remove the node in recorded blocks. */
        uint64_t encoded_offset = htonu64(fo->repl_offset);
        raxRemove(server.repl_backlog->blocks_index, (unsigned char *)&encoded_offset, sizeof(uint64_t), NULL);

        /* Delete the first node from global replication buffer. */
        serverAssert(fo->refcount == 0 && fo->used == fo->size);
        server.repl_buffer_mem -= (fo->size + sizeof(listNode) + sizeof(replBufBlock));
        listDelNode(server.repl_buffer_blocks, first);
    }

    /* Set the offset of the first byte we have in the backlog. */
    server.repl_backlog->offset = server.primary_repl_offset - server.repl_backlog->histlen + 1;
}

/* Free replication buffer blocks that are referenced by this client. */
void freeReplicaReferencedReplBuffer(client *replica) {
    if (replica->flag.repl_rdb_channel) {
        uint64_t rdb_cid = htonu64(replica->id);
        if (raxRemove(server.replicas_waiting_psync, (unsigned char *)&rdb_cid, sizeof(rdb_cid), NULL)) {
            dualChannelServerLog(LL_DEBUG, "Remove psync waiting replica %s with cid %llu from replicas rax.",
                                 replicationGetReplicaName(replica), (long long unsigned int)replica->id);
        }
    }
    if (replica->repl_data->ref_repl_buf_node != NULL) {
        /* Decrease the start buffer node reference count. */
        replBufBlock *o = listNodeValue(replica->repl_data->ref_repl_buf_node);
        serverAssert(o->refcount > 0);
        o->refcount--;
        incrementalTrimReplicationBacklog(REPL_BACKLOG_TRIM_BLOCKS_PER_CALL);
    }
    replica->repl_data->ref_repl_buf_node = NULL;
    replica->repl_data->ref_block_pos = 0;
}

/* Replication: Primary side.
 * Append bytes into the global replication buffer list, replication backlog and
 * all replica clients use replication buffers collectively, this function replace
 * 'addReply*', 'feedReplicationBacklog' for replicas and replication backlog,
 * First we add buffer into global replication buffer block list, and then
 * update replica / replication-backlog referenced node and block position. */
void feedReplicationBuffer(char *s, size_t len) {
    static long long repl_block_id = 0;

    if (server.repl_backlog == NULL) return;

    clusterSlotStatsIncrNetworkBytesOutForReplication(len);

    while (len > 0) {
        size_t start_pos = 0;        /* The position of referenced block to start sending. */
        listNode *start_node = NULL; /* Replica/backlog starts referenced node. */
        int add_new_block = 0;       /* Create new block if current block is total used. */
        listNode *ln = listLast(server.repl_buffer_blocks);
        replBufBlock *tail = ln ? listNodeValue(ln) : NULL;
        int empty_backlog = (tail == NULL);

        /* Append to tail string when possible. */
        if (tail && tail->size > tail->used) {
            start_node = listLast(server.repl_buffer_blocks);
            start_pos = tail->used;
            /* Copy the part we can fit into the tail, and leave the rest for a
             * new node */
            size_t avail = tail->size - tail->used;
            size_t copy = (avail >= len) ? len : avail;
            memcpy(tail->buf + tail->used, s, copy);
            tail->used += copy;
            s += copy;
            len -= copy;
            server.primary_repl_offset += copy;
            server.repl_backlog->histlen += copy;
        }
        if (len) {
            /* Create a new node, make sure it is allocated to at
             * least PROTO_REPLY_CHUNK_BYTES */
            size_t usable_size;
            /* Avoid creating nodes smaller than PROTO_REPLY_CHUNK_BYTES, so that we can append more data into them,
             * and also avoid creating nodes bigger than repl_backlog_size / 16, so that we won't have huge nodes that
             * can't trim when we only still need to hold a small portion from them. */
            size_t limit = max((size_t)server.repl_backlog_size / 16, (size_t)PROTO_REPLY_CHUNK_BYTES);
            size_t size = min(max(len, (size_t)PROTO_REPLY_CHUNK_BYTES), limit);
            tail = zmalloc_usable(size + sizeof(replBufBlock), &usable_size);
            /* Take over the allocation's internal fragmentation */
            tail->size = usable_size - sizeof(replBufBlock);
            size_t copy = (tail->size >= len) ? len : tail->size;
            tail->used = copy;
            tail->refcount = 0;
            tail->repl_offset = server.primary_repl_offset + 1;
            tail->id = repl_block_id++;
            memcpy(tail->buf, s, copy);
            listAddNodeTail(server.repl_buffer_blocks, tail);
            /* We also count the list node memory into replication buffer memory. */
            server.repl_buffer_mem += (usable_size + sizeof(listNode));
            add_new_block = 1;
            if (start_node == NULL) {
                start_node = listLast(server.repl_buffer_blocks);
                start_pos = 0;
            }
            s += copy;
            len -= copy;
            server.primary_repl_offset += copy;
            server.repl_backlog->histlen += copy;
        }
        if (empty_backlog && raxSize(server.replicas_waiting_psync) > 0) {
            /* Increase refcount for pending replicas. */
            backfillRdbReplicasToPsyncWait();
        }

        /* For output buffer of replicas. */
        listIter li;
        listRewind(server.replicas, &li);
        while ((ln = listNext(&li))) {
            client *replica = ln->value;
            if (!canFeedReplicaReplBuffer(replica) && !(replica->flag.protected_rdb_channel)) continue;
            /* Update shared replication buffer start position. */
            if (replica->repl_data->ref_repl_buf_node == NULL) {
                replica->repl_data->ref_repl_buf_node = start_node;
                replica->repl_data->ref_block_pos = start_pos;
                /* Only increase the start block reference count. */
                ((replBufBlock *)listNodeValue(start_node))->refcount++;
            }

            /* Check output buffer limit only when add new block. */
            if (add_new_block) closeClientOnOutputBufferLimitReached(replica, 1);
        }

        /* For replication backlog */
        if (server.repl_backlog->ref_repl_buf_node == NULL) {
            server.repl_backlog->ref_repl_buf_node = start_node;
            /* Only increase the start block reference count. */
            ((replBufBlock *)listNodeValue(start_node))->refcount++;

            /* Replication buffer must be empty before adding replication stream
             * into replication backlog. */
            serverAssert(add_new_block == 1 && start_pos == 0);
        }
        if (add_new_block) {
            createReplicationBacklogIndex(listLast(server.repl_buffer_blocks));
            /* It is important to trim after adding replication data to keep the backlog size close to
             * repl_backlog_size in the common case. We wait until we add a new block to avoid repeated
             * unnecessary trimming attempts when small amounts of data are added. See comments in
             * freeMemoryGetNotCountedMemory() for details on replication backlog memory tracking. */
            incrementalTrimReplicationBacklog(REPL_BACKLOG_TRIM_BLOCKS_PER_CALL);
        }
    }
}

/* Propagate write commands to replication stream.
 *
 * This function is used if the instance is a primary: we use the commands
 * received by our clients in order to create the replication stream.
 * Instead if the instance is a replica and has sub-replicas attached, we use
 * replicationFeedStreamFromPrimaryStream() */
void replicationFeedReplicas(int dictid, robj **argv, int argc) {
    int j, len;
    char llstr[LONG_STR_SIZE];

    /* In case we propagate a command that doesn't touch keys (PING, REPLCONF) we
     * pass dbid=-1 that indicate there is no need to replicate `select` command. */
    serverAssert(dictid == -1 || (dictid >= 0 && dictid < server.dbnum));

    /* If the instance is not a top level primary, return ASAP: we'll just proxy
     * the stream of data we receive from our primary instead, in order to
     * propagate *identical* replication stream. In this way this replica can
     * advertise the same replication ID as the primary (since it shares the
     * primary replication history and has the same backlog and offsets). */
    if (server.primary_host != NULL) return;

    /* If there aren't replicas, and there is no backlog buffer to populate,
     * we can return ASAP. */
    if (server.repl_backlog == NULL && listLength(server.replicas) == 0) {
        /* We increment the repl_offset anyway, since we use that for tracking AOF fsyncs
         * even when there's no replication active. This code will not be reached if AOF
         * is also disabled. */
        server.primary_repl_offset += 1;
        return;
    }

    /* We can't have replicas attached and no backlog. */
    serverAssert(!(listLength(server.replicas) != 0 && server.repl_backlog == NULL));

    /* Must install write handler for all replicas first before feeding
     * replication stream. */
    prepareReplicasToWrite();

    /* Send SELECT command to every replica if needed. */
    if (dictid != -1 && server.replicas_eldb != dictid) {
        robj *selectcmd;

        /* For a few DBs we have pre-computed SELECT command. */
        if (dictid >= 0 && dictid < PROTO_SHARED_SELECT_CMDS) {
            selectcmd = shared.select[dictid];
        } else {
            int dictid_len;

            dictid_len = ll2string(llstr, sizeof(llstr), dictid);
            selectcmd = createObject(
                OBJ_STRING, sdscatprintf(sdsempty(), "*2\r\n$6\r\nSELECT\r\n$%d\r\n%s\r\n", dictid_len, llstr));
        }

        feedReplicationBufferWithObject(selectcmd);

        /* Although the SELECT command is not associated with any slot,
         * its per-slot network-bytes-out accumulation is made by the above function call.
         * To cancel-out this accumulation, below adjustment is made. */
        clusterSlotStatsDecrNetworkBytesOutForReplication(sdslen(selectcmd->ptr));

        if (dictid < 0 || dictid >= PROTO_SHARED_SELECT_CMDS) decrRefCount(selectcmd);

        server.replicas_eldb = dictid;
    }

    /* Write the command to the replication buffer if any. */
    char aux[LONG_STR_SIZE + 3];

    /* Add the multi bulk reply length. */
    aux[0] = '*';
    len = ll2string(aux + 1, sizeof(aux) - 1, argc);
    aux[len + 1] = '\r';
    aux[len + 2] = '\n';
    feedReplicationBuffer(aux, len + 3);

    for (j = 0; j < argc; j++) {
        long objlen = stringObjectLen(argv[j]);

        /* We need to feed the buffer with the object as a bulk reply
         * not just as a plain string, so create the $..CRLF payload len
         * and add the final CRLF */
        aux[0] = '$';
        len = ll2string(aux + 1, sizeof(aux) - 1, objlen);
        aux[len + 1] = '\r';
        aux[len + 2] = '\n';
        feedReplicationBuffer(aux, len + 3);
        feedReplicationBufferWithObject(argv[j]);
        feedReplicationBuffer(aux + len + 1, 2);
    }
}

/* This is a debugging function that gets called when we detect something
 * wrong with the replication protocol: the goal is to peek into the
 * replication backlog and show a few final bytes to make simpler to
 * guess what kind of bug it could be. */
void showLatestBacklog(void) {
    if (server.repl_backlog == NULL) return;
    if (listLength(server.repl_buffer_blocks) == 0) return;
    if (server.hide_user_data_from_log) {
        serverLog(LL_NOTICE,
                  "hide-user-data-from-log is on, skip logging backlog content to avoid spilling user data.");
        return;
    }

    size_t dumplen = 256;
    if (server.repl_backlog->histlen < (long long)dumplen) dumplen = server.repl_backlog->histlen;

    sds dump = sdsempty();
    listNode *node = listLast(server.repl_buffer_blocks);
    while (dumplen) {
        if (node == NULL) break;
        replBufBlock *o = listNodeValue(node);
        size_t thislen = o->used >= dumplen ? dumplen : o->used;
        sds head = sdscatrepr(sdsempty(), o->buf + o->used - thislen, thislen);
        sds tmp = sdscatsds(head, dump);
        sdsfree(dump);
        dump = tmp;
        dumplen -= thislen;
        node = listPrevNode(node);
    }

    /* Finally log such bytes: this is vital debugging info to
     * understand what happened. */
    serverLog(LL_NOTICE, "Latest backlog is: '%s'", dump);
    sdsfree(dump);
}

/* This function is used in order to proxy what we receive from our primary
 * to our sub-replicas. */
#include <ctype.h>
void replicationFeedStreamFromPrimaryStream(char *buf, size_t buflen) {
    /* Debugging: this is handy to see the stream sent from primary
     * to replicas. Disabled with if(0). */
    if (0) {
        if (!server.hide_user_data_from_log) {
            printf("%zu:", buflen);
            for (size_t j = 0; j < buflen; j++) {
                printf("%c", isprint(buf[j]) ? buf[j] : '.');
            }
            printf("\n");
        }
    }

    /* There must be replication backlog if having attached replicas. */
    if (listLength(server.replicas)) serverAssert(server.repl_backlog != NULL);
    if (server.repl_backlog) {
        /* Must install write handler for all replicas first before feeding
         * replication stream. */
        prepareReplicasToWrite();
        feedReplicationBuffer(buf, buflen);
    }
}

void replicationFeedMonitors(client *c, list *monitors, int dictid, robj **argv, int argc) {
    /* Fast path to return if the monitors list is empty or the server is in loading. */
    if (monitors == NULL || listLength(monitors) == 0 || server.loading) return;
    listNode *ln;
    listIter li;
    int j;
    sds cmdrepr = sdsnew("+");
    robj *cmdobj;
    struct timeval tv;

    gettimeofday(&tv, NULL);
    cmdrepr = sdscatprintf(cmdrepr, "%ld.%06ld ", (long)tv.tv_sec, (long)tv.tv_usec);
    if (c->flag.script) {
        cmdrepr = sdscatprintf(cmdrepr, "[%d lua] ", dictid);
    } else if (c->flag.unix_socket) {
        cmdrepr = sdscatprintf(cmdrepr, "[%d unix:%s] ", dictid, server.unixsocket);
    } else {
        cmdrepr = sdscatprintf(cmdrepr, "[%d %s] ", dictid, getClientPeerId(c));
    }

    for (j = 0; j < argc; j++) {
        if (argv[j]->encoding == OBJ_ENCODING_INT) {
            cmdrepr = sdscatprintf(cmdrepr, "\"%ld\"", (long)argv[j]->ptr);
        } else {
            cmdrepr = sdscatrepr(cmdrepr, (char *)argv[j]->ptr, sdslen(argv[j]->ptr));
        }
        if (j != argc - 1) cmdrepr = sdscatlen(cmdrepr, " ", 1);
    }
    cmdrepr = sdscatlen(cmdrepr, "\r\n", 2);
    cmdobj = createObject(OBJ_STRING, cmdrepr);

    listRewind(monitors, &li);
    while ((ln = listNext(&li))) {
        client *monitor = ln->value;
        addReply(monitor, cmdobj);
        updateClientMemUsageAndBucket(monitor);
    }
    decrRefCount(cmdobj);
}

/* Feed the replica 'c' with the replication backlog starting from the
 * specified 'offset' up to the end of the backlog. */
long long addReplyReplicationBacklog(client *c, long long offset) {
    long long skip;

    serverLog(LL_DEBUG, "[PSYNC] Replica request offset: %lld", offset);

    if (server.repl_backlog->histlen == 0) {
        serverLog(LL_DEBUG, "[PSYNC] Backlog history len is zero");
        return 0;
    }

    serverLog(LL_DEBUG, "[PSYNC] Backlog size: %lld", server.repl_backlog_size);
    serverLog(LL_DEBUG, "[PSYNC] First byte: %lld", server.repl_backlog->offset);
    serverLog(LL_DEBUG, "[PSYNC] History len: %lld", server.repl_backlog->histlen);

    /* Compute the amount of bytes we need to discard. */
    skip = offset - server.repl_backlog->offset;
    serverLog(LL_DEBUG, "[PSYNC] Skipping: %lld", skip);

    /* Iterate recorded blocks, quickly search the approximate node. */
    listNode *node = NULL;
    if (raxSize(server.repl_backlog->blocks_index) > 0) {
        uint64_t encoded_offset = htonu64(offset);
        raxIterator ri;
        raxStart(&ri, server.repl_backlog->blocks_index);
        raxSeek(&ri, ">", (unsigned char *)&encoded_offset, sizeof(uint64_t));
        if (raxEOF(&ri)) {
            /* No found, so search from the last recorded node. */
            raxSeek(&ri, "$", NULL, 0);
            raxPrev(&ri);
            node = (listNode *)ri.data;
        } else {
            raxPrev(&ri); /* Skip the sought node. */
            /* We should search from the prev node since the offset of current
             * sought node exceeds searching offset. */
            if (raxPrev(&ri))
                node = (listNode *)ri.data;
            else
                node = server.repl_backlog->ref_repl_buf_node;
        }
        raxStop(&ri);
    } else {
        /* No recorded blocks, just from the start node to search. */
        node = server.repl_backlog->ref_repl_buf_node;
    }

    /* Search the exact node. */
    while (node != NULL) {
        replBufBlock *o = listNodeValue(node);
        if (o->repl_offset + (long long)o->used >= offset) break;
        node = listNextNode(node);
    }
    serverAssert(node != NULL);

    /* Install a writer handler first.*/
    prepareClientToWrite(c);
    /* Setting output buffer of the replica. */
    replBufBlock *o = listNodeValue(node);
    o->refcount++;
    c->repl_data->ref_repl_buf_node = node;
    c->repl_data->ref_block_pos = offset - o->repl_offset;

    return server.repl_backlog->histlen - skip;
}

/* Return the offset to provide as reply to the PSYNC command received
 * from the replica. The returned value is only valid immediately after
 * the BGSAVE process started and before executing any other command
 * from clients. */
long long getPsyncInitialOffset(void) {
    return server.primary_repl_offset;
}

/* Send a FULLRESYNC reply in the specific case of a full resynchronization,
 * as a side effect setup the replica for a full sync in different ways:
 *
 * 1) Remember, into the replica client structure, the replication offset
 *    we sent here, so that if new replicas will later attach to the same
 *    background RDB saving process (by duplicating this client output
 *    buffer), we can get the right offset from this replica.
 * 2) Set the replication state of the replica to WAIT_BGSAVE_END so that
 *    we start accumulating differences from this point.
 * 3) Force the replication stream to re-emit a SELECT statement so
 *    the new replica incremental differences will start selecting the
 *    right database number.
 *
 * Normally this function should be called immediately after a successful
 * BGSAVE for replication was started, or when there is one already in
 * progress that we attached our replica to. */
int replicationSetupReplicaForFullResync(client *replica, long long offset) {
    char buf[128];
    int buflen;

    replica->repl_data->psync_initial_offset = offset;
    replica->repl_data->repl_state = REPLICA_STATE_WAIT_BGSAVE_END;
    /* We are going to accumulate the incremental changes for this
     * replica as well. Set replicas_eldb to -1 in order to force to re-emit
     * a SELECT statement in the replication stream. */
    server.replicas_eldb = -1;

    /* Don't send this reply to replicas that approached us with
     * the old SYNC command. */
    if (!(replica->flag.pre_psync)) {
        buflen = snprintf(buf, sizeof(buf), "+FULLRESYNC %s %lld\r\n", server.replid, offset);
        if (connWrite(replica->conn, buf, buflen) != buflen) {
            freeClientAsync(replica);
            return C_ERR;
        }
    }
    return C_OK;
}

/* This function handles the PSYNC command from the point of view of a
 * primary receiving a request for partial resynchronization.
 *
 * On success return C_OK, otherwise C_ERR is returned and we proceed
 * with the usual full resync. */
int primaryTryPartialResynchronization(client *c, long long psync_offset) {
    long long psync_len;
    char *primary_replid = c->argv[1]->ptr;
    char buf[128];
    int buflen;

    /* Is the replication ID of this primary the same advertised by the wannabe
     * replica via PSYNC? If the replication ID changed this primary has a
     * different replication history, and there is no way to continue.
     *
     * Note that there are two potentially valid replication IDs: the ID1
     * and the ID2. The ID2 however is only valid up to a specific offset. */
    if (strcasecmp(primary_replid, server.replid) &&
        (strcasecmp(primary_replid, server.replid2) || psync_offset > server.second_replid_offset)) {
        /* Replid "?" is used by replicas that want to force a full resync. */
        if (primary_replid[0] != '?') {
            if (strcasecmp(primary_replid, server.replid) && strcasecmp(primary_replid, server.replid2)) {
                serverLog(LL_NOTICE,
                          "Partial resynchronization not accepted: "
                          "Replication ID mismatch (Replica asked for '%s', my "
                          "replication IDs are '%s' and '%s')",
                          primary_replid, server.replid, server.replid2);
            } else {
                serverLog(LL_NOTICE,
                          "Partial resynchronization not accepted: "
                          "Requested offset for second ID was %lld, but I can reply "
                          "up to %lld",
                          psync_offset, server.second_replid_offset);
            }
        } else {
            serverLog(LL_NOTICE, "Full resync requested by replica %s", replicationGetReplicaName(c));
        }
        goto need_full_resync;
    }

    /* We still have the data our replica is asking for? */
    if (!server.repl_backlog || psync_offset < server.repl_backlog->offset ||
        psync_offset > (server.repl_backlog->offset + server.repl_backlog->histlen)) {
        serverLog(LL_NOTICE,
                  "Unable to partial resync with replica %s for lack of backlog (Replica request was: %lld).",
                  replicationGetReplicaName(c), psync_offset);
        if (psync_offset > server.primary_repl_offset) {
            serverLog(LL_WARNING,
                      "Warning: replica %s tried to PSYNC with an offset that is greater than the primary replication "
                      "offset.",
                      replicationGetReplicaName(c));
        }
        goto need_full_resync;
    }

    /* There are two scenarios that lead to this point. One is that we are able
     * to perform a partial resync with the replica. The second is that the replica
     * is using dual-channel-replication, while loading the snapshot in the background.
     * in both cases:
     * 1) Make sure no IO operations are being performed before changing the client state.
     * 2) Set client state to make it a replica.
     * 3) Inform the client we can continue with +CONTINUE
     * 4) Send the backlog data (from the offset to the end) to the replica. */
    waitForClientIO(c);
    c->flag.replica = 1;
    if (c->repl_data->associated_rdb_client_id && lookupRdbClientByID(c->repl_data->associated_rdb_client_id)) {
        c->repl_data->repl_state = REPLICA_STATE_BG_RDB_LOAD;
        removeReplicaFromPsyncWait(c);
    } else {
        c->repl_data->repl_state = REPLICA_STATE_ONLINE;
    }
    c->repl_data->repl_ack_time = server.unixtime;
    c->repl_data->repl_start_cmd_stream_on_ack = 0;
    listAddNodeTail(server.replicas, c);
    /* We can't use the connection buffers since they are used to accumulate
     * new commands at this stage. But we are sure the socket send buffer is
     * empty so this write will never fail actually. */
    if (c->repl_data->replica_capa & REPLICA_CAPA_PSYNC2) {
        buflen = snprintf(buf, sizeof(buf), "+CONTINUE %s\r\n", server.replid);
    } else {
        buflen = snprintf(buf, sizeof(buf), "+CONTINUE\r\n");
    }
    if (connWrite(c->conn, buf, buflen) != buflen) {
        freeClientAsync(c);
        return C_OK;
    }
    psync_len = addReplyReplicationBacklog(c, psync_offset);
    serverLog(
        LL_NOTICE,
        "Partial resynchronization request from %s accepted. Sending %lld bytes of backlog starting from offset %lld.",
        replicationGetReplicaName(c), psync_len, psync_offset);
    /* Note that we don't need to set the selected DB at server.replicas_eldb
     * to -1 to force the primary to emit SELECT, since the replica already
     * has this state from the previous connection with the primary. */

    refreshGoodReplicasCount();

    /* Fire the replica change modules event. */
    moduleFireServerEvent(VALKEYMODULE_EVENT_REPLICA_CHANGE, VALKEYMODULE_SUBEVENT_REPLICA_CHANGE_ONLINE, NULL);

    return C_OK; /* The caller can return, no full resync needed. */

need_full_resync:
    /* We need a full resync for some reason... Note that we can't
     * reply to PSYNC right now if a full SYNC is needed. The reply
     * must include the primary offset at the time the RDB file we transfer
     * is generated, so we need to delay the reply to that moment. */
    return C_ERR;
}

/* Start a BGSAVE for replication goals, which is, selecting the disk or
 * socket target depending on the configuration, and making sure that
 * the script cache is flushed before to start.
 *
 * The mincapa argument is the bitwise AND among all the replicas capabilities
 * of the replicas waiting for this BGSAVE, so represents the replica capabilities
 * all the replicas support. Can be tested via REPLICA_CAPA_* macros.
 *
 * Side effects, other than starting a BGSAVE:
 *
 * 1) Handle the replicas in WAIT_START state, by preparing them for a full
 *    sync if the BGSAVE was successfully started, or sending them an error
 *    and dropping them from the list of replicas.
 *
 * 2) Flush the Lua scripting script cache if the BGSAVE was actually
 *    started.
 *
 * Returns C_OK on success or C_ERR otherwise. */
int startBgsaveForReplication(int mincapa, int req) {
    int retval;
    int socket_target = 0;
    listIter li;
    listNode *ln;

    /* We use a socket target if replica can handle the EOF marker and we're configured to do diskless syncs.
     * Note that in case we're creating a "filtered" RDB (functions-only, for example) we also force socket replication
     * to avoid overwriting the snapshot RDB file with filtered data. */
    socket_target = (server.repl_diskless_sync || req & REPLICA_REQ_RDB_MASK) && (mincapa & REPLICA_CAPA_EOF);
    /* `SYNC` should have failed with error if we don't support socket and require a filter, assert this here */
    serverAssert(socket_target || !(req & REPLICA_REQ_RDB_MASK));

    serverLog(LL_NOTICE, "Starting BGSAVE for SYNC with target: %s using: %s",
              socket_target ? "replicas sockets" : "disk",
              (req & REPLICA_REQ_RDB_CHANNEL) ? "dual-channel" : "normal sync");

    rdbSaveInfo rsi, *rsiptr;
    rsiptr = rdbPopulateSaveInfo(&rsi);
    /* Only do rdbSave* when rsiptr is not NULL,
     * otherwise replica will miss repl-stream-db. */
    if (rsiptr) {
        if (socket_target)
            retval = rdbSaveToReplicasSockets(req, rsiptr);
        else {
            /* Keep the page cache since it'll get used soon */
            retval = rdbSaveBackground(req, server.rdb_filename, rsiptr, RDBFLAGS_REPLICATION | RDBFLAGS_KEEP_CACHE);
        }
        if (server.debug_pause_after_fork) debugPauseProcess();
    } else {
        serverLog(LL_WARNING, "BGSAVE for replication: replication information not available, can't generate the RDB "
                              "file right now. Try later.");
        retval = C_ERR;
    }

    /* If we succeeded to start a BGSAVE with disk target, let's remember
     * this fact, so that we can later delete the file if needed. Note
     * that we don't set the flag to 1 if the feature is disabled, otherwise
     * it would never be cleared: the file is not deleted. This way if
     * the user enables it later with CONFIG SET, we are fine. */
    if (retval == C_OK && !socket_target && server.rdb_del_sync_files) RDBGeneratedByReplication = 1;

    /* If we failed to BGSAVE, remove the replicas waiting for a full
     * resynchronization from the list of replicas, inform them with
     * an error about what happened, close the connection ASAP. */
    if (retval == C_ERR) {
        serverLog(LL_WARNING, "BGSAVE for replication failed");
        listRewind(server.replicas, &li);
        while ((ln = listNext(&li))) {
            client *replica = ln->value;

            if (replica->repl_data->repl_state == REPLICA_STATE_WAIT_BGSAVE_START) {
                replica->repl_data->repl_state = REPL_STATE_NONE;
                replica->flag.replica = 0;
                listDelNode(server.replicas, ln);
                addReplyError(replica, "BGSAVE failed, replication can't continue");
                replica->flag.close_after_reply = 1;
            }
        }
        return retval;
    }

    /* If the target is socket, rdbSaveToReplicasSockets() already setup
     * the replicas for a full resync. Otherwise for disk target do it now.*/
    if (!socket_target) {
        listRewind(server.replicas, &li);
        while ((ln = listNext(&li))) {
            client *replica = ln->value;

            if (replica->repl_data->repl_state == REPLICA_STATE_WAIT_BGSAVE_START) {
                /* Check replica has the exact requirements */
                if (replica->repl_data->replica_req != req) continue;
                replicationSetupReplicaForFullResync(replica, getPsyncInitialOffset());
            }
        }
    }

    return retval;
}

/* SYNC and PSYNC command implementation. */
void syncCommand(client *c) {
    /* ignore SYNC if already replica or in monitor mode */
    if (c->flag.replica) return;

    initClientReplicationData(c);

    /* Wait for any IO pending operation to finish before changing the client state to replica */
    waitForClientIO(c);

    /* Check if this is a failover request to a replica with the same replid and
     * become a primary if so. */
    if (c->argc > 3 && !strcasecmp(c->argv[0]->ptr, "psync") && !strcasecmp(c->argv[3]->ptr, "failover")) {
        serverLog(LL_NOTICE, "Failover request received for replid %s.", (unsigned char *)c->argv[1]->ptr);
        if (!server.primary_host) {
            addReplyError(c, "PSYNC FAILOVER can't be sent to a master.");
            return;
        }

        if (!strcasecmp(c->argv[1]->ptr, server.replid)) {
            if (server.cluster_enabled) {
                clusterPromoteSelfToPrimary();
            } else {
                replicationUnsetPrimary();
            }
            sds client = catClientInfoShortString(sdsempty(), c, server.hide_user_data_from_log);
            serverLog(LL_NOTICE, "PRIMARY MODE enabled (failover request from '%s')", client);
            sdsfree(client);
        } else {
            addReplyError(c, "PSYNC FAILOVER replid must match my replid.");
            return;
        }
    }

    /* Don't let replicas sync with us while we're failing over */
    if (server.failover_state != NO_FAILOVER) {
        addReplyError(c, "-NOMASTERLINK Can't SYNC while failing over");
        return;
    }

    /* Refuse SYNC requests if we are a replica but the link with our primary
     * is not ok... */
    if (server.primary_host && server.repl_state != REPL_STATE_CONNECTED) {
        addReplyError(c, "-NOMASTERLINK Can't SYNC while not connected with my master");
        return;
    }

    /* SYNC can't be issued when the server has pending data to send to
     * the client about already issued commands. We need a fresh reply
     * buffer registering the differences between the BGSAVE and the current
     * dataset, so that we can copy to other replicas if needed. */
    if (clientHasPendingReplies(c)) {
        addReplyError(c, "SYNC and PSYNC are invalid with pending output");
        return;
    }

    /* Fail sync if replica doesn't support EOF capability but wants a filtered RDB. This is because we force filtered
     * RDB's to be generated over a socket and not through a file to avoid conflicts with the snapshot files. Forcing
     * use of a socket is handled, if needed, in `startBgsaveForReplication`. */
    if (c->repl_data->replica_req & REPLICA_REQ_RDB_MASK && !(c->repl_data->replica_capa & REPLICA_CAPA_EOF)) {
        addReplyError(c, "Filtered replica requires EOF capability");
        return;
    }

    serverLog(LL_NOTICE, "Replica %s asks for synchronization", replicationGetReplicaName(c));

    /* Try a partial resynchronization if this is a PSYNC command.
     * If it fails, we continue with usual full resynchronization, however
     * when this happens replicationSetupReplicaForFullResync will replied
     * with:
     *
     * +FULLRESYNC <replid> <offset>
     *
     * So the replica knows the new replid and offset to try a PSYNC later
     * if the connection with the primary is lost. */
    if (!strcasecmp(c->argv[0]->ptr, "psync")) {
        long long psync_offset;
        if (getLongLongFromObjectOrReply(c, c->argv[2], &psync_offset, NULL) != C_OK) {
            serverLog(LL_WARNING, "Replica %s asks for synchronization but with a wrong offset",
                      replicationGetReplicaName(c));
            return;
        }

        if (primaryTryPartialResynchronization(c, psync_offset) == C_OK) {
            server.stat_sync_partial_ok++;
            return; /* No full resync needed, return. */
        } else {
            char *primary_replid = c->argv[1]->ptr;

            /* Increment stats for failed PSYNCs, but only if the
             * replid is not "?", as this is used by replicas to force a full
             * resync on purpose when they are not able to partially
             * resync. */
            if (primary_replid[0] != '?') server.stat_sync_partial_err++;
            if (c->repl_data->replica_capa & REPLICA_CAPA_DUAL_CHANNEL) {
                dualChannelServerLog(LL_NOTICE,
                                     "Replica %s is capable of dual channel synchronization, and partial sync "
                                     "isn't possible. "
                                     "Full sync will continue with dedicated RDB channel.",
                                     replicationGetReplicaName(c));
                const char *buf = "+DUALCHANNELSYNC\r\n";
                if (connWrite(c->conn, buf, strlen(buf)) != (int)strlen(buf)) {
                    freeClientAsync(c);
                }
                return;
            }
        }
    } else {
        /* If a replica uses SYNC, we are dealing with an old implementation
         * of the replication protocol (like valkey-cli --replica). Flag the client
         * so that we don't expect to receive REPLCONF ACK feedbacks. */
        c->flag.pre_psync = 1;
    }

    /* Full resynchronization. */
    server.stat_sync_full++;

    /* Setup the replica as one waiting for BGSAVE to start. The following code
     * paths will change the state if we handle the replica differently. */
    c->repl_data->repl_state = REPLICA_STATE_WAIT_BGSAVE_START;
    if (server.repl_disable_tcp_nodelay) connDisableTcpNoDelay(c->conn); /* Non critical if it fails. */
    c->repl_data->repldbfd = -1;
    c->flag.replica = 1;
    listAddNodeTail(server.replicas, c);

    /* Create the replication backlog if needed. */
    if (listLength(server.replicas) == 1 && server.repl_backlog == NULL) {
        /* When we create the backlog from scratch, we always use a new
         * replication ID and clear the ID2, since there is no valid
         * past history. */
        changeReplicationId();
        clearReplicationId2();
        createReplicationBacklog();
        serverLog(LL_NOTICE,
                  "Replication backlog created, my new "
                  "replication IDs are '%s' and '%s'",
                  server.replid, server.replid2);
    }

    /* CASE 1: BGSAVE is in progress, with disk target. */
    if (server.child_type == CHILD_TYPE_RDB && server.rdb_child_type == RDB_CHILD_TYPE_DISK) {
        /* Ok a background save is in progress. Let's check if it is a good
         * one for replication, i.e. if there is another replica that is
         * registering differences since the server forked to save. */
        client *replica;
        listNode *ln;
        listIter li;

        listRewind(server.replicas, &li);
        while ((ln = listNext(&li))) {
            replica = ln->value;
            /* If the client needs a buffer of commands, we can't use
             * a replica without replication buffer. */
            if (replica->repl_data->repl_state == REPLICA_STATE_WAIT_BGSAVE_END &&
                (!(replica->flag.repl_rdbonly) || (c->flag.repl_rdbonly)))
                break;
        }
        /* To attach this replica, we check that it has at least all the
         * capabilities of the replica that triggered the current BGSAVE
         * and its exact requirements. */
        if (ln && ((c->repl_data->replica_capa & replica->repl_data->replica_capa) == replica->repl_data->replica_capa) &&
            c->repl_data->replica_req == replica->repl_data->replica_req) {
            /* Perfect, the server is already registering differences for
             * another replica. Set the right state, and copy the buffer.
             * We don't copy buffer if clients don't want. */
            if (!c->flag.repl_rdbonly) copyReplicaOutputBuffer(c, replica);
            replicationSetupReplicaForFullResync(c, replica->repl_data->psync_initial_offset);
            serverLog(LL_NOTICE, "Waiting for end of BGSAVE for SYNC");
        } else {
            /* No way, we need to wait for the next BGSAVE in order to
             * register differences. */
            serverLog(LL_NOTICE, "Can't attach the replica to the current BGSAVE. Waiting for next BGSAVE for SYNC");
        }

        /* CASE 2: BGSAVE is in progress, with socket target. */
    } else if (server.child_type == CHILD_TYPE_RDB && server.rdb_child_type == RDB_CHILD_TYPE_SOCKET) {
        /* There is an RDB child process but it is writing directly to
         * children sockets. We need to wait for the next BGSAVE
         * in order to synchronize. */
        serverLog(LL_NOTICE, "Current BGSAVE has socket target. Waiting for next BGSAVE for SYNC");

        /* CASE 3: There is no BGSAVE is in progress. */
    } else {
        if (server.repl_diskless_sync && (c->repl_data->replica_capa & REPLICA_CAPA_EOF) && server.repl_diskless_sync_delay) {
            /* Diskless replication RDB child is created inside
             * replicationCron() since we want to delay its start a
             * few seconds to wait for more replicas to arrive. */
            serverLog(LL_NOTICE, "Delay next BGSAVE for diskless SYNC");
        } else {
            /* We don't have a BGSAVE in progress, let's start one. Diskless
             * or disk-based mode is determined by replica's capacity. */
            if (!hasActiveChildProcess()) {
                startBgsaveForReplication(c->repl_data->replica_capa, c->repl_data->replica_req);
            } else {
                serverLog(LL_NOTICE, "No BGSAVE in progress, but another BG operation is active. "
                                     "BGSAVE for replication delayed");
            }
        }
    }
    return;
}

/* Check if there is any other replica waiting dumping RDB finished expect me.
 * This function is useful to judge current dumping RDB can be used for full
 * synchronization or not. */
int anyOtherReplicaWaitRdb(client *except_me) {
    listIter li;
    listNode *ln;

    listRewind(server.replicas, &li);
    while ((ln = listNext(&li))) {
        client *replica = ln->value;
        if (replica != except_me && replica->repl_data->repl_state == REPLICA_STATE_WAIT_BGSAVE_END) {
            return 1;
        }
    }
    return 0;
}

void initClientReplicationData(client *c) {
    if (c->repl_data) return;
    c->repl_data = (ClientReplicationData *)zcalloc(sizeof(ClientReplicationData));
}

void freeClientReplicationData(client *c) {
    if (!c->repl_data) return;
    freeReplicaReferencedReplBuffer(c);
    /* Primary/replica cleanup Case 1:
     * we lost the connection with a replica. */
    if (c->flag.replica) {
        /* If there is no any other replica waiting dumping RDB finished, the
         * current child process need not continue to dump RDB, then we kill it.
         * So child process won't use more memory, and we also can fork a new
         * child process asap to dump rdb for next full synchronization or bgsave.
         * But we also need to check if users enable 'save' RDB, if enable, we
         * should not remove directly since that means RDB is important for users
         * to keep data safe and we may delay configured 'save' for full sync. */
        if (server.saveparamslen == 0 && c->repl_data->repl_state == REPLICA_STATE_WAIT_BGSAVE_END &&
            server.child_type == CHILD_TYPE_RDB && server.rdb_child_type == RDB_CHILD_TYPE_DISK &&
            anyOtherReplicaWaitRdb(c) == 0) {
            serverLog(LL_NOTICE, "Background saving, persistence disabled, last replica dropped, killing fork child.");
            killRDBChild();
        }
        if (c->repl_data->repl_state == REPLICA_STATE_SEND_BULK) {
            if (c->repl_data->repldbfd != -1) close(c->repl_data->repldbfd);
            if (c->repl_data->replpreamble) sdsfree(c->repl_data->replpreamble);
        }
        list *l = (c->flag.monitor) ? server.monitors : server.replicas;
        listNode *ln = listSearchKey(l, c);
        serverAssert(ln != NULL);
        listDelNode(l, ln);
        /* We need to remember the time when we started to have zero
         * attached replicas, as after some time we'll free the replication
         * backlog. */
        if (getClientType(c) == CLIENT_TYPE_REPLICA && listLength(server.replicas) == 0)
            server.repl_no_replicas_since = server.unixtime;
        refreshGoodReplicasCount();
        /* Fire the replica change modules event. */
        if (c->repl_data->repl_state == REPLICA_STATE_ONLINE)
            moduleFireServerEvent(VALKEYMODULE_EVENT_REPLICA_CHANGE, VALKEYMODULE_SUBEVENT_REPLICA_CHANGE_OFFLINE,
                                  NULL);
    }
    if (c->flag.primary) replicationHandlePrimaryDisconnection();
    sdsfree(c->repl_data->replica_addr);
    zfree(c->repl_data);
    c->repl_data = NULL;
}

/* REPLCONF <option> <value> <option> <value> ...
 * This command is used by a replica in order to configure the replication
 * process before starting it with the SYNC command.
 * This command is also used by a primary in order to get the replication
 * offset from a replica.
 *
 * Currently we support these options:
 *
 * - listening-port <port>
 * - ip-address <ip>
 * What is the listening ip and port of the Replica instance, so that
 * the primary can accurately lists replicas and their listening ports in the
 * INFO output.
 *
 * - capa <eof|psync2|dual-channel|bypass-crc>
 * What is the capabilities of this instance.
 * eof: supports EOF-style RDB transfer for diskless replication.
 * psync2: supports PSYNC v2, so understands +CONTINUE <new repl ID>.
 * dual-channel: supports full sync using rdb channel.
 * bypass-crc: supports skipping CRC calculations during diskless sync using
 *             a connection that has integrity checks (such as TLS).
 *
 * - ack <offset> [fack <aofofs>]
 * Replica informs the primary the amount of replication stream that it
 * processed so far, and optionally the replication offset fsynced to the AOF file.
 * This special pattern doesn't reply to the caller.
 *
 * - getack <dummy>
 * Unlike other subcommands, this is used by primary to get the replication
 * offset from a replica.
 *
 * - rdb-only <0|1>
 * Only wants RDB snapshot without replication buffer.
 *
 * - rdb-filter-only <include-filters>
 * Define "include" filters for the RDB snapshot. Currently we only support
 * a single include filter: "functions". Passing an empty string "" will
 * result in an empty RDB.
 *
 * - version <major.minor.patch>
 * The replica reports its version.
 *
 * - rdb-channel <1|0>
 * Used to identify the client as a replica's rdb connection in an dual channel
 * sync session.
 * */
void replconfCommand(client *c) {
    int j;

    if ((c->argc % 2) == 0) {
        /* Number of arguments must be odd to make sure that every
         * option has a corresponding value. */
        addReplyErrorObject(c, shared.syntaxerr);
        return;
    }

    initClientReplicationData(c);

    /* Process every option-value pair. */
    for (j = 1; j < c->argc; j += 2) {
        if (!strcasecmp(c->argv[j]->ptr, "listening-port")) {
            long port;

            if ((getLongFromObjectOrReply(c, c->argv[j + 1], &port, NULL) != C_OK)) return;
            c->repl_data->replica_listening_port = port;
        } else if (!strcasecmp(c->argv[j]->ptr, "ip-address")) {
            sds addr = c->argv[j + 1]->ptr;
            if (sdslen(addr) < NET_HOST_STR_LEN) {
                if (c->repl_data->replica_addr) sdsfree(c->repl_data->replica_addr);
                c->repl_data->replica_addr = sdsdup(addr);
            } else {
                addReplyErrorFormat(c,
                                    "REPLCONF ip-address provided by "
                                    "replica instance is too long: %zd bytes",
                                    sdslen(addr));
                return;
            }
        } else if (!strcasecmp(c->argv[j]->ptr, "capa")) {
            /* Ignore capabilities not understood by this primary. */
            if (!strcasecmp(c->argv[j + 1]->ptr, "eof"))
                c->repl_data->replica_capa |= REPLICA_CAPA_EOF;
            else if (!strcasecmp(c->argv[j + 1]->ptr, "psync2"))
                c->repl_data->replica_capa |= REPLICA_CAPA_PSYNC2;
            else if (!strcasecmp(c->argv[j + 1]->ptr, "dual-channel") && server.dual_channel_replication &&
                     server.repl_diskless_sync) {
                /* If dual-channel is disable on this primary, treat this command as unrecognized
                 * replconf option. */
<<<<<<< HEAD
                c->replica_capa |= REPLICA_CAPA_DUAL_CHANNEL;
            } else if (!strcasecmp(c->argv[j + 1]->ptr, REPLICA_CAPA_BYPASS_CRC_STR))
                c->replica_capa |= REPLICA_CAPA_BYPASS_CRC;
=======
                c->repl_data->replica_capa |= REPLICA_CAPA_DUAL_CHANNEL;
            }
>>>>>>> ad592f73
        } else if (!strcasecmp(c->argv[j]->ptr, "ack")) {
            /* REPLCONF ACK is used by replica to inform the primary the amount
             * of replication stream that it processed so far. It is an
             * internal only command that normal clients should never use. */
            long long offset;

            if (!c->flag.replica) return;
            if ((getLongLongFromObject(c->argv[j + 1], &offset) != C_OK)) return;
            if (offset > c->repl_data->repl_ack_off) c->repl_data->repl_ack_off = offset;
            if (c->argc > j + 3 && !strcasecmp(c->argv[j + 2]->ptr, "fack")) {
                if ((getLongLongFromObject(c->argv[j + 3], &offset) != C_OK)) return;
                if (offset > c->repl_data->repl_aof_off) c->repl_data->repl_aof_off = offset;
            }
            c->repl_data->repl_ack_time = server.unixtime;
            /* If this was a diskless replication, we need to really put
             * the replica online when the first ACK is received (which
             * confirms replica is online and ready to get more data). This
             * allows for simpler and less CPU intensive EOF detection
             * when streaming RDB files.
             * There's a chance the ACK got to us before we detected that the
             * bgsave is done (since that depends on cron ticks), so run a
             * quick check first (instead of waiting for the next ACK. */
            if (server.child_type == CHILD_TYPE_RDB && c->repl_data->repl_state == REPLICA_STATE_WAIT_BGSAVE_END)
                checkChildrenDone();
            if (c->repl_data->repl_start_cmd_stream_on_ack && c->repl_data->repl_state == REPLICA_STATE_ONLINE) replicaStartCommandStream(c);
            if (c->repl_data->repl_state == REPLICA_STATE_BG_RDB_LOAD) {
                replicaPutOnline(c);
            }
            /* Note: this command does not reply anything! */
            return;
        } else if (!strcasecmp(c->argv[j]->ptr, "getack")) {
            /* REPLCONF GETACK is used in order to request an ACK ASAP
             * to the replica. */
            if (server.primary_host && server.primary) replicationSendAck();
            return;
        } else if (!strcasecmp(c->argv[j]->ptr, "rdb-only")) {
            /* REPLCONF RDB-ONLY is used to identify the client only wants
             * RDB snapshot without replication buffer. */
            long rdb_only = 0;
            if (getRangeLongFromObjectOrReply(c, c->argv[j + 1], 0, 1, &rdb_only, NULL) != C_OK) return;
            if (rdb_only == 1)
                c->flag.repl_rdbonly = 1;
            else
                c->flag.repl_rdbonly = 0;
        } else if (!strcasecmp(c->argv[j]->ptr, "rdb-filter-only")) {
            /* REPLCONFG RDB-FILTER-ONLY is used to define "include" filters
             * for the RDB snapshot. Currently we only support a single
             * include filter: "functions". In the future we may want to add
             * other filters like key patterns, key types, non-volatile, module
             * aux fields, ...
             * We might want to add the complementing "RDB-FILTER-EXCLUDE" to
             * filter out certain data. */
            int filter_count, i;
            sds *filters;
            if (!(filters = sdssplitargs(c->argv[j + 1]->ptr, &filter_count))) {
                addReplyError(c, "Missing rdb-filter-only values");
                return;
            }
            /* By default filter out all parts of the rdb */
            c->repl_data->replica_req |= REPLICA_REQ_RDB_EXCLUDE_DATA;
            c->repl_data->replica_req |= REPLICA_REQ_RDB_EXCLUDE_FUNCTIONS;
            for (i = 0; i < filter_count; i++) {
                if (!strcasecmp(filters[i], "functions"))
                    c->repl_data->replica_req &= ~REPLICA_REQ_RDB_EXCLUDE_FUNCTIONS;
                else {
                    addReplyErrorFormat(c, "Unsupported rdb-filter-only option: %s", (char *)filters[i]);
                    sdsfreesplitres(filters, filter_count);
                    return;
                }
            }
            sdsfreesplitres(filters, filter_count);
        } else if (!strcasecmp(c->argv[j]->ptr, "version")) {
            /* REPLCONF VERSION x.y.z */
            int version = version2num(c->argv[j + 1]->ptr);
            if (version >= 0) {
                c->repl_data->replica_version = version;
            } else {
                addReplyErrorFormat(c, "Unrecognized version format: %s", (char *)c->argv[j + 1]->ptr);
                return;
            }
        } else if (!strcasecmp(c->argv[j]->ptr, "rdb-channel")) {
            long start_with_offset = 0;
            if (getRangeLongFromObjectOrReply(c, c->argv[j + 1], 0, 1, &start_with_offset, NULL) != C_OK) {
                return;
            }
            if (start_with_offset == 1) {
                c->flag.repl_rdb_channel = 1;
                c->repl_data->replica_req |= REPLICA_REQ_RDB_CHANNEL;
            } else {
                c->flag.repl_rdb_channel = 0;
                c->repl_data->replica_req &= ~REPLICA_REQ_RDB_CHANNEL;
            }
        } else if (!strcasecmp(c->argv[j]->ptr, "set-rdb-client-id")) {
            /* REPLCONF identify <client-id> is used to identify the current replica main channel with existing
             * rdb-connection with the given id. */
            long long client_id = 0;
            if (getLongLongFromObjectOrReply(c, c->argv[j + 1], &client_id, NULL) != C_OK) {
                return;
            }
            if (!lookupRdbClientByID(client_id)) {
                addReplyErrorFormat(c, "Unrecognized RDB client id %lld", client_id);
                return;
            }
            c->repl_data->associated_rdb_client_id = (uint64_t)client_id;
        } else {
            addReplyErrorFormat(c, "Unrecognized REPLCONF option: %s", (char *)c->argv[j]->ptr);
            return;
        }
    }
    addReply(c, shared.ok);
}

/* This function puts a replica in the online state, and should be called just
 * after a replica received the RDB file for the initial synchronization.
 *
 * It does a few things:
 * 1) Put the replica in ONLINE state.
 * 2) Update the count of "good replicas".
 * 3) Trigger the module event.
 *
 * the return value indicates that the replica should be disconnected.
 * */
int replicaPutOnline(client *replica) {
    if (replica->flag.repl_rdbonly) {
        replica->repl_data->repl_state = REPLICA_STATE_RDB_TRANSMITTED;
        /* The client asked for RDB only so we should close it ASAP */
        serverLog(LL_NOTICE, "RDB transfer completed, rdb only replica (%s) should be disconnected asap",
                  replicationGetReplicaName(replica));
        return 0;
    }
    replica->repl_data->repl_state = REPLICA_STATE_ONLINE;
    replica->repl_data->repl_ack_time = server.unixtime; /* Prevent false timeout. */

    refreshGoodReplicasCount();
    /* Fire the replica change modules event. */
    moduleFireServerEvent(VALKEYMODULE_EVENT_REPLICA_CHANGE, VALKEYMODULE_SUBEVENT_REPLICA_CHANGE_ONLINE, NULL);
    serverLog(LL_NOTICE, "Synchronization with replica %s succeeded", replicationGetReplicaName(replica));

    return 1;
}

/* This function should be called just after a replica received the RDB file
 * for the initial synchronization, and we are finally ready to send the
 * incremental stream of commands.
 *
 * It does a few things:
 * 1) Close the replica's connection async if it doesn't need replication
 *    commands buffer stream, since it actually isn't a valid replica.
 * 2) Make sure the writable event is re-installed, since when calling the SYNC
 *    command we had no replies and it was disabled, and then we could
 *    accumulate output buffer data without sending it to the replica so it
 *    won't get mixed with the RDB stream. */
void replicaStartCommandStream(client *replica) {
    serverAssert(!(replica->flag.repl_rdbonly));
    replica->repl_data->repl_start_cmd_stream_on_ack = 0;

    putClientInPendingWriteQueue(replica);
}

/* We call this function periodically to remove an RDB file that was
 * generated because of replication, in an instance that is otherwise
 * without any persistence. We don't want instances without persistence
 * to take RDB files around, this violates certain policies in certain
 * environments. */
void removeRDBUsedToSyncReplicas(void) {
    /* If the feature is disabled, return ASAP but also clear the
     * RDBGeneratedByReplication flag in case it was set. Otherwise if the
     * feature was enabled, but gets disabled later with CONFIG SET, the
     * flag may remain set to one: then next time the feature is re-enabled
     * via CONFIG SET we have it set even if no RDB was generated
     * because of replication recently. */
    if (!server.rdb_del_sync_files) {
        RDBGeneratedByReplication = 0;
        return;
    }

    if (allPersistenceDisabled() && RDBGeneratedByReplication) {
        client *replica;
        listNode *ln;
        listIter li;

        int delrdb = 1;
        listRewind(server.replicas, &li);
        while ((ln = listNext(&li))) {
            replica = ln->value;
            if (replica->repl_data->repl_state == REPLICA_STATE_WAIT_BGSAVE_START ||
                replica->repl_data->repl_state == REPLICA_STATE_WAIT_BGSAVE_END ||
                replica->repl_data->repl_state == REPLICA_STATE_SEND_BULK) {
                delrdb = 0;
                break; /* No need to check the other replicas. */
            }
        }
        if (delrdb) {
            struct stat sb;
            if (lstat(server.rdb_filename, &sb) != -1) {
                RDBGeneratedByReplication = 0;
                serverLog(LL_NOTICE, "Removing the RDB file used to feed replicas "
                                     "in a persistence-less instance");
                bg_unlink(server.rdb_filename);
            }
        }
    }
}

/* Close the repldbfd and reclaim the page cache if the client hold
 * the last reference to replication DB */
void closeRepldbfd(client *myself) {
    listNode *ln;
    listIter li;
    int reclaim = 1;
    listRewind(server.replicas, &li);
    while ((ln = listNext(&li))) {
        client *replica = ln->value;
        if (replica != myself && replica->repl_data->repl_state == REPLICA_STATE_SEND_BULK) {
            reclaim = 0;
            break;
        }
    }

    if (reclaim) {
        bioCreateCloseJob(myself->repl_data->repldbfd, 0, 1);
    } else {
        close(myself->repl_data->repldbfd);
    }
    myself->repl_data->repldbfd = -1;
}

void sendBulkToReplica(connection *conn) {
    client *replica = connGetPrivateData(conn);
    char buf[PROTO_IOBUF_LEN];
    ssize_t nwritten, buflen;

    /* Before sending the RDB file, we send the preamble as configured by the
     * replication process. Currently the preamble is just the bulk count of
     * the file in the form "$<length>\r\n". */
    if (replica->repl_data->replpreamble) {
        nwritten = connWrite(conn, replica->repl_data->replpreamble, sdslen(replica->repl_data->replpreamble));
        if (nwritten == -1) {
            serverLog(LL_WARNING, "Write error sending RDB preamble to replica: %s", connGetLastError(conn));
            freeClient(replica);
            return;
        }
        server.stat_net_repl_output_bytes += nwritten;
        sdsrange(replica->repl_data->replpreamble, nwritten, -1);
        if (sdslen(replica->repl_data->replpreamble) == 0) {
            sdsfree(replica->repl_data->replpreamble);
            replica->repl_data->replpreamble = NULL;
            /* fall through sending data. */
        } else {
            return;
        }
    }

    /* If the preamble was already transferred, send the RDB bulk data. */
    lseek(replica->repl_data->repldbfd, replica->repl_data->repldboff, SEEK_SET);
    buflen = read(replica->repl_data->repldbfd, buf, PROTO_IOBUF_LEN);
    if (buflen <= 0) {
        serverLog(LL_WARNING, "Read error sending DB to replica: %s",
                  (buflen == 0) ? "premature EOF" : strerror(errno));
        freeClient(replica);
        return;
    }
    if ((nwritten = connWrite(conn, buf, buflen)) == -1) {
        if (connGetState(conn) != CONN_STATE_CONNECTED) {
            serverLog(LL_WARNING, "Write error sending DB to replica: %s", connGetLastError(conn));
            freeClient(replica);
        }
        return;
    }
    replica->repl_data->repldboff += nwritten;
    server.stat_net_repl_output_bytes += nwritten;
    if (replica->repl_data->repldboff == replica->repl_data->repldbsize) {
        closeRepldbfd(replica);
        connSetWriteHandler(replica->conn, NULL);
        if (!replicaPutOnline(replica)) {
            freeClient(replica);
            return;
        }
        replicaStartCommandStream(replica);
    }
}

/* Remove one write handler from the list of connections waiting to be writable
 * during rdb pipe transfer. */
void rdbPipeWriteHandlerConnRemoved(struct connection *conn) {
    if (!connHasWriteHandler(conn)) return;
    connSetWriteHandler(conn, NULL);
    client *replica = connGetPrivateData(conn);
    replica->repl_data->repl_last_partial_write = 0;
    server.rdb_pipe_numconns_writing--;
    /* if there are no more writes for now for this conn, or write error: */
    if (server.rdb_pipe_numconns_writing == 0) {
        if (aeCreateFileEvent(server.el, server.rdb_pipe_read, AE_READABLE, rdbPipeReadHandler, NULL) == AE_ERR) {
            serverPanic("Unrecoverable error creating server.rdb_pipe_read file event.");
        }
    }
}

/* Called in diskless primary during transfer of data from the rdb pipe, when
 * the replica becomes writable again. */
void rdbPipeWriteHandler(struct connection *conn) {
    serverAssert(server.rdb_pipe_bufflen > 0);
    client *replica = connGetPrivateData(conn);
    ssize_t nwritten;
    if ((nwritten = connWrite(conn, server.rdb_pipe_buff + replica->repl_data->repldboff,
                              server.rdb_pipe_bufflen - replica->repl_data->repldboff)) == -1) {
        if (connGetState(conn) == CONN_STATE_CONNECTED) return; /* equivalent to EAGAIN */
        serverLog(LL_WARNING, "Write error sending DB to replica: %s", connGetLastError(conn));
        freeClient(replica);
        return;
    } else {
        replica->repl_data->repldboff += nwritten;
        server.stat_net_repl_output_bytes += nwritten;
        if (replica->repl_data->repldboff < server.rdb_pipe_bufflen) {
            replica->repl_data->repl_last_partial_write = server.unixtime;
            return; /* more data to write.. */
        }
    }
    rdbPipeWriteHandlerConnRemoved(conn);
}

/* Called in diskless primary, when there's data to read from the child's rdb pipe */
void rdbPipeReadHandler(struct aeEventLoop *eventLoop, int fd, void *clientData, int mask) {
    UNUSED(mask);
    UNUSED(clientData);
    UNUSED(eventLoop);
    int i;
    if (!server.rdb_pipe_buff) server.rdb_pipe_buff = zmalloc(PROTO_IOBUF_LEN);
    serverAssert(server.rdb_pipe_numconns_writing == 0);

    while (1) {
        server.rdb_pipe_bufflen = read(fd, server.rdb_pipe_buff, PROTO_IOBUF_LEN);
        if (server.rdb_pipe_bufflen < 0) {
            if (errno == EAGAIN || errno == EWOULDBLOCK) return;
            serverLog(LL_WARNING, "Diskless rdb transfer, read error sending DB to replicas: %s", strerror(errno));
            for (i = 0; i < server.rdb_pipe_numconns; i++) {
                connection *conn = server.rdb_pipe_conns[i];
                if (!conn) continue;
                client *replica = connGetPrivateData(conn);
                freeClient(replica);
                server.rdb_pipe_conns[i] = NULL;
            }
            killRDBChild();
            return;
        }

        if (server.rdb_pipe_bufflen == 0) {
            /* EOF - write end was closed. */
            int stillUp = 0;
            aeDeleteFileEvent(server.el, server.rdb_pipe_read, AE_READABLE);
            for (i = 0; i < server.rdb_pipe_numconns; i++) {
                connection *conn = server.rdb_pipe_conns[i];
                if (!conn) continue;
                stillUp++;
            }
            if (stillUp) {
                serverLog(LL_NOTICE, "Diskless rdb transfer, done reading from pipe, %d replicas still up.", stillUp);
            }
            /* Now that the replicas have finished reading, notify the child that it's safe to exit.
             * When the server detects the child has exited, it can mark the replica as online, and
             * start streaming the replication buffers. */
            close(server.rdb_child_exit_pipe);
            server.rdb_child_exit_pipe = -1;
            return;
        }

        for (i = 0; i < server.rdb_pipe_numconns; i++) {
            ssize_t nwritten;
            connection *conn = server.rdb_pipe_conns[i];
            if (!conn) continue;

            client *replica = connGetPrivateData(conn);
            if ((nwritten = connWrite(conn, server.rdb_pipe_buff, server.rdb_pipe_bufflen)) == -1) {
                if (connGetState(conn) != CONN_STATE_CONNECTED) {
                    serverLog(LL_WARNING, "Diskless rdb transfer, write error sending DB to replica: %s",
                              connGetLastError(conn));
                    freeClient(replica);
                    server.rdb_pipe_conns[i] = NULL;
                    continue;
                }
                /* An error and still in connected state, is equivalent to EAGAIN */
                replica->repl_data->repldboff = 0;
            } else {
                /* Note: when use diskless replication, 'repldboff' is the offset
                 * of 'rdb_pipe_buff' sent rather than the offset of entire RDB. */
                replica->repl_data->repldboff = nwritten;
                server.stat_net_repl_output_bytes += nwritten;
            }
            /* If we were unable to write all the data to one of the replicas,
             * setup write handler (and disable pipe read handler, below) */
            if (nwritten != server.rdb_pipe_bufflen) {
                replica->repl_data->repl_last_partial_write = server.unixtime;
                server.rdb_pipe_numconns_writing++;
                connSetWriteHandler(conn, rdbPipeWriteHandler);
            }
        }

        /*  Remove the pipe read handler if at least one write handler was set. */
        if (server.rdb_pipe_numconns_writing) {
            aeDeleteFileEvent(server.el, server.rdb_pipe_read, AE_READABLE);
            break;
        }
    }
}

/* This function is called at the end of every background saving.
 *
 * The argument bgsaveerr is C_OK if the background saving succeeded
 * otherwise C_ERR is passed to the function.
 * The 'type' argument is the type of the child that terminated
 * (if it had a disk or socket target). */
void updateReplicasWaitingBgsave(int bgsaveerr, int type) {
    listNode *ln;
    listIter li;

    /* Note: there's a chance we got here from within the REPLCONF ACK command
     * so we must avoid using freeClient, otherwise we'll crash on our way up. */

    listRewind(server.replicas, &li);
    while ((ln = listNext(&li))) {
        client *replica = ln->value;

        if (replica->repl_data->repl_state == REPLICA_STATE_WAIT_BGSAVE_END) {
            int repldbfd;
            struct valkey_stat buf;

            if (bgsaveerr != C_OK) {
                /* If bgsaveerr is error, there is no need to protect the rdb channel. */
                replica->flag.protected_rdb_channel = 0;
                freeClientAsync(replica);
                serverLog(LL_WARNING, "SYNC failed. BGSAVE child returned an error");
                continue;
            }

            /* If this was an RDB on disk save, we have to prepare to send
             * the RDB from disk to the replica socket. Otherwise if this was
             * already an RDB -> Replicas socket transfer, used in the case of
             * diskless replication, our work is trivial, we can just put
             * the replica online. */
            if (type == RDB_CHILD_TYPE_SOCKET) {
                serverLog(LL_NOTICE,
                          "Streamed RDB transfer with replica %s succeeded (socket). Waiting for REPLCONF ACK from "
                          "replica to enable streaming",
                          replicationGetReplicaName(replica));
                /* Note: we wait for a REPLCONF ACK message from the replica in
                 * order to really put it online (install the write handler
                 * so that the accumulated data can be transferred). However
                 * we change the replication state ASAP, since our replica
                 * is technically online now.
                 *
                 * So things work like that:
                 *
                 * 1. We end transferring the RDB file via socket.
                 * 2. The replica is put ONLINE but the write handler
                 *    is not installed.
                 * 3. The replica however goes really online, and pings us
                 *    back via REPLCONF ACK commands.
                 * 4. Now we finally install the write handler, and send
                 *    the buffers accumulated so far to the replica.
                 *
                 * But why we do that? Because the replica, when we stream
                 * the RDB directly via the socket, must detect the RDB
                 * EOF (end of file), that is a special random string at the
                 * end of the RDB (for streamed RDBs we don't know the length
                 * in advance). Detecting such final EOF string is much
                 * simpler and less CPU intensive if no more data is sent
                 * after such final EOF. So we don't want to glue the end of
                 * the RDB transfer with the start of the other replication
                 * data. */
                if (!replicaPutOnline(replica)) {
                    freeClientAsync(replica);
                    continue;
                }
                replica->repl_data->repl_start_cmd_stream_on_ack = 1;
            } else {
                repldbfd = open(server.rdb_filename, O_RDONLY);
                if (repldbfd == -1) {
                    freeClientAsync(replica);
                    serverLog(LL_WARNING, "SYNC failed. Can't open DB after BGSAVE: %s", strerror(errno));
                    continue;
                }
                if (valkey_fstat(repldbfd, &buf) == -1) {
                    freeClientAsync(replica);
                    serverLog(LL_WARNING, "SYNC failed. Can't stat DB after BGSAVE: %s", strerror(errno));
                    close(repldbfd);
                    continue;
                }
                replica->repl_data->repldbfd = repldbfd;
                replica->repl_data->repldboff = 0;
                replica->repl_data->repldbsize = buf.st_size;
                replica->repl_data->repl_state = REPLICA_STATE_SEND_BULK;
                replica->repl_data->replpreamble = sdscatprintf(sdsempty(), "$%lld\r\n", (unsigned long long)replica->repl_data->repldbsize);

                /* When repl_state changes to REPLICA_STATE_SEND_BULK, we will release
                 * the resources in freeClient. */
                connSetWriteHandler(replica->conn, NULL);
                if (connSetWriteHandler(replica->conn, sendBulkToReplica) == C_ERR) {
                    freeClientAsync(replica);
                    continue;
                }
            }
        }
    }
}

/* Change the current instance replication ID with a new, random one.
 * This will prevent successful PSYNCs between this primary and other
 * replicas, so the command should be called when something happens that
 * alters the current story of the dataset. */
void changeReplicationId(void) {
    getRandomHexChars(server.replid, CONFIG_RUN_ID_SIZE);
    server.replid[CONFIG_RUN_ID_SIZE] = '\0';
}

/* Clear (invalidate) the secondary replication ID. This happens, for
 * example, after a full resynchronization, when we start a new replication
 * history. */
void clearReplicationId2(void) {
    memset(server.replid2, '0', sizeof(server.replid));
    server.replid2[CONFIG_RUN_ID_SIZE] = '\0';
    server.second_replid_offset = -1;
}

/* Use the current replication ID / offset as secondary replication
 * ID, and change the current one in order to start a new history.
 * This should be used when an instance is switched from replica to primary
 * so that it can serve PSYNC requests performed using the primary
 * replication ID. */
void shiftReplicationId(void) {
    memcpy(server.replid2, server.replid, sizeof(server.replid));
    /* We set the second replid offset to the primary offset + 1, since
     * the replica will ask for the first byte it has not yet received, so
     * we need to add one to the offset: for example if, as a replica, we are
     * sure we have the same history as the primary for 50 bytes, after we
     * are turned into a primary, we can accept a PSYNC request with offset
     * 51, since the replica asking has the same history up to the 50th
     * byte, and is asking for the new bytes starting at offset 51. */
    server.second_replid_offset = server.primary_repl_offset + 1;
    changeReplicationId();
    serverLog(LL_NOTICE, "Setting secondary replication ID to %s, valid up to offset: %lld. New replication ID is %s",
              server.replid2, server.second_replid_offset, server.replid);
}

/* ----------------------------------- REPLICA -------------------------------- */

/* Returns 1 if the given replication state is a handshake state,
 * 0 otherwise. */
int replicaIsInHandshakeState(void) {
    return server.repl_state >= REPL_STATE_RECEIVE_PING_REPLY && server.repl_state <= REPL_STATE_RECEIVE_PSYNC_REPLY;
}

/* Avoid the primary to detect the replica is timing out while loading the
 * RDB file in initial synchronization. We send a single newline character
 * that is valid protocol but is guaranteed to either be sent entirely or
 * not, since the byte is indivisible.
 *
 * The function is called in two contexts: while we flush the current
 * data with emptyData(), and while we load the new data received as an
 * RDB file from the primary. */
void replicationSendNewlineToPrimary(void) {
    static time_t newline_sent;
    if (time(NULL) != newline_sent) {
        newline_sent = time(NULL);
        /* Pinging back in this stage is best-effort. */
        if (server.repl_transfer_s) connWrite(server.repl_transfer_s, "\n", 1);
    }
}

/* Callback used by emptyData() while flushing away old data to load
 * the new dataset received by the primary and by discardTempDb()
 * after loading succeeded or failed. */
void replicationEmptyDbCallback(hashtable *d) {
    UNUSED(d);
    if (server.repl_state == REPL_STATE_TRANSFER) replicationSendNewlineToPrimary();
}

/* Once we have a link with the primary and the synchronization was
 * performed, this function materializes the primary client we store
 * at server.primary, starting from the specified file descriptor. */
void replicationCreatePrimaryClientWithHandler(connection *conn, int dbid, ConnectionCallbackFunc handler) {
    server.primary = createClient(conn);
    if (conn) connSetReadHandler(server.primary->conn, handler);

    /**
     * Important note:
     * The CLIENT_DENY_BLOCKING flag is not, and should not, be set here.
     * For commands like BLPOP, it makes no sense to block the primary
     * connection, and such blocking attempt will probably cause deadlock and
     * break the replication. We consider such a thing as a bug because
     * commands as BLPOP should never be sent on the replication link.
     * A possible use-case for blocking the replication link is if a module wants
     * to pass the execution to a background thread and unblock after the
     * execution is done. This is the reason why we allow blocking the replication
     * connection. */
    server.primary->flag.primary = 1;
    server.primary->flag.authenticated = 1;

    /* Allocate a private query buffer for the primary client instead of using the shared query buffer.
     * This is done because the primary's query buffer data needs to be preserved for my sub-replicas to use. */
    server.primary->querybuf = sdsempty();
    initClientReplicationData(server.primary);
    server.primary->repl_data->reploff = server.primary_initial_offset;
    server.primary->repl_data->read_reploff = server.primary->repl_data->reploff;
    server.primary->user = NULL; /* This client can do everything. */
    memcpy(server.primary->repl_data->replid, server.primary_replid, sizeof(server.primary_replid));
    /* If primary offset is set to -1, this primary is old and is not
     * PSYNC capable, so we flag it accordingly. */
    if (server.primary->repl_data->reploff == -1) server.primary->flag.pre_psync = 1;
    if (dbid != -1) selectDb(server.primary, dbid);
}

/* Wrapper for replicationCreatePrimaryClientWithHandler, init primary connection handler
 * with ordinary client connection handler */
void replicationCreatePrimaryClient(connection *conn, int dbid) {
    replicationCreatePrimaryClientWithHandler(conn, dbid, readQueryFromClient);
}

/* This function will try to re-enable the AOF file after the
 * primary-replica synchronization: if it fails after multiple attempts
 * the replica cannot be considered reliable and exists with an
 * error. */
void restartAOFAfterSYNC(void) {
    unsigned int tries, max_tries = 10;
    for (tries = 0; tries < max_tries; ++tries) {
        if (startAppendOnly() == C_OK) break;
        serverLog(LL_WARNING, "Failed enabling the AOF after successful primary synchronization! "
                              "Trying it again in one second.");
        sleep(1);
    }
    if (tries == max_tries) {
        serverLog(LL_WARNING, "FATAL: this replica instance finished the synchronization with "
                              "its primary, but the AOF can't be turned on. Exiting now.");
        exit(1);
    }
}

static int useDisklessLoad(void) {
    /* compute boolean decision to use diskless load */
    int enabled = server.repl_diskless_load == REPL_DISKLESS_LOAD_SWAPDB ||
                  server.repl_diskless_load == REPL_DISKLESS_LOAD_FLUSH_BEFORE_LOAD ||
                  (server.repl_diskless_load == REPL_DISKLESS_LOAD_WHEN_DB_EMPTY && dbTotalServerKeyCount() == 0);

    if (enabled) {
        /* Check all modules handle read errors, otherwise it's not safe to use diskless load. */
        if (!moduleAllDatatypesHandleErrors()) {
            serverLog(LL_NOTICE, "Skipping diskless-load because there are modules that don't handle read errors.");
            enabled = 0;
        }
        /* Check all modules handle async replication, otherwise it's not safe to use diskless load. */
        else if (server.repl_diskless_load == REPL_DISKLESS_LOAD_SWAPDB && !moduleAllModulesHandleReplAsyncLoad()) {
            serverLog(LL_NOTICE,
                      "Skipping diskless-load because there are modules that are not aware of async replication.");
            enabled = 0;
        }
    }
    return enabled;
}

/* Returns 1 if the replica can skip CRC calculations during full sync */
int replicationSupportBypassCRC(connection *conn, int is_replica_diskless_load, int is_primary_diskless_sync) {
    return is_replica_diskless_load && is_primary_diskless_sync && connIsIntegrityChecked(conn);
}

/* Helper function for readSyncBulkPayload() to initialize tempDb
 * before socket-loading the new db from primary. The tempDb may be populated
 * by swapMainDbWithTempDb or freed by disklessLoadDiscardTempDb later. */
serverDb *disklessLoadInitTempDb(void) {
    return initTempDb();
}

/* Helper function for readSyncBulkPayload() to discard our tempDb
 * when the loading succeeded or failed. */
void disklessLoadDiscardTempDb(serverDb *tempDb) {
    discardTempDb(tempDb);
}

/* Helper function for to initialize temp function lib context.
 * The temp ctx may be populated by functionsLibCtxSwapWithCurrent or
 * freed by disklessLoadDiscardFunctionsLibCtx later. */
functionsLibCtx *disklessLoadFunctionsLibCtxCreate(void) {
    return functionsLibCtxCreate();
}

/* Helper function to discard our temp function lib context
 * when the loading succeeded or failed. */
void disklessLoadDiscardFunctionsLibCtx(functionsLibCtx *temp_functions_lib_ctx) {
    freeFunctionsAsync(temp_functions_lib_ctx);
}

/* If we know we got an entirely different data set from our primary
 * we have no way to incrementally feed our replicas after that.
 * We want our replicas to resync with us as well, if we have any sub-replicas.
 * This is useful on readSyncBulkPayload in places where we just finished transferring db. */
void replicationAttachToNewPrimary(void) {
    /* Replica starts to apply data from new primary, we must discard the cached
     * primary structure. */
    serverAssert(server.primary == NULL);
    replicationDiscardCachedPrimary();

    disconnectReplicas();     /* Force our replicas to resync with us as well. */
    freeReplicationBacklog(); /* Don't allow our chained replicas to PSYNC. */
}

/* Asynchronously read the SYNC payload we receive from a primary */
#define REPL_MAX_WRITTEN_BEFORE_FSYNC (1024 * 1024 * 8) /* 8 MB */
void readSyncBulkPayload(connection *conn) {
    char buf[PROTO_IOBUF_LEN];
    ssize_t nread, readlen, nwritten;
    int use_diskless_load = useDisklessLoad();
    serverDb *diskless_load_tempDb = NULL;
    functionsLibCtx *temp_functions_lib_ctx = NULL;
    int empty_db_flags = server.repl_replica_lazy_flush ? EMPTYDB_ASYNC : EMPTYDB_NO_FLAGS;
    off_t left;

    /* Static vars used to hold the EOF mark, and the last bytes received
     * from the server: when they match, we reached the end of the transfer. */
    static char eofmark[RDB_EOF_MARK_SIZE];
    static char lastbytes[RDB_EOF_MARK_SIZE];
    static int usemark = 0;

    /* If repl_transfer_size == -1 we still have to read the bulk length
     * from the primary reply. */
    if (server.repl_transfer_size == -1) {
        nread = connSyncReadLine(conn, buf, 1024, server.repl_syncio_timeout * 1000);
        if (nread == -1) {
            serverLog(LL_WARNING, "I/O error reading bulk count from PRIMARY: %s", connGetLastError(conn));
            goto error;
        } else {
            /* nread here is returned by connSyncReadLine(), which calls syncReadLine() and
             * convert "\r\n" to '\0' so 1 byte is lost. */
            server.stat_net_repl_input_bytes += nread + 1;
        }

        if (buf[0] == '-') {
            serverLog(LL_WARNING, "PRIMARY aborted replication with an error: %s", buf + 1);
            goto error;
        } else if (buf[0] == '\0') {
            /* At this stage just a newline works as a PING in order to take
             * the connection live. So we refresh our last interaction
             * timestamp. */
            server.repl_transfer_lastio = server.unixtime;
            return;
        } else if (buf[0] != '$') {
            serverLog(LL_WARNING,
                      "Bad protocol from PRIMARY, the first byte is not '$' (we received '%s'), are you sure the host "
                      "and port are right?",
                      buf);
            goto error;
        }

        /* There are two possible forms for the bulk payload. One is the
         * usual $<count> bulk format. The other is used for diskless transfers
         * when the primary does not know beforehand the size of the file to
         * transfer. In the latter case, the following format is used:
         *
         * $EOF:<40 bytes delimiter>
         *
         * At the end of the file the announced delimiter is transmitted. The
         * delimiter is long and random enough that the probability of a
         * collision with the actual file content can be ignored. */
        if (strncmp(buf + 1, "EOF:", 4) == 0 && strlen(buf + 5) >= RDB_EOF_MARK_SIZE) {
            usemark = 1;
            memcpy(eofmark, buf + 5, RDB_EOF_MARK_SIZE);
            memset(lastbytes, 0, RDB_EOF_MARK_SIZE);
            /* Set any repl_transfer_size to avoid entering this code path
             * at the next call. */
            server.repl_transfer_size = 0;
            serverLog(LL_NOTICE, "PRIMARY <-> REPLICA sync: receiving streamed RDB from primary with EOF %s",
                      use_diskless_load ? "to parser" : "to disk");
        } else {
            usemark = 0;
            server.repl_transfer_size = strtol(buf + 1, NULL, 10);
            serverLog(LL_NOTICE, "PRIMARY <-> REPLICA sync: receiving %lld bytes from primary %s",
                      (long long)server.repl_transfer_size, use_diskless_load ? "to parser" : "to disk");
        }
        return;
    }

    if (!use_diskless_load) {
        /* Read the data from the socket, store it to a file and search
         * for the EOF. */
        if (usemark) {
            readlen = sizeof(buf);
        } else {
            left = server.repl_transfer_size - server.repl_transfer_read;
            readlen = (left < (signed)sizeof(buf)) ? left : (signed)sizeof(buf);
        }

        nread = connRead(conn, buf, readlen);
        if (nread <= 0) {
            if (connGetState(conn) == CONN_STATE_CONNECTED) {
                /* equivalent to EAGAIN */
                return;
            }
            serverLog(LL_WARNING, "I/O error trying to sync with PRIMARY: %s",
                      (nread == -1) ? connGetLastError(conn) : "connection lost");
            goto error;
        }
        server.stat_net_repl_input_bytes += nread;

        /* When a mark is used, we want to detect EOF asap in order to avoid
         * writing the EOF mark into the file... */
        int eof_reached = 0;

        if (usemark) {
            /* Update the last bytes array, and check if it matches our
             * delimiter. */
            if (nread >= RDB_EOF_MARK_SIZE) {
                memcpy(lastbytes, buf + nread - RDB_EOF_MARK_SIZE, RDB_EOF_MARK_SIZE);
            } else {
                int rem = RDB_EOF_MARK_SIZE - nread;
                memmove(lastbytes, lastbytes + nread, rem);
                memcpy(lastbytes + rem, buf, nread);
            }
            if (memcmp(lastbytes, eofmark, RDB_EOF_MARK_SIZE) == 0) eof_reached = 1;
        }

        /* Update the last I/O time for the replication transfer (used in
         * order to detect timeouts during replication), and write what we
         * got from the socket to the dump file on disk. */
        server.repl_transfer_lastio = server.unixtime;
        if ((nwritten = write(server.repl_transfer_fd, buf, nread)) != nread) {
            serverLog(LL_WARNING,
                      "Write error or short write writing to the DB dump file "
                      "needed for PRIMARY <-> REPLICA synchronization: %s",
                      (nwritten == -1) ? strerror(errno) : "short write");
            goto error;
        }
        server.repl_transfer_read += nread;

        /* Delete the last 40 bytes from the file if we reached EOF. */
        if (usemark && eof_reached) {
            if (ftruncate(server.repl_transfer_fd, server.repl_transfer_read - RDB_EOF_MARK_SIZE) == -1) {
                serverLog(LL_WARNING,
                          "Error truncating the RDB file received from the primary "
                          "for SYNC: %s",
                          strerror(errno));
                goto error;
            }
        }

        /* Sync data on disk from time to time, otherwise at the end of the
         * transfer we may suffer a big delay as the memory buffers are copied
         * into the actual disk. */
        if (server.repl_transfer_read >= server.repl_transfer_last_fsync_off + REPL_MAX_WRITTEN_BEFORE_FSYNC) {
            off_t sync_size = server.repl_transfer_read - server.repl_transfer_last_fsync_off;
            rdb_fsync_range(server.repl_transfer_fd, server.repl_transfer_last_fsync_off, sync_size);
            server.repl_transfer_last_fsync_off += sync_size;
        }

        /* Check if the transfer is now complete */
        if (!usemark) {
            if (server.repl_transfer_read == server.repl_transfer_size) eof_reached = 1;
        }

        /* If the transfer is yet not complete, we need to read more, so
         * return ASAP and wait for the handler to be called again. */
        if (!eof_reached) return;
    }

    /* We reach this point in one of the following cases:
     *
     * 1. The replica is using diskless replication, that is, it reads data
     *    directly from the socket to the server memory, without using
     *    a temporary RDB file on disk. In that case we just block and
     *    read everything from the socket.
     *
     * 2. Or when we are done reading from the socket to the RDB file, in
     *    such case we want just to read the RDB file in memory. */

    /* We need to stop any AOF rewriting child before flushing and parsing
     * the RDB, otherwise we'll create a copy-on-write disaster. */
    if (server.aof_state != AOF_OFF) stopAppendOnly();
    /* Also try to stop save RDB child before flushing and parsing the RDB:
     * 1. Ensure background save doesn't overwrite synced data after being loaded.
     * 2. Avoid copy-on-write disaster. */
    if (server.child_type == CHILD_TYPE_RDB) {
        if (!use_diskless_load) {
            serverLog(LL_NOTICE,
                      "Replica is about to load the RDB file received from the "
                      "primary, but there is a pending RDB child running. "
                      "Killing process %ld and removing its temp file to avoid "
                      "any race",
                      (long)server.child_pid);
        }
        killRDBChild();
    }

    if (use_diskless_load && server.repl_diskless_load == REPL_DISKLESS_LOAD_SWAPDB) {
        /* Initialize empty tempDb dictionaries. */
        diskless_load_tempDb = disklessLoadInitTempDb();
        temp_functions_lib_ctx = disklessLoadFunctionsLibCtxCreate();

        moduleFireServerEvent(VALKEYMODULE_EVENT_REPL_ASYNC_LOAD, VALKEYMODULE_SUBEVENT_REPL_ASYNC_LOAD_STARTED, NULL);
    }

    /* Before loading the DB into memory we need to delete the readable
     * handler, otherwise it will get called recursively since
     * rdbLoad() will call the event loop to process events from time to
     * time for non blocking loading. */
    connSetReadHandler(conn, NULL);

    rdbSaveInfo rsi = RDB_SAVE_INFO_INIT;
    if (use_diskless_load) {
        rio rdb;
        serverDb *dbarray;
        functionsLibCtx *functions_lib_ctx;
        int asyncLoading = 0;

        if (server.repl_diskless_load == REPL_DISKLESS_LOAD_SWAPDB) {
            /* Async loading means we continue serving read commands during full resync, and
             * "swap" the new db with the old db only when loading is done.
             * It is enabled only on SWAPDB diskless replication when primary replication ID hasn't changed,
             * because in that state the old content of the db represents a different point in time of the same
             * data set we're currently receiving from the primary. */
            if (memcmp(server.replid, server.primary_replid, CONFIG_RUN_ID_SIZE) == 0) {
                asyncLoading = 1;
            }
            dbarray = diskless_load_tempDb;
            functions_lib_ctx = temp_functions_lib_ctx;
        } else {
            /* We will soon start loading the RDB from socket, the replication history is changed,
             * we must discard the cached primary structure and force resync of sub-replicas. */
            replicationAttachToNewPrimary();

            /* Even though we are on-empty-db and the database is empty, we still call emptyData. */
            serverLog(LL_NOTICE, "PRIMARY <-> REPLICA sync: Flushing old data");
            emptyData(-1, empty_db_flags, replicationEmptyDbCallback);

            dbarray = server.db;
            functions_lib_ctx = functionsLibCtxGetCurrent();
        }

        rioInitWithConn(&rdb, conn, server.repl_transfer_size);

        /* Put the socket in blocking mode to simplify RDB transfer.
         * We'll restore it when the RDB is received. */
        connBlock(conn);
        connRecvTimeout(conn, server.repl_timeout * 1000);

        serverLog(LL_NOTICE, "PRIMARY <-> REPLICA sync: Loading DB in memory");
        startLoading(server.repl_transfer_size, RDBFLAGS_REPLICATION, asyncLoading);
        if (replicationSupportBypassCRC(conn, use_diskless_load, usemark)) {
            /* We can bypass CRC checks when data is transmitted through a verified stream.
             * The usemark flag indicates that the primary is streaming the data directly without
             * writing it to storage.
             * Similarly, the use_diskless_load flag indicates that the
             * replica will load the payload directly into memory without first writing it to disk. */
            rdb.flags |= RIO_FLAG_BYPASS_CRC;
        }
        int loadingFailed = 0;
        rdbLoadingCtx loadingCtx = {.dbarray = dbarray, .functions_lib_ctx = functions_lib_ctx};
        if (rdbLoadRioWithLoadingCtxScopedRdb(&rdb, RDBFLAGS_REPLICATION, &rsi, &loadingCtx) != C_OK) {
            /* RDB loading failed. */
            serverLog(LL_WARNING, "Failed trying to load the PRIMARY synchronization DB "
                                  "from socket, check server logs.");
            loadingFailed = 1;
        } else if (usemark) {
            /* Verify the end mark is correct. */
            if (!rioRead(&rdb, buf, RDB_EOF_MARK_SIZE) || memcmp(buf, eofmark, RDB_EOF_MARK_SIZE) != 0) {
                serverLog(LL_WARNING, "Replication stream EOF marker is broken");
                loadingFailed = 1;
            }
        }

        if (loadingFailed) {
            stopLoading(0);
            rioFreeConn(&rdb, NULL);

            if (server.repl_diskless_load == REPL_DISKLESS_LOAD_SWAPDB) {
                /* Discard potentially partially loaded tempDb. */
                moduleFireServerEvent(VALKEYMODULE_EVENT_REPL_ASYNC_LOAD, VALKEYMODULE_SUBEVENT_REPL_ASYNC_LOAD_ABORTED,
                                      NULL);

                disklessLoadDiscardTempDb(diskless_load_tempDb);
                disklessLoadDiscardFunctionsLibCtx(temp_functions_lib_ctx);
                serverLog(LL_NOTICE, "PRIMARY <-> REPLICA sync: Discarding temporary DB in background");
            } else {
                /* Remove the half-loaded data in case we started with an empty replica. */
                serverLog(LL_NOTICE, "PRIMARY <-> REPLICA sync: Discarding the half-loaded data");
                emptyData(-1, empty_db_flags, replicationEmptyDbCallback);
            }

            /* Note that there's no point in restarting the AOF on SYNC
             * failure, it'll be restarted when sync succeeds or the replica
             * gets promoted. */
            goto error;
        }

        /* RDB loading succeeded if we reach this point. */
        if (server.repl_diskless_load == REPL_DISKLESS_LOAD_SWAPDB) {
            /* We will soon swap main db with tempDb and replicas will start
             * to apply data from new primary, we must discard the cached
             * primary structure and force resync of sub-replicas. */
            replicationAttachToNewPrimary();

            serverLog(LL_NOTICE, "PRIMARY <-> REPLICA sync: Swapping active DB with loaded DB");
            swapMainDbWithTempDb(diskless_load_tempDb);

            /* swap existing functions ctx with the temporary one */
            functionsLibCtxSwapWithCurrent(temp_functions_lib_ctx, 1);

            moduleFireServerEvent(VALKEYMODULE_EVENT_REPL_ASYNC_LOAD, VALKEYMODULE_SUBEVENT_REPL_ASYNC_LOAD_COMPLETED,
                                  NULL);

            /* Delete the old db as it's useless now. */
            disklessLoadDiscardTempDb(diskless_load_tempDb);
            serverLog(LL_NOTICE, "PRIMARY <-> REPLICA sync: Discarding old DB in background");
        }

        /* Inform about db change, as replication was diskless and didn't cause a save. */
        server.dirty++;

        stopLoading(1);

        /* Cleanup and restore the socket to the original state to continue
         * with the normal replication. */
        rioFreeConn(&rdb, NULL);
        connNonBlock(conn);
        connRecvTimeout(conn, 0);
    } else {
        /* Make sure the new file (also used for persistence) is fully synced
         * (not covered by earlier calls to rdb_fsync_range). */
        if (fsync(server.repl_transfer_fd) == -1) {
            serverLog(LL_WARNING,
                      "Failed trying to sync the temp DB to disk in "
                      "PRIMARY <-> REPLICA synchronization: %s",
                      strerror(errno));
            goto error;
        }

        /* Rename rdb like renaming rewrite aof asynchronously. */
        int old_rdb_fd = open(server.rdb_filename, O_RDONLY | O_NONBLOCK);
        if (rename(server.repl_transfer_tmpfile, server.rdb_filename) == -1) {
            serverLog(LL_WARNING,
                      "Failed trying to rename the temp DB into %s in "
                      "PRIMARY <-> REPLICA synchronization: %s",
                      server.rdb_filename, strerror(errno));
            if (old_rdb_fd != -1) close(old_rdb_fd);
            goto error;
        }
        /* Close old rdb asynchronously. */
        if (old_rdb_fd != -1) bioCreateCloseJob(old_rdb_fd, 0, 0);

        /* Sync the directory to ensure rename is persisted */
        if (fsyncFileDir(server.rdb_filename) == -1) {
            serverLog(LL_WARNING,
                      "Failed trying to sync DB directory %s in "
                      "PRIMARY <-> REPLICA synchronization: %s",
                      server.rdb_filename, strerror(errno));
            goto error;
        }

        /* We will soon start loading the RDB from disk, the replication history is changed,
         * we must discard the cached primary structure and force resync of sub-replicas. */
        replicationAttachToNewPrimary();

        /* Empty the databases only after the RDB file is ok, that is, before the RDB file
         * is actually loaded, in case we encounter an error and drop the replication stream
         * and leave an empty database. */
        serverLog(LL_NOTICE, "PRIMARY <-> REPLICA sync: Flushing old data");
        emptyData(-1, empty_db_flags, replicationEmptyDbCallback);

        serverLog(LL_NOTICE, "PRIMARY <-> REPLICA sync: Loading DB in memory");
        if (rdbLoad(server.rdb_filename, &rsi, RDBFLAGS_REPLICATION) != RDB_OK) {
            serverLog(LL_WARNING, "Failed trying to load the PRIMARY synchronization "
                                  "DB from disk, check server logs.");
            if (server.rdb_del_sync_files && allPersistenceDisabled()) {
                serverLog(LL_NOTICE, "Removing the RDB file obtained from "
                                     "the primary. This replica has persistence "
                                     "disabled");
                bg_unlink(server.rdb_filename);
            }

            /* If disk-based RDB loading fails, remove the half-loaded dataset. */
            serverLog(LL_NOTICE, "PRIMARY <-> REPLICA sync: Discarding the half-loaded data");
            emptyData(-1, empty_db_flags, replicationEmptyDbCallback);

            /* Note that there's no point in restarting the AOF on sync failure,
               it'll be restarted when sync succeeds or replica promoted. */
            goto error;
        }

        /* Cleanup. */
        if (server.rdb_del_sync_files && allPersistenceDisabled()) {
            serverLog(LL_NOTICE, "Removing the RDB file obtained from "
                                 "the primary. This replica has persistence "
                                 "disabled");
            bg_unlink(server.rdb_filename);
        }

        zfree(server.repl_transfer_tmpfile);
        close(server.repl_transfer_fd);
        server.repl_transfer_fd = -1;
        server.repl_transfer_tmpfile = NULL;
    }

    /* Final setup of the connected replica <- primary link */
    if (conn == server.repl_rdb_transfer_s) {
        dualChannelSyncHandleRdbLoadCompletion();
    } else {
        replicationCreatePrimaryClient(server.repl_transfer_s, rsi.repl_stream_db);
        server.repl_state = REPL_STATE_CONNECTED;
        server.repl_down_since = 0;
        /* Send the initial ACK immediately to put this replica in online state. */
        replicationSendAck();
    }

    /* Fire the primary link modules event. */
    moduleFireServerEvent(VALKEYMODULE_EVENT_PRIMARY_LINK_CHANGE, VALKEYMODULE_SUBEVENT_PRIMARY_LINK_UP, NULL);
    if (server.repl_state == REPL_STATE_CONNECTED) {
        /* After a full resynchronization we use the replication ID and
         * offset of the primary. The secondary ID / offset are cleared since
         * we are starting a new history. */
        memcpy(server.replid, server.primary->repl_data->replid, sizeof(server.replid));
        server.primary_repl_offset = server.primary->repl_data->reploff;
    }
    clearReplicationId2();

    /* Let's create the replication backlog if needed. Replicas need to
     * accumulate the backlog regardless of the fact they have sub-replicas
     * or not, in order to behave correctly if they are promoted to
     * primaries after a failover. */
    if (server.repl_backlog == NULL) createReplicationBacklog();
    serverLog(LL_NOTICE, "PRIMARY <-> REPLICA sync: Finished with success");

    if (server.supervised_mode == SUPERVISED_SYSTEMD) {
        serverCommunicateSystemd("STATUS=PRIMARY <-> REPLICA sync: Finished with success. Ready to accept connections "
                                 "in read-write mode.\n");
    }

    /* Restart the AOF subsystem now that we finished the sync. This
     * will trigger an AOF rewrite, and when done will start appending
     * to the new file. */
    if (server.aof_enabled) restartAOFAfterSYNC();

    /* In case of dual channel replication sync we want to close the RDB connection
     * once the connection is established */
    if (conn == server.repl_rdb_transfer_s) {
        connClose(conn);
        server.repl_rdb_transfer_s = NULL;
    }
    return;

error:
    cancelReplicationHandshake(1);
    return;
}

char *receiveSynchronousResponse(connection *conn) {
    char buf[256];
    /* Read the reply from the server. */
    if (connSyncReadLine(conn, buf, sizeof(buf), server.repl_syncio_timeout * 1000) == -1) {
        serverLog(LL_WARNING, "Failed to read response from the server: %s", connGetLastError(conn));
        return NULL;
    }
    server.repl_transfer_lastio = server.unixtime;
    return sdsnew(buf);
}

/* Send a pre-formatted multi-bulk command to the connection. */
char *sendCommandRaw(connection *conn, sds cmd) {
    if (connSyncWrite(conn, cmd, sdslen(cmd), server.repl_syncio_timeout * 1000) == -1) {
        return sdscatprintf(sdsempty(), "-Writing to master: %s", connGetLastError(conn));
    }
    return NULL;
}

/* Compose a multi-bulk command and send it to the connection.
 * Used to send AUTH and REPLCONF commands to the primary before starting the
 * replication.
 *
 * Takes a list of char* arguments, terminated by a NULL argument.
 *
 * The command returns an sds string representing the result of the
 * operation. On error the first byte is a "-".
 */
char *sendCommand(connection *conn, ...) {
    va_list ap;
    sds cmd = sdsempty();
    sds cmdargs = sdsempty();
    size_t argslen = 0;
    char *arg;

    /* Create the command to send to the primary, we use binary
     * protocol to make sure correct arguments are sent. This function
     * is not safe for all binary data. */
    va_start(ap, conn);
    while (1) {
        arg = va_arg(ap, char *);
        if (arg == NULL) break;
        if (strcmp(arg, "") == 0) continue;
        cmdargs = sdscatprintf(cmdargs, "$%zu\r\n%s\r\n", strlen(arg), arg);
        argslen++;
    }

    cmd = sdscatprintf(cmd, "*%zu\r\n", argslen);
    cmd = sdscatsds(cmd, cmdargs);
    sdsfree(cmdargs);

    va_end(ap);
    char *err = sendCommandRaw(conn, cmd);
    sdsfree(cmd);
    if (err) return err;
    return NULL;
}

/* Compose a multi-bulk command and send it to the connection.
 * Used to send AUTH and REPLCONF commands to the primary before starting the
 * replication.
 *
 * argv_lens is optional, when NULL, strlen is used.
 *
 * The command returns an sds string representing the result of the
 * operation. On error the first byte is a "-".
 */
char *sendCommandArgv(connection *conn, int argc, char **argv, size_t *argv_lens) {
    sds cmd = sdsempty();
    char *arg;
    int i;

    /* Create the command to send to the primary. */
    cmd = sdscatfmt(cmd, "*%i\r\n", argc);
    for (i = 0; i < argc; i++) {
        int len;
        arg = argv[i];
        len = argv_lens ? argv_lens[i] : strlen(arg);
        cmd = sdscatfmt(cmd, "$%i\r\n", len);
        cmd = sdscatlen(cmd, arg, len);
        cmd = sdscatlen(cmd, "\r\n", 2);
    }
    char *err = sendCommandRaw(conn, cmd);
    sdsfree(cmd);
    if (err) return err;
    return NULL;
}

/* Replication: Replica side.
 * Returns an sds represent this replica port to be used by the primary (mostly
 * for logs) */
sds getReplicaPortString(void) {
    long long replica_port;
    if (server.replica_announce_port) {
        replica_port = server.replica_announce_port;
    } else if (server.tls_replication && server.tls_port) {
        replica_port = server.tls_port;
    } else {
        replica_port = server.port;
    }
    return sdsfromlonglong(replica_port);
}

/* Replication: Replica side.
 * Free replica's local replication buffer */
void freePendingReplDataBuf(void) {
    listRelease(server.pending_repl_data.blocks);
    server.pending_repl_data.blocks = NULL;
    server.pending_repl_data.len = 0;
}

/* Replication: Replica side.
 * Upon dual-channel sync failure, close rdb-connection, reset repl-state, reset
 * provisional primary struct, and free local replication buffer. */
void replicationAbortDualChannelSyncTransfer(void) {
    serverAssert(server.repl_rdb_channel_state != REPL_DUAL_CHANNEL_STATE_NONE);
    dualChannelServerLog(LL_NOTICE, "Aborting dual channel sync");
    if (server.repl_rdb_transfer_s) {
        connClose(server.repl_rdb_transfer_s);
        server.repl_rdb_transfer_s = NULL;
    }
    zfree(server.repl_transfer_tmpfile);
    server.repl_transfer_tmpfile = NULL;
    if (server.repl_transfer_fd != -1) {
        close(server.repl_transfer_fd);
        server.repl_transfer_fd = -1;
    }
    server.repl_rdb_channel_state = REPL_DUAL_CHANNEL_STATE_NONE;
    server.repl_provisional_primary.read_reploff = 0;
    server.repl_provisional_primary.reploff = 0;
    server.repl_provisional_primary.conn = NULL;
    server.repl_provisional_primary.dbid = -1;
    server.rdb_client_id = -1;
    freePendingReplDataBuf();
    return;
}

/* Replication: Primary side.
 * Send current replication offset to replica. Use the following structure:
 * $ENDOFF:<repl-offset> <primary-repl-id> <current-db-id> <client-id> */
int sendCurrentOffsetToReplica(client *replica) {
    char buf[128];
    int buflen;
    buflen = snprintf(buf, sizeof(buf), "$ENDOFF:%lld %s %d %llu\r\n", server.primary_repl_offset, server.replid,
                      server.db->id, (long long unsigned int)replica->id);
    dualChannelServerLog(LL_NOTICE, "Sending to replica %s RDB end offset %lld and client-id %llu",
                         replicationGetReplicaName(replica), server.primary_repl_offset,
                         (long long unsigned int)replica->id);
    if (connSyncWrite(replica->conn, buf, buflen, server.repl_syncio_timeout * 1000) != buflen) {
        freeClientAsync(replica);
        return C_ERR;
    }
    return C_OK;
}

static int dualChannelReplHandleHandshake(connection *conn, sds *err) {
    dualChannelServerLog(LL_DEBUG, "Received first reply from primary using rdb connection.");
    /* AUTH with the primary if required. */
    if (server.primary_auth) {
        char *args[] = {"AUTH", NULL, NULL};
        size_t lens[] = {4, 0, 0};
        int argc = 1;
        if (server.primary_user) {
            args[argc] = server.primary_user;
            lens[argc] = strlen(server.primary_user);
            argc++;
        }
        args[argc] = server.primary_auth;
        lens[argc] = sdslen(server.primary_auth);
        argc++;
        *err = sendCommandArgv(conn, argc, args, lens);
        if (*err) {
            dualChannelServerLog(LL_WARNING, "Sending command to primary in dual channel replication handshake: %s", *err);
            return C_ERR;
        }
    }
    /* Send replica listening port to primary for clarification */
    sds portstr = getReplicaPortString();
    *err = sendCommand(conn, "REPLCONF", "capa", "eof", "rdb-only", "1", "rdb-channel", "1", "listening-port", portstr,
                       NULL);
    sdsfree(portstr);
    if (*err) {
        dualChannelServerLog(LL_WARNING, "Sending command to primary in dual channel replication handshake: %s", *err);
        return C_ERR;
    }

    if (connSetReadHandler(conn, dualChannelFullSyncWithPrimary) == C_ERR) {
        char conninfo[CONN_INFO_LEN];
        dualChannelServerLog(LL_WARNING, "Can't create readable event for SYNC: %s (%s)", strerror(errno),
                             connGetInfo(conn, conninfo, sizeof(conninfo)));
        return C_ERR;
    }
    return C_OK;
}

static int dualChannelReplHandleAuthReply(connection *conn, sds *err) {
    *err = receiveSynchronousResponse(conn);
    if (*err == NULL) {
        dualChannelServerLog(LL_WARNING, "Primary did not respond to auth command during SYNC handshake");
        return C_ERR;
    }
    if ((*err)[0] == '-') {
        dualChannelServerLog(LL_WARNING, "Unable to AUTH to Primary: %s", *err);
        return C_ERR;
    }
    server.repl_rdb_channel_state = REPL_DUAL_CHANNEL_RECEIVE_REPLCONF_REPLY;
    return C_OK;
}

static int dualChannelReplHandleReplconfReply(connection *conn, sds *err) {
    *err = receiveSynchronousResponse(conn);
    if (*err == NULL) {
        dualChannelServerLog(LL_WARNING, "Primary did not respond to replconf command during SYNC handshake");
        return C_ERR;
    }

    if (*err[0] == '-') {
        dualChannelServerLog(LL_NOTICE, "Server does not support sync with offset, dual channel sync approach cannot be used: %s",
                             *err);
        return C_ERR;
    }
    if (connSyncWrite(conn, "SYNC\r\n", 6, server.repl_syncio_timeout * 1000) == -1) {
        dualChannelServerLog(LL_WARNING, "I/O error writing to Primary: %s", connGetLastError(conn));
        return C_ERR;
    }
    return C_OK;
}

static int dualChannelReplHandleEndOffsetResponse(connection *conn, sds *err) {
    uint64_t rdb_client_id;
    *err = receiveSynchronousResponse(conn);
    if (*err == NULL) {
        return C_ERR;
    }
    if (*err[0] == '\0') {
        /* Retry again later */
        dualChannelServerLog(LL_DEBUG, "Received empty $ENDOFF response");
        return C_RETRY;
    }
    long long reploffset;
    char primary_replid[CONFIG_RUN_ID_SIZE + 1];
    int dbid;
    /* Parse end offset response */
    char *endoff_format = "$ENDOFF:%lld %40s %d %llu";
    if (sscanf(*err, endoff_format, &reploffset, primary_replid, &dbid, &rdb_client_id) != 4) {
        dualChannelServerLog(LL_WARNING, "Received unexpected $ENDOFF response: %s", *err);
        return C_ERR;
    }
    server.rdb_client_id = rdb_client_id;
    server.primary_initial_offset = reploffset;

    /* Initiate repl_provisional_primary to act as this replica temp primary until RDB is loaded */
    server.repl_provisional_primary.conn = server.repl_transfer_s;
    memcpy(server.repl_provisional_primary.replid, primary_replid, sizeof(server.repl_provisional_primary.replid));
    server.repl_provisional_primary.reploff = reploffset;
    server.repl_provisional_primary.read_reploff = reploffset;
    server.repl_provisional_primary.dbid = dbid;

    /* Now that we have the snapshot end-offset, we can ask for psync from that offset. Prepare the
     * main connection accordingly.*/
    server.repl_transfer_s->state = CONN_STATE_CONNECTED;
    server.repl_state = REPL_STATE_SEND_HANDSHAKE;
    serverAssert(connSetReadHandler(server.repl_transfer_s, dualChannelSetupMainConnForPsync) != C_ERR);
    dualChannelSetupMainConnForPsync(server.repl_transfer_s);

    /* As the next block we will receive using this connection is the rdb, we need to prepare
     * the connection accordingly */
    serverAssert(connSetReadHandler(server.repl_rdb_transfer_s, readSyncBulkPayload) != C_ERR);
    server.repl_transfer_size = -1;
    server.repl_transfer_read = 0;
    server.repl_transfer_last_fsync_off = 0;
    server.repl_transfer_lastio = server.unixtime;

    return C_OK;
}

/* Replication: Replica side.
 * This connection handler is used to initialize the RDB connection (dual-channel-replication).
 * Once a replica with dual-channel-replication enabled, denied from PSYNC with its primary,
 * dualChannelFullSyncWithPrimary begins its role. The connection handler prepares server.repl_rdb_transfer_s
 * for a rdb stream, and server.repl_transfer_s for incremental replication data stream. */
static void dualChannelFullSyncWithPrimary(connection *conn) {
    char *err = NULL;
    int ret = 0;
    serverAssert(conn == server.repl_rdb_transfer_s);
    /* If this event fired after the user turned the instance into a primary
     * with REPLICAOF NO ONE we must just return ASAP. */
    if (server.repl_state == REPL_STATE_NONE) {
        goto error;
    }
    /* Check for errors in the socket: after a non blocking connect() we
     * may find that the socket is in error state. */
    if (connGetState(conn) != CONN_STATE_CONNECTED) {
        dualChannelServerLog(LL_WARNING, "Error condition on socket for dual channel replication: %s",
                             connGetLastError(conn));
        goto error;
    }
    switch (server.repl_rdb_channel_state) {
    case REPL_DUAL_CHANNEL_SEND_HANDSHAKE:
        ret = dualChannelReplHandleHandshake(conn, &err);
        if (ret == C_OK) server.repl_rdb_channel_state = REPL_DUAL_CHANNEL_RECEIVE_AUTH_REPLY;
        break;
    case REPL_DUAL_CHANNEL_RECEIVE_AUTH_REPLY:
        if (server.primary_auth) {
            ret = dualChannelReplHandleAuthReply(conn, &err);
            if (ret == C_OK) server.repl_rdb_channel_state = REPL_DUAL_CHANNEL_RECEIVE_REPLCONF_REPLY;
            /* Wait for next bulk before trying to read replconf reply. */
            break;
        }
        server.repl_rdb_channel_state = REPL_DUAL_CHANNEL_RECEIVE_REPLCONF_REPLY;
        /* fall through */
    case REPL_DUAL_CHANNEL_RECEIVE_REPLCONF_REPLY:
        ret = dualChannelReplHandleReplconfReply(conn, &err);
        if (ret == C_OK) server.repl_rdb_channel_state = REPL_DUAL_CHANNEL_RECEIVE_ENDOFF;
        break;
    case REPL_DUAL_CHANNEL_RECEIVE_ENDOFF:
        ret = dualChannelReplHandleEndOffsetResponse(conn, &err);
        if (ret == C_OK) server.repl_rdb_channel_state = REPL_DUAL_CHANNEL_RDB_LOAD;
        break;
    default:
        serverPanic("Unexpected dual replication state: %d", server.repl_rdb_channel_state);
    }
    if (ret == C_ERR) goto error;
    sdsfree(err);
    return;

error:
    if (err) {
        serverLog(LL_WARNING, "Dual channel sync failed with error %s", err);
        sdsfree(err);
    }
    if (server.repl_transfer_s) {
        connClose(server.repl_transfer_s);
        server.repl_transfer_s = NULL;
    }
    if (server.repl_rdb_transfer_s) {
        connClose(server.repl_rdb_transfer_s);
        server.repl_rdb_transfer_s = NULL;
    }
    if (server.repl_transfer_fd != -1) close(server.repl_transfer_fd);
    server.repl_transfer_fd = -1;
    server.repl_state = REPL_STATE_CONNECT;
    replicationAbortDualChannelSyncTransfer();
}

/* Replication: Replica side.
 * Initialize server.pending_repl_data infrastructure, we will allocate the buffer
 * itself once we need it */
void replDataBufInit(void) {
    serverAssert(server.pending_repl_data.blocks == NULL);
    server.pending_repl_data.len = 0;
    server.pending_repl_data.peak = 0;
    server.pending_repl_data.blocks = listCreate();
    server.pending_repl_data.blocks->free = zfree;
}

/* Replication: Replica side.
 * Track the local repl-data buffer streaming progress and serve clients from time to time */
void replStreamProgressCallback(size_t offset, int readlen, time_t *last_progress_callback) {
    time_t now = mstime();
    if (server.loading_process_events_interval_bytes &&
        ((offset + readlen) / server.loading_process_events_interval_bytes >
         offset / server.loading_process_events_interval_bytes) &&
        (now - *last_progress_callback > server.loading_process_events_interval_ms)) {
        replicationSendNewlineToPrimary();
        processEventsWhileBlocked();
        *last_progress_callback = now;
    }
}

/* Link list block, used by replDataBuf during dual-channel-replication to store
 * replication data */
typedef struct replDataBufBlock {
    size_t size, used;
    char buf[];
} replDataBufBlock;

/* Replication: Replica side.
 * Reads replication data from primary into specified repl buffer block */
int readIntoReplDataBlock(connection *conn, replDataBufBlock *data_block, size_t read) {
    int nread = connRead(conn, data_block->buf + data_block->used, read);
    if (nread <= 0) {
        if (nread == 0 || connGetState(conn) != CONN_STATE_CONNECTED) {
            dualChannelServerLog(LL_WARNING, "Provisional primary closed connection");
            /* Signal ongoing RDB load to terminate gracefully */
            if (server.loading_rio) rioCloseASAP(server.loading_rio);
            cancelReplicationHandshake(1);
        }
        return C_ERR;
    }
    data_block->used += nread;
    server.stat_total_reads_processed++;
    return read - nread;
}

/* Replication: Replica side.
 * Read handler for buffering incoming repl data during RDB download/loading. */
void bufferReplData(connection *conn) {
    size_t readlen = PROTO_IOBUF_LEN;
    int remaining_bytes = 0;

    while (readlen > 0) {
        listNode *ln = listLast(server.pending_repl_data.blocks);
        replDataBufBlock *tail = ln ? listNodeValue(ln) : NULL;

        /* Append to tail string when possible */
        if (tail && tail->used < tail->size) {
            size_t avail = tail->size - tail->used;
            remaining_bytes = min(readlen, avail);
            readlen -= remaining_bytes;
            remaining_bytes = readIntoReplDataBlock(conn, tail, remaining_bytes);
        }
        if (readlen && remaining_bytes == 0) {
            if (server.client_obuf_limits[CLIENT_TYPE_REPLICA].hard_limit_bytes &&
                server.pending_repl_data.len > server.client_obuf_limits[CLIENT_TYPE_REPLICA].hard_limit_bytes) {
                dualChannelServerLog(LL_NOTICE, "Replication buffer limit reached, stopping buffering.");
                /* Stop accumulating primary commands. */
                connSetReadHandler(conn, NULL);
                break;
            }
            /* Create a new node, make sure it is allocated to at least PROTO_REPLY_CHUNK_BYTES.
             * Use the same upper boundary as the shared replication buffer (feedReplicationBuffer),
             * as they share the same purpose */
            size_t usable_size;
            size_t limit = max((size_t)server.repl_backlog_size / 16, (size_t)PROTO_REPLY_CHUNK_BYTES);
            size_t size = min(max(readlen, (size_t)PROTO_REPLY_CHUNK_BYTES), limit);
            tail = zmalloc_usable(size + sizeof(replDataBufBlock), &usable_size);
            tail->size = usable_size - sizeof(replDataBufBlock);
            tail->used = 0;
            listAddNodeTail(server.pending_repl_data.blocks, tail);
            server.pending_repl_data.len += tail->size;
            /* Update buffer's peak */
            if (server.pending_repl_data.peak < server.pending_repl_data.len)
                server.pending_repl_data.peak = server.pending_repl_data.len;

            remaining_bytes = min(readlen, tail->size);
            readlen -= remaining_bytes;
            remaining_bytes = readIntoReplDataBlock(conn, tail, remaining_bytes);
        }
        if (remaining_bytes > 0) {
            /* Stop reading in case we read less than we anticipated */
            break;
        }
        if (remaining_bytes == C_ERR) {
            return;
        }
    }
}

/* Replication: Replica side.
 * Streams accumulated replication data into the database while freeing read nodes */
int streamReplDataBufToDb(client *c) {
    serverAssert(c->flag.primary);
    blockingOperationStarts();
    size_t used, offset = 0;
    listNode *cur = NULL;
    time_t last_progress_callback = mstime();
    while (server.pending_repl_data.blocks && (cur = listFirst(server.pending_repl_data.blocks))) {
        /* Read and process repl data block */
        replDataBufBlock *o = listNodeValue(cur);
        used = o->used;
        c->querybuf = sdscatlen(c->querybuf, o->buf, used);
        c->repl_data->read_reploff += used;
        processInputBuffer(c);
        server.pending_repl_data.len -= used;
        offset += used;
        listDelNode(server.pending_repl_data.blocks, cur);
        replStreamProgressCallback(offset, used, &last_progress_callback);
    }
    blockingOperationEnds();
    if (!server.pending_repl_data.blocks) {
        /* If we encounter a `replicaof` command during the replStreamProgressCallback,
         * pending_repl_data.blocks will be NULL, and we should return an error and
         * abort the current sync session. */
        return C_ERR;
    }
    return C_OK;
}

/* Replication: Replica side.
 * After done loading the snapshot using the rdb-channel prepare this replica for steady state by
 * initializing the primary client, amd stream local incremental buffer into memory. */
void dualChannelSyncSuccess(void) {
    server.primary_initial_offset = server.repl_provisional_primary.reploff;
    replicationResurrectProvisionalPrimary();
    /* Wait for the accumulated buffer to be processed before reading any more replication updates */
    if (server.pending_repl_data.blocks && streamReplDataBufToDb(server.primary) == C_ERR) {
        /* Sync session aborted during repl data streaming. */
        dualChannelServerLog(LL_WARNING, "Failed to stream local replication buffer into memory");
        /* Verify sync is still in progress */
        if (server.repl_rdb_channel_state != REPL_DUAL_CHANNEL_STATE_NONE) {
            replicationAbortDualChannelSyncTransfer();
            replicationUnsetPrimary();
        }
        return;
    }
    freePendingReplDataBuf();
    dualChannelServerLog(LL_NOTICE, "Successfully streamed replication data into memory");
    /* We can resume reading from the primary connection once the local replication buffer has been loaded. */
    replicationSteadyStateInit();
    replicationSendAck(); /* Send ACK to notify primary that replica is synced */
    server.rdb_client_id = -1;
    server.repl_rdb_channel_state = REPL_DUAL_CHANNEL_STATE_NONE;
}

/* Replication: Replica side.
 * Main channel successfully established psync with primary. Check whether the rdb channel
 * has completed its part and act accordingly. */
int dualChannelSyncHandlePsync(void) {
    serverAssert(server.repl_state == REPL_STATE_RECEIVE_PSYNC_REPLY);
    if (server.repl_rdb_channel_state < REPL_DUAL_CHANNEL_RDB_LOADED) {
        /* RDB is still loading */
        if (connSetReadHandler(server.repl_provisional_primary.conn, bufferReplData) == C_ERR) {
            dualChannelServerLog(LL_WARNING, "Error while setting readable handler: %s", strerror(errno));
            cancelReplicationHandshake(1);
            return C_ERR;
        }
        replDataBufInit();
        return C_OK;
    }
    serverAssert(server.repl_rdb_channel_state == REPL_DUAL_CHANNEL_RDB_LOADED);
    /* RDB is loaded */
    dualChannelServerLog(LL_DEBUG, "Psync established after rdb load");
    dualChannelSyncSuccess();
    return C_OK;
}

/* Replication: Replica side.
 * RDB channel done loading the RDB. Check whether the main channel has completed its part
 * and act accordingly. */
void dualChannelSyncHandleRdbLoadCompletion(void) {
    serverAssert(server.repl_rdb_channel_state == REPL_DUAL_CHANNEL_RDB_LOAD);
    if (server.repl_state < REPL_STATE_TRANSFER) {
        /* Main psync channel hasn't been established yet */
        server.repl_rdb_channel_state = REPL_DUAL_CHANNEL_RDB_LOADED;
        return;
    }
    serverAssert(server.repl_state == REPL_STATE_TRANSFER);
    connSetReadHandler(server.repl_transfer_s, NULL);
    dualChannelSyncSuccess();
    return;
}

/* Try a partial resynchronization with the primary if we are about to reconnect.
 * If there is no cached primary structure, at least try to issue a
 * "PSYNC ? -1" command in order to trigger a full resync using the PSYNC
 * command in order to obtain the primary replid and the primary replication
 * global offset.
 *
 * This function is designed to be called from syncWithPrimary(), so the
 * following assumptions are made:
 *
 * 1) We pass the function an already connected socket "fd".
 * 2) This function does not close the file descriptor "fd". However in case
 *    of successful partial resynchronization, the function will reuse
 *    'fd' as file descriptor of the server.primary client structure.
 *
 * The function is split in two halves: if read_reply is 0, the function
 * writes the PSYNC command on the socket, and a new function call is
 * needed, with read_reply set to 1, in order to read the reply of the
 * command. This is useful in order to support non blocking operations, so
 * that we write, return into the event loop, and read when there are data.
 *
 * When read_reply is 0 the function returns PSYNC_WRITE_ERR if there
 * was a write error, or PSYNC_WAIT_REPLY to signal we need another call
 * with read_reply set to 1. However even when read_reply is set to 1
 * the function may return PSYNC_WAIT_REPLY again to signal there were
 * insufficient data to read to complete its work. We should re-enter
 * into the event loop and wait in such a case.
 *
 * The function returns:
 *
 * PSYNC_CONTINUE: If the PSYNC command succeeded and we can continue.
 * PSYNC_FULLRESYNC: If PSYNC is supported but a full resync is needed.
 *                   In this case the primary replid and global replication
 *                   offset is saved.
 * PSYNC_NOT_SUPPORTED: If the server does not understand PSYNC at all and
 *                      the caller should fall back to SYNC.
 * PSYNC_WRITE_ERROR: There was an error writing the command to the socket.
 * PSYNC_WAIT_REPLY: Call again the function with read_reply set to 1.
 * PSYNC_TRY_LATER: Primary is currently in a transient error condition.
 *
 * Notable side effects:
 *
 * 1) As a side effect of the function call the function removes the readable
 *    event handler from "fd", unless the return value is PSYNC_WAIT_REPLY.
 * 2) server.primary_initial_offset is set to the right value according
 *    to the primary reply. This will be used to populate the 'server.primary'
 *    structure replication offset.
 */

#define PSYNC_WRITE_ERROR 0
#define PSYNC_WAIT_REPLY 1
#define PSYNC_CONTINUE 2
#define PSYNC_FULLRESYNC 3
#define PSYNC_NOT_SUPPORTED 4
#define PSYNC_TRY_LATER 5
#define PSYNC_FULLRESYNC_DUAL_CHANNEL 6
int replicaTryPartialResynchronization(connection *conn, int read_reply) {
    char *psync_replid;
    char psync_offset[32];
    sds reply;

    /* Writing half */
    if (!read_reply) {
        /* Initially set primary_initial_offset to -1 to mark the current
         * primary replid and offset as not valid. Later if we'll be able to do
         * a FULL resync using the PSYNC command we'll set the offset at the
         * right value, so that this information will be propagated to the
         * client structure representing the primary into server.primary. */
        server.primary_initial_offset = -1;

        if (server.repl_rdb_channel_state != REPL_DUAL_CHANNEL_STATE_NONE) {
            /* While in dual channel replication, we should use our prepared repl id and offset. */
            psync_replid = server.repl_provisional_primary.replid;
            snprintf(psync_offset, sizeof(psync_offset), "%lld", server.repl_provisional_primary.reploff + 1);
            dualChannelServerLog(LL_NOTICE,
                                 "Trying a partial resynchronization using main channel (request %s:%s).",
                                 psync_replid, psync_offset);
        } else if (server.cached_primary) {
            psync_replid = server.cached_primary->repl_data->replid;
            snprintf(psync_offset, sizeof(psync_offset), "%lld", server.cached_primary->repl_data->reploff + 1);
            serverLog(LL_NOTICE, "Trying a partial resynchronization (request %s:%s).", psync_replid, psync_offset);
        } else {
            serverLog(LL_NOTICE, "Partial resynchronization not possible (no cached primary)");
            psync_replid = "?";
            memcpy(psync_offset, "-1", 3);
        }

        /* Issue the PSYNC command, if this is a primary with a failover in
         * progress then send the failover argument to the replica to cause it
         * to become a primary */
        if (server.failover_state == FAILOVER_IN_PROGRESS) {
            reply = sendCommand(conn, "PSYNC", psync_replid, psync_offset, "FAILOVER", NULL);
        } else {
            reply = sendCommand(conn, "PSYNC", psync_replid, psync_offset, NULL);
        }

        if (reply != NULL) {
            serverLog(LL_WARNING, "Unable to send PSYNC to primary: %s", reply);
            sdsfree(reply);
            connSetReadHandler(conn, NULL);
            return PSYNC_WRITE_ERROR;
        }
        return PSYNC_WAIT_REPLY;
    }

    /* Reading half */
    reply = receiveSynchronousResponse(conn);
    /* Primary did not reply to PSYNC */
    if (reply == NULL) {
        connSetReadHandler(conn, NULL);
        serverLog(LL_WARNING, "Primary did not reply to PSYNC, will try later");
        return PSYNC_TRY_LATER;
    }

    if (sdslen(reply) == 0) {
        /* The primary may send empty newlines after it receives PSYNC
         * and before to reply, just to keep the connection alive. */
        sdsfree(reply);
        return PSYNC_WAIT_REPLY;
    }

    connSetReadHandler(conn, NULL);

    if (!strncmp(reply, "+FULLRESYNC", 11)) {
        char *replid = NULL, *offset = NULL;

        /* FULL RESYNC, parse the reply in order to extract the replid
         * and the replication offset. */
        replid = strchr(reply, ' ');
        if (replid) {
            replid++;
            offset = strchr(replid, ' ');
            if (offset) offset++;
        }
        if (!replid || !offset || (offset - replid - 1) != CONFIG_RUN_ID_SIZE) {
            serverLog(LL_WARNING, "Primary replied with wrong +FULLRESYNC syntax.");
            /* This is an unexpected condition, actually the +FULLRESYNC
             * reply means that the primary supports PSYNC, but the reply
             * format seems wrong. To stay safe we blank the primary
             * replid to make sure next PSYNCs will fail. */
            memset(server.primary_replid, 0, CONFIG_RUN_ID_SIZE + 1);
        } else {
            memcpy(server.primary_replid, replid, offset - replid - 1);
            server.primary_replid[CONFIG_RUN_ID_SIZE] = '\0';
            server.primary_initial_offset = strtoll(offset, NULL, 10);
            serverLog(LL_NOTICE, "Full resync from primary: %s:%lld", server.primary_replid,
                      server.primary_initial_offset);
        }
        sdsfree(reply);
        return PSYNC_FULLRESYNC;
    }

    if (!strncmp(reply, "+CONTINUE", 9)) {
        if (server.repl_rdb_channel_state != REPL_DUAL_CHANNEL_STATE_NONE) {
            /* During dual channel sync sesseion, primary struct is already initialized. */
            sdsfree(reply);
            return PSYNC_CONTINUE;
        }
        /* Partial resync was accepted. */
        serverLog(LL_NOTICE, "Successful partial resynchronization with primary.");

        /* Check the new replication ID advertised by the primary. If it
         * changed, we need to set the new ID as primary ID, and set
         * secondary ID as the old primary ID up to the current offset, so
         * that our sub-replicas will be able to PSYNC with us after a
         * disconnection. */
        char *start = reply + 10;
        char *end = reply + 9;
        while (end[0] != '\r' && end[0] != '\n' && end[0] != '\0') end++;
        if (end - start == CONFIG_RUN_ID_SIZE) {
            char new[CONFIG_RUN_ID_SIZE + 1];
            memcpy(new, start, CONFIG_RUN_ID_SIZE);
            new[CONFIG_RUN_ID_SIZE] = '\0';

            if (strcmp(new, server.cached_primary->repl_data->replid)) {
                /* Primary ID changed. */
                serverLog(LL_NOTICE, "Primary replication ID changed to %s", new);

                /* Set the old ID as our ID2, up to the current offset+1. */
                memcpy(server.replid2, server.cached_primary->repl_data->replid, sizeof(server.replid2));
                server.second_replid_offset = server.primary_repl_offset + 1;

                /* Update the cached primary ID and our own primary ID to the
                 * new one. */
                memcpy(server.replid, new, sizeof(server.replid));
                memcpy(server.cached_primary->repl_data->replid, new, sizeof(server.replid));

                /* Disconnect all the sub-replicas: they need to be notified. */
                disconnectReplicas();
            }
        }

        /* Setup the replication to continue. */
        sdsfree(reply);
        replicationResurrectCachedPrimary(conn);

        /* If this instance was restarted and we read the metadata to
         * PSYNC from the persistence file, our replication backlog could
         * be still not initialized. Create it. */
        if (server.repl_backlog == NULL) createReplicationBacklog();
        return PSYNC_CONTINUE;
    }

    /* If we reach this point we received either an error (since the primary does
     * not understand PSYNC or because it is in a special state and cannot
     * serve our request), or an unexpected reply from the primary.
     *
     * Return PSYNC_NOT_SUPPORTED on errors we don't understand, otherwise
     * return PSYNC_TRY_LATER if we believe this is a transient error. */

    if (!strncmp(reply, "-NOMASTERLINK", 13) || !strncmp(reply, "-LOADING", 8)) {
        serverLog(LL_NOTICE,
                  "Primary is currently unable to PSYNC "
                  "but should be in the future: %s",
                  reply);
        sdsfree(reply);
        return PSYNC_TRY_LATER;
    }

    if (!strncmp(reply, "+DUALCHANNELSYNC", strlen("+DUALCHANNELSYNC"))) {
        /* A response of +DUALCHANNELSYNC from the primary implies that partial
         * synchronization is not possible and that the primary supports full
         * sync using dedicated RDB channel. Full sync will continue that way. */
        dualChannelServerLog(LL_NOTICE, "PSYNC is not possible, initialize RDB channel.");
        sdsfree(reply);
        return PSYNC_FULLRESYNC_DUAL_CHANNEL;
    }

    if (strncmp(reply, "-ERR", 4)) {
        /* If it's not an error, log the unexpected event. */
        serverLog(LL_WARNING, "Unexpected reply to PSYNC from primary: %s", reply);
    } else {
        serverLog(LL_NOTICE,
                  "Primary does not support PSYNC or is in "
                  "error state (reply: %s)",
                  reply);
    }
    sdsfree(reply);
    return PSYNC_NOT_SUPPORTED;
}


sds getTryPsyncString(int result) {
    switch (result) {
    case PSYNC_WRITE_ERROR: return sdsnew("PSYNC_WRITE_ERROR");
    case PSYNC_WAIT_REPLY: return sdsnew("PSYNC_WAIT_REPLY");
    case PSYNC_CONTINUE: return sdsnew("PSYNC_CONTINUE");
    case PSYNC_FULLRESYNC: return sdsnew("PSYNC_FULLRESYNC");
    case PSYNC_NOT_SUPPORTED: return sdsnew("PSYNC_NOT_SUPPORTED");
    case PSYNC_TRY_LATER: return sdsnew("PSYNC_TRY_LATER");
    case PSYNC_FULLRESYNC_DUAL_CHANNEL: return sdsnew("PSYNC_FULLRESYNC_DUAL_CHANNEL");
    default: return sdsnew("Unknown result");
    }
}

int dualChannelReplMainConnSendHandshake(connection *conn, sds *err) {
    char llstr[LONG_STR_SIZE];
    ull2string(llstr, sizeof(llstr), server.rdb_client_id);
    *err = sendCommand(conn, "REPLCONF", "set-rdb-client-id", llstr, NULL);
    if (*err) return C_ERR;
    return C_OK;
}

int dualChannelReplMainConnRecvCapaReply(connection *conn, sds *err) {
    *err = receiveSynchronousResponse(conn);
    if (*err == NULL) return C_ERR;
    if ((*err)[0] == '-') {
        dualChannelServerLog(LL_NOTICE, "Primary does not understand REPLCONF identify: %s", *err);
        return C_ERR;
    }
    return C_OK;
}

int dualChannelReplMainConnSendPsync(connection *conn, sds *err) {
    if (server.debug_pause_after_fork) debugPauseProcess();
    if (replicaTryPartialResynchronization(conn, 0) == PSYNC_WRITE_ERROR) {
        dualChannelServerLog(LL_WARNING, "Aborting dual channel sync. Write error.");
        *err = sdsnew(connGetLastError(conn));
        return C_ERR;
    }
    return C_OK;
}

int dualChannelReplMainConnRecvPsyncReply(connection *conn, sds *err) {
    int psync_result = replicaTryPartialResynchronization(conn, 1);
    if (psync_result == PSYNC_WAIT_REPLY) return C_OK; /* Try again later... */

    if (psync_result == PSYNC_CONTINUE) {
        dualChannelServerLog(LL_NOTICE, "PRIMARY <-> REPLICA sync: Primary accepted a Partial Resynchronization%s",
                             server.repl_rdb_transfer_s != NULL ? ", RDB load in background." : ".");
        if (server.supervised_mode == SUPERVISED_SYSTEMD) {
            serverCommunicateSystemd("STATUS=PRIMARY <-> REPLICA sync: Partial Resynchronization accepted. Ready to "
                                     "accept connections in read-write mode.\n");
        }
        dualChannelSyncHandlePsync();
        return C_OK;
    }
    *err = getTryPsyncString(psync_result);
    return C_ERR;
}

/* Replication: Replica side.
 * This connection handler fires after rdb-connection was initialized. We use it
 * to adjust the replica main for loading incremental changes into the local buffer. */
void dualChannelSetupMainConnForPsync(connection *conn) {
    char *err = NULL;
    int ret;

    switch (server.repl_state) {
    case REPL_STATE_SEND_HANDSHAKE:
        ret = dualChannelReplMainConnSendHandshake(conn, &err);
        if (ret == C_OK) server.repl_state = REPL_STATE_RECEIVE_CAPA_REPLY;
        break;
    case REPL_STATE_RECEIVE_CAPA_REPLY:
        ret = dualChannelReplMainConnRecvCapaReply(conn, &err);
        if (ret == C_ERR) {
            break;
        }
        if (ret == C_OK) server.repl_state = REPL_STATE_SEND_PSYNC;
        sdsfree(err);
        err = NULL;
        /* fall through */
    case REPL_STATE_SEND_PSYNC:
        ret = dualChannelReplMainConnSendPsync(conn, &err);
        if (ret == C_OK) server.repl_state = REPL_STATE_RECEIVE_PSYNC_REPLY;
        break;
    case REPL_STATE_RECEIVE_PSYNC_REPLY:
        ret = dualChannelReplMainConnRecvPsyncReply(conn, &err);
        if (ret == C_OK && server.repl_rdb_channel_state != REPL_DUAL_CHANNEL_STATE_NONE)
            server.repl_state = REPL_STATE_TRANSFER;
        /*  In case the RDB is already loaded, the repl_state will be set during establishPrimaryConnection. */
        break;
    default:
        serverPanic("Unexpected replication state: %d", server.repl_state);
    }

    if (ret == C_ERR) {
        dualChannelServerLog(LL_WARNING, "Aborting dual channel sync. Main channel psync result %d %s", ret, err ? err : "");
        cancelReplicationHandshake(1);
    }
    sdsfree(err);
}

/*
 * Dual channel for full sync
 *
 * * Motivation *
 *  - Reduce primary memory load. We do that by moving the COB tracking to the replica side. This also decrease
 *    the chance for COB overruns. Note that primary's input buffer limits at the replica side are less restricted
 *    then primary's COB as the replica plays less critical part in the replication group. While increasing the
 *    primary's COB may end up with primary reaching swap and clients suffering, at replica side we're more at
 *    ease with it. Larger COB means better chance to sync successfully.
 *  - Reduce primary main process CPU load. By opening a new, dedicated channel for the RDB transfer, child
 *    processes can have direct access to the new channel. Due to TLS connection restrictions, this was not
 *    possible using one main channel. We eliminate the need for the child process to use the primary's
 *    child-proc -> main-proc pipeline, thus freeing up the main process to process clients queries.
 *
 * * High level interface design *
 *  - Dual channel sync begins when the replica sends a REPLCONF capa dual-channel to the primary during initial
 *    handshake. This allows the replica to verify whether the primary supports dual-channel-replication and, if
 *    so, state that this is the replica's main channel, which is not used for snapshot transfer.
 *  - When replica lacks sufficient data for PSYNC, the primary will send +DUALCHANNELSYNC response instead
 *    of RDB data. As a next step, the replica creates a new channel (rdb-channel) and configures it against
 *    the primary with the appropriate capabilities and requirements. The replica then requests a sync
 *    using the RDB channel.
 *  - Prior to forking, the primary sends the replica the snapshot's end repl-offset, and attaches the replica
 *    to the replication backlog to keep repl data until the replica requests psync. The replica uses the main
 *    channel to request a PSYNC starting at the snapshot end offset.
 *  - The primary main threads sends incremental changes via the main channel, while the bgsave process
 *    sends the RDB directly to the replica via the rdb-channel. As for the replica, the incremental
 *    changes are stored on a local buffer, while the RDB is loaded into memory.
 *  - Once the replica completes loading the rdb, it drops the rdb channel and streams the accumulated incremental
 *    changes into memory. Repl steady state continues normally.
 *
 * * Replica state machine *
 * ┌───────────────────┐             Dual channel sync
 * │RECEIVE_PING_REPLY │          ┌──────────────────────────────────────────────────────────────┐
 * └────────┬──────────┘          │     RDB channel states               Main channel state      │
 *          │+PONG                │     ┌────────────────────────────┐   ┌───────────────────┐   │
 * ┌────────▼──────────┐        ┌─┼─────►DUAL_CHANNEL_SEND_HANDSHAKE │ ┌─►SEND_HANDSHAKE     │   │
 * │SEND_HANDSHAKE     │        │ │     └────┬───────────────────────┘ │ └──┬────────────────┘   │
 * └────────┬──────────┘        │ │          │                         │    │REPLCONF set-rdb-client-id
 *          │                   │ │  ┌───────▼───────────────────────┐ │ ┌──▼────────────────┐   │
 * ┌────────▼──────────┐        │ │  │DUAL_CHANNEL_RECEIVE_AUTH_REPLY│ │ │RECEIVE_CAPA_REPLY │   │
 * │RECEIVE_AUTH_REPLY │        │ │  └───────┬───────────────────────┘ │ └──┬────────────────┘   │
 * └────────┬──────────┘        │ │          │+OK                      │    │+OK                 │
 *          │+OK                │ │  ┌───────▼───────────────────────┐ │ ┌──▼────────────────┐   │
 * ┌────────▼──────────┐        │ │  │DUAL_CHANNEL_RECEIVE_REPLCONF_REPLY│SEND_PSYNC         │   │
 * │RECEIVE_PORT_REPLY │        │ │  └───────┬───────────────────────┘ │ └──┬────────────────┘   │
 * └────────┬──────────┘        │ │          │+OK                      │    │PSYNC use snapshot  │
 *          │+OK                │ │  ┌───────▼───────────────────┐     │    │end-offset provided │
 * ┌────────▼──────────┐        │ │  │DUAL_CHANNEL_RECEIVE_ENDOFF│     │    │by the primary      │
 * │RECEIVE_IP_REPLY   │        │ │  └───────┬───────────────────┘     │ ┌──▼────────────────┐   │
 * └────────┬──────────┘        │ │          │$ENDOFF                  │ │RECEIVE_PSYNC_REPLY│   │
 *          │+OK                │ │          ├─────────────────────────┘ └──┬────────────────┘   │
 * ┌────────▼──────────┐        │ │          │                              │+CONTINUE           │
 * │RECEIVE_CAPA_REPLY │        │ │  ┌───────▼───────────────┐           ┌──▼────────────────┐   │
 * └────────┬──────────┘        │ │  │DUAL_CHANNEL_RDB_LOAD  │           │TRANSFER           │   │
 *          │+OK                │ │  └───────┬───────────────┘           └─────┬─────────────┘   │
 * ┌────────▼─────────────┐     │ │          │Done loading                     │                 │
 * │RECEIVE_VERSION_REPLY │     │ │  ┌───────▼───────────────┐                 │                 │
 * └────────┬─────────────┘     │ │  │DUAL_CHANNEL_RDB_LOADED│                 │                 │
 *          │+OK                │ │  └───────┬───────────────┘                 │                 │
 * ┌────────▼───┐               │ │          │                                 │                 │
 * │SEND_PSYNC  │               │ │          │Replica loads local replication  │                 │
 * └─┬──────────┘               │ │          │buffer into memory               │                 │
 *   │PSYNC (use cached-primary)│ │          └─────────┬───────────────────────┘                 │
 * ┌─▼─────────────────┐        │ │                    │                                         │
 * │RECEIVE_PSYNC_REPLY│        │ └────────────────────┼─────────────────────────────────────────┘
 * └────────┬─┬────────┘        │                      │
 * +CONTINUE│ │+DUALCHANNELSYNC │                      │
 *   │      │ └─────────────────┘                      │
 *   │      │+FULLRESYNC                               │
 *   │    ┌─▼─────────────────┐                   ┌────▼──────────────┐
 *   │    │TRANSFER           ├───────────────────►CONNECTED          │
 *   │    └───────────────────┘                   └────▲──────────────┘
 *   │                                                 │
 *   └─────────────────────────────────────────────────┘
 */
/* This handler fires when the non blocking connect was able to
 * establish a connection with the primary. */
void syncWithPrimary(connection *conn) {
    char tmpfile[256], *err = NULL;
    int psync_result;

    /* If this event fired after the user turned the instance into a primary
     * with REPLICAOF NO ONE we must just return ASAP. */
    if (server.repl_state == REPL_STATE_NONE) {
        connClose(conn);
        return;
    }

    /* Check for errors in the socket: after a non blocking connect() we
     * may find that the socket is in error state. */
    if (connGetState(conn) != CONN_STATE_CONNECTED) {
        serverLog(LL_WARNING, "Error condition on socket for SYNC: %s", connGetLastError(conn));
        goto error;
    }

    /* Send a PING to check the primary is able to reply without errors. */
    if (server.repl_state == REPL_STATE_CONNECTING) {
        serverLog(LL_NOTICE, "Non blocking connect for SYNC fired the event.");
        /* Delete the writable event so that the readable event remains
         * registered and we can wait for the PONG reply. */
        connSetReadHandler(conn, syncWithPrimary);
        connSetWriteHandler(conn, NULL);
        server.repl_state = REPL_STATE_RECEIVE_PING_REPLY;
        /* Send the PING, don't check for errors at all, we have the timeout
         * that will take care about this. */
        err = sendCommand(conn, "PING", NULL);
        if (err) goto write_error;
        return;
    }

    /* Receive the PONG command. */
    if (server.repl_state == REPL_STATE_RECEIVE_PING_REPLY) {
        err = receiveSynchronousResponse(conn);

        /* The primary did not reply */
        if (err == NULL) goto no_response_error;

        /* We accept only two replies as valid, a positive +PONG reply
         * (we just check for "+") or an authentication error.
         * Note that older versions of Redis OSS replied with "operation not
         * permitted" instead of using a proper error code, so we test
         * both. */
        if (err[0] != '+' && strncmp(err, "-NOAUTH", 7) != 0 && strncmp(err, "-NOPERM", 7) != 0 &&
            strncmp(err, "-ERR operation not permitted", 28) != 0) {
            serverLog(LL_WARNING, "Error reply to PING from primary: '%s'", err);
            sdsfree(err);
            goto error;
        } else {
            serverLog(LL_NOTICE, "Primary replied to PING, replication can continue...");
        }
        sdsfree(err);
        err = NULL;
        server.repl_state = REPL_STATE_SEND_HANDSHAKE;
    }

    if (server.repl_state == REPL_STATE_SEND_HANDSHAKE) {
        /* AUTH with the primary if required. */
        if (server.primary_auth) {
            char *args[3] = {"AUTH", NULL, NULL};
            size_t lens[3] = {4, 0, 0};
            int argc = 1;
            if (server.primary_user) {
                args[argc] = server.primary_user;
                lens[argc] = strlen(server.primary_user);
                argc++;
            }
            args[argc] = server.primary_auth;
            lens[argc] = sdslen(server.primary_auth);
            argc++;
            err = sendCommandArgv(conn, argc, args, lens);
            if (err) goto write_error;
        }

        /* Set the replica port, so that primary's INFO command can list the
         * replica listening port correctly. */
        {
            sds portstr = getReplicaPortString();
            err = sendCommand(conn, "REPLCONF", "listening-port", portstr, NULL);
            sdsfree(portstr);
            if (err) goto write_error;
        }

        /* Set the replica ip, so that primary's INFO command can list the
         * replica IP address port correctly in case of port forwarding or NAT.
         * Skip REPLCONF ip-address if there is no replica-announce-ip option set. */
        if (server.replica_announce_ip) {
            err = sendCommand(conn, "REPLCONF", "ip-address", server.replica_announce_ip, NULL);
            if (err) goto write_error;
        }

        /* Inform the primary of our (replica) capabilities.
         *
         * EOF: supports EOF-style RDB transfer for diskless replication.
         * PSYNC2: supports PSYNC v2, so understands +CONTINUE <new repl ID>.
         * BYPASS-CRC: supports skipping CRC calculations during full sync.
         *             Inform the primary of this capa only during diskless sync using a
         *             connection that has integrity checks (such as TLS).
         *             In disk-based sync, or non-integrity-checked connection, there is more
         *             concern for data corruprion so we keep this extra layer of detection.
         *
         * The primary will ignore capabilities it does not understand. */
        int send_bypass_crc_capa = replicationSupportBypassCRC(conn, useDisklessLoad(), 1);
        err = sendCommand(conn, "REPLCONF", "capa", "eof", "capa", "psync2",
                          send_bypass_crc_capa ? "capa" : "",
                          send_bypass_crc_capa ? REPLICA_CAPA_BYPASS_CRC_STR : "",
                          server.dual_channel_replication ? "capa" : "",
                          server.dual_channel_replication ? "dual-channel" : "", NULL);
        if (err) goto write_error;

        /* Inform the primary of our (replica) version. */
        err = sendCommand(conn, "REPLCONF", "version", VALKEY_VERSION, NULL);
        if (err) goto write_error;

        server.repl_state = REPL_STATE_RECEIVE_AUTH_REPLY;
        return;
    }

    if (server.repl_state == REPL_STATE_RECEIVE_AUTH_REPLY && !server.primary_auth)
        server.repl_state = REPL_STATE_RECEIVE_PORT_REPLY;

    /* Receive AUTH reply. */
    if (server.repl_state == REPL_STATE_RECEIVE_AUTH_REPLY) {
        err = receiveSynchronousResponse(conn);
        if (err == NULL) goto no_response_error;
        if (err[0] == '-') {
            serverLog(LL_WARNING, "Unable to AUTH to PRIMARY: %s", err);
            sdsfree(err);
            goto error;
        }
        sdsfree(err);
        err = NULL;
        server.repl_state = REPL_STATE_RECEIVE_PORT_REPLY;
        return;
    }

    /* Receive REPLCONF listening-port reply. */
    if (server.repl_state == REPL_STATE_RECEIVE_PORT_REPLY) {
        err = receiveSynchronousResponse(conn);
        if (err == NULL) goto no_response_error;
        /* Ignore the error if any, not all the Redis OSS versions support
         * REPLCONF listening-port. */
        if (err[0] == '-') {
            serverLog(LL_NOTICE,
                      "(Non critical) Primary does not understand "
                      "REPLCONF listening-port: %s",
                      err);
        }
        sdsfree(err);
        server.repl_state = REPL_STATE_RECEIVE_IP_REPLY;
        return;
    }

    if (server.repl_state == REPL_STATE_RECEIVE_IP_REPLY && !server.replica_announce_ip)
        server.repl_state = REPL_STATE_RECEIVE_CAPA_REPLY;

    /* Receive REPLCONF ip-address reply. */
    if (server.repl_state == REPL_STATE_RECEIVE_IP_REPLY) {
        err = receiveSynchronousResponse(conn);
        if (err == NULL) goto no_response_error;
        /* Ignore the error if any, not all the Redis OSS versions support
         * REPLCONF ip-address. */
        if (err[0] == '-') {
            serverLog(LL_NOTICE,
                      "(Non critical) Primary does not understand "
                      "REPLCONF ip-address: %s",
                      err);
        }
        sdsfree(err);
        server.repl_state = REPL_STATE_RECEIVE_CAPA_REPLY;
        return;
    }

    /* Receive CAPA reply. */
    if (server.repl_state == REPL_STATE_RECEIVE_CAPA_REPLY) {
        err = receiveSynchronousResponse(conn);
        if (err == NULL) goto no_response_error;
        /* Ignore the error if any, not all the Redis OSS versions support
         * REPLCONF capa. */
        if (err[0] == '-') {
            serverLog(LL_NOTICE,
                      "(Non critical) Primary does not understand "
                      "REPLCONF capa: %s",
                      err);
        }
        sdsfree(err);
        err = NULL;
        server.repl_state = REPL_STATE_RECEIVE_VERSION_REPLY;
        return;
    }

    /* Receive VERSION reply. */
    if (server.repl_state == REPL_STATE_RECEIVE_VERSION_REPLY) {
        err = receiveSynchronousResponse(conn);
        if (err == NULL) goto no_response_error;
        /* Ignore the error if any. Valkey >= 8 supports REPLCONF VERSION. */
        if (err[0] == '-') {
            serverLog(LL_NOTICE,
                      "(Non critical) Primary does not understand "
                      "REPLCONF VERSION: %s",
                      err);
        }
        sdsfree(err);
        err = NULL;
        server.repl_state = REPL_STATE_SEND_PSYNC;
    }

    /* Try a partial resynchronization. If we don't have a cached primary
     * replicaTryPartialResynchronization() will at least try to use PSYNC
     * to start a full resynchronization so that we get the primary replid
     * and the global offset, to try a partial resync at the next
     * reconnection attempt. */
    if (server.repl_state == REPL_STATE_SEND_PSYNC) {
        if (replicaTryPartialResynchronization(conn, 0) == PSYNC_WRITE_ERROR) {
            err = sdsnew("Write error sending the PSYNC command.");
            abortFailover("Write error to failover target");
            goto write_error;
        }
        server.repl_state = REPL_STATE_RECEIVE_PSYNC_REPLY;
        return;
    }

    /* If reached this point, we should be in REPL_STATE_RECEIVE_PSYNC_REPLY. */
    if (server.repl_state != REPL_STATE_RECEIVE_PSYNC_REPLY) {
        serverLog(LL_WARNING,
                  "syncWithPrimary(): state machine error, "
                  "state should be RECEIVE_PSYNC but is %d",
                  server.repl_state);
        goto error;
    }

    psync_result = replicaTryPartialResynchronization(conn, 1);
    if (psync_result == PSYNC_WAIT_REPLY) return; /* Try again later... */

    /* Check the status of the planned failover. We expect PSYNC_CONTINUE,
     * but there is nothing technically wrong with a full resync which
     * could happen in edge cases. */
    if (server.failover_state == FAILOVER_IN_PROGRESS) {
        if (psync_result == PSYNC_CONTINUE || psync_result == PSYNC_FULLRESYNC) {
            clearFailoverState();
        } else {
            abortFailover("Failover target rejected psync request");
            return;
        }
    }

    /* If the primary is in an transient error, we should try to PSYNC
     * from scratch later, so go to the error path. This happens when
     * the server is loading the dataset or is not connected with its
     * primary and so forth. */
    if (psync_result == PSYNC_TRY_LATER) goto error;

    /* Note: if PSYNC does not return WAIT_REPLY, it will take care of
     * uninstalling the read handler from the file descriptor. */

    if (psync_result == PSYNC_CONTINUE) {
        serverLog(LL_NOTICE, "PRIMARY <-> REPLICA sync: Primary accepted a Partial Resynchronization.");
        if (server.supervised_mode == SUPERVISED_SYSTEMD) {
            serverCommunicateSystemd("STATUS=PRIMARY <-> REPLICA sync: Partial Resynchronization accepted. Ready to "
                                     "accept connections in read-write mode.\n");
        }
        return;
    }

    /* Fall back to SYNC if needed. Otherwise psync_result == PSYNC_FULLRESYNC
     * and the server.primary_replid and primary_initial_offset are
     * already populated. */
    if (psync_result == PSYNC_NOT_SUPPORTED) {
        serverLog(LL_NOTICE, "Retrying with SYNC...");
        if (connSyncWrite(conn, "SYNC\r\n", 6, server.repl_syncio_timeout * 1000) == -1) {
            serverLog(LL_WARNING, "I/O error writing to PRIMARY: %s", connGetLastError(conn));
            goto error;
        }
    }

    /* Prepare a suitable temp file for bulk transfer */
    if (!useDisklessLoad()) {
        int dfd = -1, maxtries = 5;
        while (maxtries--) {
            snprintf(tmpfile, 256, "temp-%d.%ld.rdb", (int)server.unixtime, (long int)getpid());
            dfd = open(tmpfile, O_CREAT | O_WRONLY | O_EXCL, 0644);
            if (dfd != -1) break;
            /* We save the errno of open to prevent some systems from modifying it after
             * the sleep call. For example, sleep in Mac will change errno to ETIMEDOUT. */
            int saved_errno = errno;
            sleep(1);
            errno = saved_errno;
        }
        if (dfd == -1) {
            serverLog(LL_WARNING, "Opening the temp file needed for PRIMARY <-> REPLICA synchronization: %s",
                      strerror(errno));
            goto error;
        }
        server.repl_transfer_tmpfile = zstrdup(tmpfile);
        server.repl_transfer_fd = dfd;
    }

    /* Using dual-channel-replication, the primary responded +DUALCHANNELSYNC. We need to
     * initialize the RDB channel. */
    if (psync_result == PSYNC_FULLRESYNC_DUAL_CHANNEL) {
        /* Create RDB connection */
        server.repl_rdb_transfer_s = connCreate(connTypeOfReplication());
        if (connConnect(server.repl_rdb_transfer_s, server.primary_host, server.primary_port, server.bind_source_addr,
                        dualChannelFullSyncWithPrimary) == C_ERR) {
            serverLog(LL_WARNING, "Unable to connect to Primary: %s", connGetLastError(server.repl_transfer_s));
            connClose(server.repl_rdb_transfer_s);
            server.repl_rdb_transfer_s = NULL;
            goto error;
        }
        if (connSetReadHandler(conn, NULL) == C_ERR) {
            char conninfo[CONN_INFO_LEN];
            dualChannelServerLog(LL_WARNING, "Can't clear main connection handler: %s (%s)", strerror(errno),
                                 connGetInfo(conn, conninfo, sizeof(conninfo)));
            goto error;
        }
        server.repl_rdb_channel_state = REPL_DUAL_CHANNEL_SEND_HANDSHAKE;
        return;
    }
    /* Setup the non blocking download of the bulk file. */
    if (connSetReadHandler(conn, readSyncBulkPayload) == C_ERR) {
        char conninfo[CONN_INFO_LEN];
        serverLog(LL_WARNING, "Can't create readable event for SYNC: %s (%s)", strerror(errno),
                  connGetInfo(conn, conninfo, sizeof(conninfo)));
        goto error;
    }

    server.repl_state = REPL_STATE_TRANSFER;
    server.repl_transfer_size = -1;
    server.repl_transfer_read = 0;
    server.repl_transfer_last_fsync_off = 0;
    server.repl_transfer_lastio = server.unixtime;
    return;

no_response_error: /* Handle receiveSynchronousResponse() error when primary has no reply */
    serverLog(LL_WARNING, "Primary did not respond to command during SYNC handshake");
    /* Fall through to regular error handling */

error:
    connClose(conn);
    server.repl_transfer_s = NULL;
    if (server.repl_rdb_transfer_s) {
        connClose(server.repl_rdb_transfer_s);
        server.repl_rdb_transfer_s = NULL;
    }
    if (server.repl_transfer_fd != -1) close(server.repl_transfer_fd);
    if (server.repl_transfer_tmpfile) zfree(server.repl_transfer_tmpfile);
    server.repl_transfer_tmpfile = NULL;
    server.repl_transfer_fd = -1;
    server.repl_state = REPL_STATE_CONNECT;
    return;

write_error: /* Handle sendCommand() errors. */
    serverLog(LL_WARNING, "Sending command to primary in replication handshake: %s", err);
    sdsfree(err);
    goto error;
}

int connectWithPrimary(void) {
    server.repl_transfer_s = connCreate(connTypeOfReplication());
    if (connConnect(server.repl_transfer_s, server.primary_host, server.primary_port, server.bind_source_addr,
                    syncWithPrimary) == C_ERR) {
        serverLog(LL_WARNING, "Unable to connect to PRIMARY: %s", connGetLastError(server.repl_transfer_s));
        connClose(server.repl_transfer_s);
        server.repl_transfer_s = NULL;
        return C_ERR;
    }


    server.repl_transfer_lastio = server.unixtime;
    server.repl_state = REPL_STATE_CONNECTING;
    serverLog(LL_NOTICE, "PRIMARY <-> REPLICA sync started");
    return C_OK;
}

/* This function can be called when a non blocking connection is currently
 * in progress to undo it.
 * Never call this function directly, use cancelReplicationHandshake() instead.
 */
void undoConnectWithPrimary(void) {
    connClose(server.repl_transfer_s);
    server.repl_transfer_s = NULL;
}

/* Abort the async download of the bulk dataset while SYNC-ing with primary.
 * Never call this function directly, use cancelReplicationHandshake() instead.
 */
void replicationAbortSyncTransfer(void) {
    serverAssert(server.repl_state == REPL_STATE_TRANSFER);
    undoConnectWithPrimary();
    if (server.repl_transfer_fd != -1) {
        close(server.repl_transfer_fd);
        bg_unlink(server.repl_transfer_tmpfile);
        zfree(server.repl_transfer_tmpfile);
        server.repl_transfer_tmpfile = NULL;
        server.repl_transfer_fd = -1;
    }
}

/* This function aborts a non blocking replication attempt if there is one
 * in progress, by canceling the non-blocking connect attempt or
 * the initial bulk transfer.
 *
 * If there was a replication handshake in progress 1 is returned and
 * the replication state (server.repl_state) set to REPL_STATE_CONNECT.
 *
 * Otherwise zero is returned and no operation is performed at all. */
int cancelReplicationHandshake(int reconnect) {
    if (server.repl_rdb_channel_state != REPL_DUAL_CHANNEL_STATE_NONE) {
        replicationAbortDualChannelSyncTransfer();
    }
    if (server.repl_state == REPL_STATE_TRANSFER) {
        replicationAbortSyncTransfer();
        server.repl_state = REPL_STATE_CONNECT;
    } else if (server.repl_state == REPL_STATE_CONNECTING || replicaIsInHandshakeState()) {
        undoConnectWithPrimary();
        server.repl_state = REPL_STATE_CONNECT;
    } else {
        return 0;
    }

    if (!reconnect) return 1;

    /* try to re-connect without waiting for replicationCron, this is needed
     * for the "diskless loading short read" test. */
    serverLog(LL_NOTICE, "Reconnecting to PRIMARY %s:%d after failure", server.primary_host, server.primary_port);
    connectWithPrimary();

    return 1;
}

/* Set replication to the specified primary address and port. */
void replicationSetPrimary(char *ip, int port, int full_sync_required) {
    int was_primary = server.primary_host == NULL;

    sdsfree(server.primary_host);
    server.primary_host = NULL;
    if (server.primary) {
        /* When joining 'myself' to a new primary, set the dont_cache_primary flag
         * if a full sync is required. This happens when 'myself' was previously
         * part of a different shard from the new primary. Since 'myself' does not
         * have the replication history of the shard it is joining, clearing the
         * cached primary is necessary to ensure proper replication behavior. */
        server.primary->flag.dont_cache_primary = full_sync_required;
        freeClient(server.primary);
    }
    disconnectAllBlockedClients(); /* Clients blocked in primary, now replica. */

    /* Setting primary_host only after the call to freeClient since it calls
     * replicationHandlePrimaryDisconnection which can trigger a re-connect
     * directly from within that call. */
    server.primary_host = sdsnew(ip);
    server.primary_port = port;

    /* Update oom_score_adj */
    setOOMScoreAdj(-1);

    /* Here we don't disconnect with replicas, since they may hopefully be able
     * to partially resync with us. We will disconnect with replicas and force
     * them to resync with us when changing replid on partially resync with new
     * primary, or finishing transferring RDB and preparing loading DB on full
     * sync with new primary. */

    cancelReplicationHandshake(0);

    /* Before destroying our primary state, create a cached primary using
     * our own parameters, to later PSYNC with the new primary. */
    if (was_primary && !full_sync_required) {
        replicationDiscardCachedPrimary();
        replicationCachePrimaryUsingMyself();
    }

    /* Fire the role change modules event. */
    moduleFireServerEvent(VALKEYMODULE_EVENT_REPLICATION_ROLE_CHANGED, VALKEYMODULE_EVENT_REPLROLECHANGED_NOW_REPLICA,
                          NULL);

    /* Fire the primary link modules event. */
    if (server.repl_state == REPL_STATE_CONNECTED)
        moduleFireServerEvent(VALKEYMODULE_EVENT_PRIMARY_LINK_CHANGE, VALKEYMODULE_SUBEVENT_PRIMARY_LINK_DOWN, NULL);

    server.repl_state = REPL_STATE_CONNECT;
    /* Allow trying dual-channel-replication with the new primary. If new primary doesn't
     * support dual-channel-replication, we will set to 0 afterwards. */
    serverLog(LL_NOTICE, "Connecting to PRIMARY %s:%d", server.primary_host, server.primary_port);
    connectWithPrimary();
}

/* Cancel replication, setting the instance as a primary itself. */
void replicationUnsetPrimary(void) {
    if (server.primary_host == NULL) return; /* Nothing to do. */

    /* Fire the primary link modules event. */
    if (server.repl_state == REPL_STATE_CONNECTED)
        moduleFireServerEvent(VALKEYMODULE_EVENT_PRIMARY_LINK_CHANGE, VALKEYMODULE_SUBEVENT_PRIMARY_LINK_DOWN, NULL);

    /* Clear primary_host first, since the freeClient calls
     * replicationHandlePrimaryDisconnection which can attempt to re-connect. */
    sdsfree(server.primary_host);
    server.primary_host = NULL;
    if (server.primary) freeClient(server.primary);
    replicationDiscardCachedPrimary();
    cancelReplicationHandshake(0);
    /* When a replica is turned into a primary, the current replication ID
     * (that was inherited from the primary at synchronization time) is
     * used as secondary ID up to the current offset, and a new replication
     * ID is created to continue with a new replication history. */
    shiftReplicationId();
    /* Disconnecting all the replicas is required: we need to inform replicas
     * of the replication ID change (see shiftReplicationId() call). However
     * the replicas will be able to partially resync with us, so it will be
     * a very fast reconnection. */
    disconnectReplicas();
    server.repl_state = REPL_STATE_NONE;

    /* We need to make sure the new primary will start the replication stream
     * with a SELECT statement. This is forced after a full resync, but
     * with PSYNC version 2, there is no need for full resync after a
     * primary switch. */
    server.replicas_eldb = -1;

    /* Update oom_score_adj */
    setOOMScoreAdj(-1);

    /* Once we turn from replica to primary, we consider the starting time without
     * replicas (that is used to count the replication backlog time to live) as
     * starting from now. Otherwise the backlog will be freed after a
     * failover if replicas do not connect immediately. */
    server.repl_no_replicas_since = server.unixtime;

    /* Reset down time so it'll be ready for when we turn into replica again. */
    server.repl_down_since = 0;

    /* Fire the role change modules event. */
    moduleFireServerEvent(VALKEYMODULE_EVENT_REPLICATION_ROLE_CHANGED, VALKEYMODULE_EVENT_REPLROLECHANGED_NOW_PRIMARY,
                          NULL);

    /* Restart the AOF subsystem in case we shut it down during a sync when
     * we were still a replica. */
    if (server.aof_enabled && server.aof_state == AOF_OFF) restartAOFAfterSYNC();
}

/* This function is called when the replica lose the connection with the
 * primary into an unexpected way. */
void replicationHandlePrimaryDisconnection(void) {
    /* Fire the primary link modules event. */
    if (server.repl_state == REPL_STATE_CONNECTED)
        moduleFireServerEvent(VALKEYMODULE_EVENT_PRIMARY_LINK_CHANGE, VALKEYMODULE_SUBEVENT_PRIMARY_LINK_DOWN, NULL);

    server.primary = NULL;
    server.repl_state = REPL_STATE_CONNECT;
    server.repl_down_since = server.unixtime;
    /* We lost connection with our primary, don't disconnect replicas yet,
     * maybe we'll be able to PSYNC with our primary later. We'll disconnect
     * the replicas only if we'll have to do a full resync with our primary. */

    /* Try to re-connect immediately rather than wait for replicationCron
     * waiting 1 second may risk backlog being recycled. */
    if (server.primary_host) {
        serverLog(LL_NOTICE, "Reconnecting to PRIMARY %s:%d", server.primary_host, server.primary_port);
        connectWithPrimary();
    }
}

void replicaofCommand(client *c) {
    /* REPLICAOF is not allowed in cluster mode as replication is automatically
     * configured using the current address of the primary node. */
    if (server.cluster_enabled) {
        addReplyError(c, "REPLICAOF not allowed in cluster mode.");
        return;
    }

    if (server.failover_state != NO_FAILOVER) {
        addReplyError(c, "REPLICAOF not allowed while failing over.");
        return;
    }

    /* The special host/port combination "NO" "ONE" turns the instance
     * into a primary. Otherwise the new primary address is set. */
    if (!strcasecmp(c->argv[1]->ptr, "no") && !strcasecmp(c->argv[2]->ptr, "one")) {
        if (server.primary_host) {
            replicationUnsetPrimary();
            sds client = catClientInfoShortString(sdsempty(), c, server.hide_user_data_from_log);
            serverLog(LL_NOTICE, "PRIMARY MODE enabled (user request from '%s')", client);
            sdsfree(client);
        }
    } else {
        long port;

        if (c->flag.replica) {
            /* If a client is already a replica they cannot run this command,
             * because it involves flushing all replicas (including this
             * client) */
            addReplyError(c, "Command is not valid when client is a replica.");
            return;
        }

        if (getRangeLongFromObjectOrReply(c, c->argv[2], 0, 65535, &port, "Invalid master port") != C_OK) return;

        /* Check if we are already attached to the specified primary */
        if (server.primary_host && !strcasecmp(server.primary_host, c->argv[1]->ptr) && server.primary_port == port) {
            serverLog(LL_NOTICE, "REPLICAOF would result into synchronization "
                                 "with the primary we are already connected "
                                 "with. No operation performed.");
            addReplySds(c, sdsnew("+OK Already connected to specified "
                                  "master\r\n"));
            return;
        }
        /* There was no previous primary or the user specified a different one,
         * we can continue. */
        replicationSetPrimary(c->argv[1]->ptr, port, 0);
        sds client = catClientInfoShortString(sdsempty(), c, server.hide_user_data_from_log);
        serverLog(LL_NOTICE, "REPLICAOF %s:%d enabled (user request from '%s')", server.primary_host,
                  server.primary_port, client);
        sdsfree(client);
    }
    addReply(c, shared.ok);
}

/* ROLE command: provide information about the role of the instance
 * (primary or replica) and additional information related to replication
 * in an easy to process format. */
void roleCommand(client *c) {
    if (server.sentinel_mode) {
        sentinelRoleCommand(c);
        return;
    }

    if (server.primary_host == NULL) {
        listIter li;
        listNode *ln;
        void *mbcount;
        int replicas = 0;

        addReplyArrayLen(c, 3);
        addReplyBulkCBuffer(c, "master", 6);
        addReplyLongLong(c, server.primary_repl_offset);
        mbcount = addReplyDeferredLen(c);
        listRewind(server.replicas, &li);
        while ((ln = listNext(&li))) {
            client *replica = ln->value;
            char ip[NET_IP_STR_LEN], *replica_addr = replica->repl_data->replica_addr;

            if (!replica_addr) {
                if (connAddrPeerName(replica->conn, ip, sizeof(ip), NULL) == -1) continue;
                replica_addr = ip;
            }
            if (replica->repl_data->repl_state != REPLICA_STATE_ONLINE) continue;
            addReplyArrayLen(c, 3);
            addReplyBulkCString(c, replica_addr);
            addReplyBulkLongLong(c, replica->repl_data->replica_listening_port);
            addReplyBulkLongLong(c, replica->repl_data->repl_ack_off);
            replicas++;
        }
        setDeferredArrayLen(c, mbcount, replicas);
    } else {
        char *replica_state = NULL;

        addReplyArrayLen(c, 5);
        addReplyBulkCBuffer(c, "slave", 5);
        addReplyBulkCString(c, server.primary_host);
        addReplyLongLong(c, server.primary_port);
        if (replicaIsInHandshakeState()) {
            replica_state = "handshake";
        } else {
            switch (server.repl_state) {
            case REPL_STATE_NONE: replica_state = "none"; break;
            case REPL_STATE_CONNECT: replica_state = "connect"; break;
            case REPL_STATE_CONNECTING: replica_state = "connecting"; break;
            case REPL_STATE_TRANSFER: replica_state = "sync"; break;
            case REPL_STATE_CONNECTED: replica_state = "connected"; break;
            default: replica_state = "unknown"; break;
            }
        }
        addReplyBulkCString(c, replica_state);
        addReplyLongLong(c, server.primary ? server.primary->repl_data->reploff : -1);
    }
}

/* Send a REPLCONF ACK command to the primary to inform it about the current
 * processed offset. If we are not connected with a primary, the command has
 * no effects. */
void replicationSendAck(void) {
    client *c = server.primary;

    if (c != NULL) {
        int send_fack = server.fsynced_reploff != -1;
        c->flag.primary_force_reply = 1;
        addReplyArrayLen(c, send_fack ? 5 : 3);
        addReplyBulkCString(c, "REPLCONF");
        addReplyBulkCString(c, "ACK");
        addReplyBulkLongLong(c, c->repl_data->reploff);
        if (send_fack) {
            addReplyBulkCString(c, "FACK");
            addReplyBulkLongLong(c, server.fsynced_reploff);
        }
        c->flag.primary_force_reply = 0;

        /* Accumulation from above replies must be reset back to 0 manually,
         * as this subroutine does not invoke resetClient(). */
        c->net_output_bytes_curr_cmd = 0;
    }
}

/* ---------------------- PRIMARY CACHING FOR PSYNC -------------------------- */

/* In order to implement partial synchronization we need to be able to cache
 * our primary's client structure after a transient disconnection.
 * It is cached into server.cached_primary and flushed away using the following
 * functions. */

/* This function is called by freeClient() in order to cache the primary
 * client structure instead of destroying it. freeClient() will return
 * ASAP after this function returns, so every action needed to avoid problems
 * with a client that is really "suspended" has to be done by this function.
 *
 * The other functions that will deal with the cached primary are:
 *
 * replicationDiscardCachedPrimary() that will make sure to kill the client
 * as for some reason we don't want to use it in the future.
 *
 * replicationResurrectCachedPrimary() that is used after a successful PSYNC
 * handshake in order to reactivate the cached primary.
 */
void replicationCachePrimary(client *c) {
    serverAssert(server.primary != NULL && server.cached_primary == NULL);
    serverLog(LL_NOTICE, "Caching the disconnected primary state.");

    /* Wait for IO operations to be done before proceeding */
    waitForClientIO(c);
    /* Unlink the client from the server structures. */
    unlinkClient(c);

    /* Reset the primary client so that's ready to accept new commands:
     * we want to discard the non processed query buffers and non processed
     * offsets, including pending transactions, already populated arguments,
     * pending outputs to the primary. */
    sdsclear(server.primary->querybuf);
    server.primary->qb_pos = 0;
    server.primary->repl_data->repl_applied = 0;
    server.primary->repl_data->read_reploff = server.primary->repl_data->reploff;
    if (c->flag.multi) discardTransaction(c);
    listEmpty(c->reply);
    c->sentlen = 0;
    c->reply_bytes = 0;
    c->bufpos = 0;
    resetClient(c);
    resetClientIOState(c);

    /* Save the primary. Server.primary will be set to null later by
     * replicationHandlePrimaryDisconnection(). */
    server.cached_primary = server.primary;

    /* Invalidate the Peer ID cache. */
    if (c->peerid) {
        sdsfree(c->peerid);
        c->peerid = NULL;
    }
    /* Invalidate the Sock Name cache. */
    if (c->sockname) {
        sdsfree(c->sockname);
        c->sockname = NULL;
    }

    /* Caching the primary happens instead of the actual freeClient() call,
     * so make sure to adjust the replication state. This function will
     * also set server.primary to NULL. */
    replicationHandlePrimaryDisconnection();
}

/* This function is called when a primary is turned into a replica, in order to
 * create from scratch a cached primary for the new client, that will allow
 * to PSYNC with the replica that was promoted as the new primary after a
 * failover.
 *
 * Assuming this instance was previously the primary instance of the new primary,
 * the new primary will accept its replication ID, and potential also the
 * current offset if no data was lost during the failover. So we use our
 * current replication ID and offset in order to synthesize a cached primary. */
void replicationCachePrimaryUsingMyself(void) {
    serverLog(LL_NOTICE, "Before turning into a replica, using my own primary parameters "
                         "to synthesize a cached primary: I may be able to synchronize with "
                         "the new primary with just a partial transfer.");

    /* This will be used to populate the field server.primary->repl_data->reploff
     * by replicationCreatePrimaryClient(). We'll later set the created
     * primary as server.cached_primary, so the replica will use such
     * offset for PSYNC. */
    server.primary_initial_offset = server.primary_repl_offset;

    /* The primary client we create can be set to any DBID, because
     * the new primary will start its replication stream with SELECT. */
    replicationCreatePrimaryClient(NULL, -1);

    /* Use our own ID / offset. */
    memcpy(server.primary->repl_data->replid, server.replid, sizeof(server.replid));

    /* Set as cached primary. */
    unlinkClient(server.primary);
    server.cached_primary = server.primary;
    server.primary = NULL;
}

/* Free a cached primary, called when there are no longer the conditions for
 * a partial resync on reconnection. */
void replicationDiscardCachedPrimary(void) {
    if (server.cached_primary == NULL) return;

    serverLog(LL_NOTICE, "Discarding previously cached primary state.");
    server.cached_primary->flag.primary = 0;
    freeClient(server.cached_primary);
    server.cached_primary = NULL;
}

/* Replication: Replica side.
 * This method performs the necessary steps to establish a connection with the primary server.
 * It sets private data, updates flags, and fires an event to notify modules about the primary link change. */
void establishPrimaryConnection(void) {
    connSetPrivateData(server.primary->conn, server.primary);
    server.primary->flag.close_after_reply = 0;
    server.primary->flag.close_asap = 0;
    server.primary->flag.authenticated = 1;
    server.primary->last_interaction = server.unixtime;
    server.repl_state = REPL_STATE_CONNECTED;
    server.repl_down_since = 0;

    /* Fire the primary link modules event. */
    moduleFireServerEvent(VALKEYMODULE_EVENT_PRIMARY_LINK_CHANGE, VALKEYMODULE_SUBEVENT_PRIMARY_LINK_UP, NULL);
}

/* Replication: Replica side.
 * Turn the cached primary into the current primary, using the file descriptor
 * passed as argument as the socket for the new primary.
 *
 * This function is called when successfully setup a partial resynchronization
 * so the stream of data that we'll receive will start from where this
 * primary left. */
void replicationResurrectCachedPrimary(connection *conn) {
    server.primary = server.cached_primary;
    server.cached_primary = NULL;
    server.primary->conn = conn;

    establishPrimaryConnection();
    /* Re-add to the list of clients. */
    linkClient(server.primary);
    replicationSteadyStateInit();
}

/* Replication: Replica side.
 * Prepare replica to steady state.
 * prerequisite: server.primary is already initialized and linked in client list. */
void replicationSteadyStateInit(void) {
    if (connSetReadHandler(server.primary->conn, readQueryFromClient)) {
        serverLog(LL_WARNING, "Error resurrecting the cached primary, impossible to add the readable handler: %s",
                  strerror(errno));
        freeClientAsync(server.primary); /* Close ASAP. */
    }

    /* We may also need to install the write handler as well if there is
     * pending data in the write buffers. */
    if (clientHasPendingReplies(server.primary)) {
        if (connSetWriteHandler(server.primary->conn, sendReplyToClient)) {
            serverLog(LL_WARNING, "Error resurrecting the cached primary, impossible to add the writable handler: %s",
                      strerror(errno));
            freeClientAsync(server.primary); /* Close ASAP. */
        }
    }
}

/* Replication: Replica side.
 * Turn the provisional primary into the current primary.
 * This function is called after dual channel sync is finished successfully. */
void replicationResurrectProvisionalPrimary(void) {
    /* Create a primary client, but do not initialize the read handler yet, as this replica still has a local buffer to
     * drain. */
    replicationCreatePrimaryClientWithHandler(server.repl_transfer_s, server.repl_provisional_primary.dbid, NULL);
    memcpy(server.primary->repl_data->replid, server.repl_provisional_primary.replid, sizeof(server.repl_provisional_primary.replid));
    server.primary->repl_data->reploff = server.repl_provisional_primary.reploff;
    server.primary->repl_data->read_reploff = server.repl_provisional_primary.read_reploff;
    server.primary_repl_offset = server.primary->repl_data->reploff;
    memcpy(server.replid, server.primary->repl_data->replid, sizeof(server.primary->repl_data->replid));
    establishPrimaryConnection();
}

/* ------------------------- MIN-REPLICAS-TO-WRITE  --------------------------- */

/* This function counts the number of replicas with lag <= min-replicas-max-lag.
 * If the option is active, the server will prevent writes if there are not
 * enough connected replicas with the specified lag (or less). */
void refreshGoodReplicasCount(void) {
    listIter li;
    listNode *ln;
    int good = 0;

    if (!server.repl_min_replicas_to_write || !server.repl_min_replicas_max_lag) return;

    listRewind(server.replicas, &li);
    while ((ln = listNext(&li))) {
        client *replica = ln->value;
        time_t lag = server.unixtime - replica->repl_data->repl_ack_time;

        if (replica->repl_data->repl_state == REPLICA_STATE_ONLINE && lag <= server.repl_min_replicas_max_lag) good++;
    }
    server.repl_good_replicas_count = good;
}

/* return true if status of good replicas is OK. otherwise false */
int checkGoodReplicasStatus(void) {
    return server.primary_host ||                                                /* not a primary status should be OK */
           !server.repl_min_replicas_max_lag ||                                  /* Min replica max lag not configured */
           !server.repl_min_replicas_to_write ||                                 /* Min replica to write not configured */
           server.repl_good_replicas_count >= server.repl_min_replicas_to_write; /* check if we have enough replicas */
}

/* ----------------------- SYNCHRONOUS REPLICATION --------------------------
 * Synchronous replication design can be summarized in points:
 *
 * - Primary have a global replication offset, used by PSYNC.
 * - Primary increment the offset every time new commands are sent to replicas.
 * - Replicas ping back primary with the offset processed so far.
 *
 * So synchronous replication adds a new WAIT command in the form:
 *
 *   WAIT <num_replicas> <milliseconds_timeout>
 *
 * That returns the number of replicas that processed the query when
 * we finally have at least num_replicas, or when the timeout was
 * reached.
 *
 * The command is implemented in this way:
 *
 * - Every time a client processes a command, we remember the replication
 *   offset after sending that command to the replicas.
 * - When WAIT is called, we ask replicas to send an acknowledgement ASAP.
 *   The client is blocked at the same time (see blocked.c).
 * - Once we receive enough ACKs for a given offset or when the timeout
 *   is reached, the WAIT command is unblocked and the reply sent to the
 *   client.
 */

/* This just set a flag so that we broadcast a REPLCONF GETACK command
 * to all the replicas in the beforeSleep() function. Note that this way
 * we "group" all the clients that want to wait for synchronous replication
 * in a given event loop iteration, and send a single GETACK for them all. */
void replicationRequestAckFromReplicas(void) {
    server.get_ack_from_replicas = 1;
}

/* This function return client woff. If the script is currently running,
 * returns the actual client woff */
long long getClientWriteOffset(client *c) {
    if (scriptIsRunning()) {
        /* If a script is currently running, the client passed in is a fake
         * client, and its woff is always 0. */
        serverAssert(scriptGetClient() == c);
        c = scriptGetCaller();
    }
    return c->woff;
}

/* Return the number of replicas that already acknowledged the specified
 * replication offset. */
int replicationCountAcksByOffset(long long offset) {
    listIter li;
    listNode *ln;
    int count = 0;

    listRewind(server.replicas, &li);
    while ((ln = listNext(&li))) {
        client *replica = ln->value;

        if (replica->repl_data->repl_state != REPLICA_STATE_ONLINE) continue;
        if (replica->repl_data->repl_ack_off >= offset) count++;
    }
    return count;
}

/* Return the number of replicas that already acknowledged the specified
 * replication offset being AOF fsynced. */
int replicationCountAOFAcksByOffset(long long offset) {
    listIter li;
    listNode *ln;
    int count = 0;

    listRewind(server.replicas, &li);
    while ((ln = listNext(&li))) {
        client *replica = ln->value;

        if (replica->repl_data->repl_state != REPLICA_STATE_ONLINE) continue;
        if (replica->repl_data->repl_aof_off >= offset) count++;
    }
    return count;
}

/* WAIT for N replicas to acknowledge the processing of our latest
 * write command (and all the previous commands). */
void waitCommand(client *c) {
    mstime_t timeout;
    long numreplicas, ackreplicas;
    long long offset = getClientWriteOffset(c);

    if (server.primary_host) {
        addReplyError(
            c, "WAIT cannot be used with replica instances. Please also note that if a replica is configured to be "
               "writable (which is not the default) writes to replicas are just local and are not propagated.");
        return;
    }

    /* Argument parsing. */
    if (getLongFromObjectOrReply(c, c->argv[1], &numreplicas, NULL) != C_OK) return;
    if (getTimeoutFromObjectOrReply(c, c->argv[2], &timeout, UNIT_MILLISECONDS) != C_OK) return;

    /* First try without blocking at all. */
    ackreplicas = replicationCountAcksByOffset(offset);
    if (ackreplicas >= numreplicas || c->flag.deny_blocking) {
        addReplyLongLong(c, ackreplicas);
        return;
    }

    /* Otherwise block the client and put it into our list of clients
     * waiting for ack from replicas. */
    blockClientForReplicaAck(c, timeout, offset, numreplicas, 0);

    /* Make sure that the server will send an ACK request to all the replicas
     * before returning to the event loop. */
    replicationRequestAckFromReplicas();
}

/* WAIT for N replicas and / or local primary to acknowledge our latest
 * write command got synced to the disk. */
void waitaofCommand(client *c) {
    mstime_t timeout;
    long numreplicas, numlocal, ackreplicas, acklocal;

    /* Argument parsing. */
    if (getRangeLongFromObjectOrReply(c, c->argv[1], 0, 1, &numlocal, NULL) != C_OK) return;
    if (getPositiveLongFromObjectOrReply(c, c->argv[2], &numreplicas, NULL) != C_OK) return;
    if (getTimeoutFromObjectOrReply(c, c->argv[3], &timeout, UNIT_MILLISECONDS) != C_OK) return;

    if (server.primary_host) {
        addReplyError(c, "WAITAOF cannot be used with replica instances. Please also note that writes to replicas are "
                         "just local and are not propagated.");
        return;
    }
    if (numlocal && !server.aof_enabled) {
        addReplyError(c, "WAITAOF cannot be used when numlocal is set but appendonly is disabled.");
        return;
    }

    long long offset = getClientWriteOffset(c);

    /* First try without blocking at all. */
    ackreplicas = replicationCountAOFAcksByOffset(offset);
    acklocal = server.fsynced_reploff >= offset;
    if ((ackreplicas >= numreplicas && acklocal >= numlocal) || c->flag.deny_blocking) {
        addReplyArrayLen(c, 2);
        addReplyLongLong(c, acklocal);
        addReplyLongLong(c, ackreplicas);
        return;
    }

    /* Otherwise block the client and put it into our list of clients
     * waiting for ack from replicas. */
    blockClientForReplicaAck(c, timeout, offset, numreplicas, numlocal);

    /* Make sure that the server will send an ACK request to all the replicas
     * before returning to the event loop. */
    replicationRequestAckFromReplicas();
}

/* This is called by unblockClient() to perform the blocking op type
 * specific cleanup. We just remove the client from the list of clients
 * waiting for replica acks. Never call it directly, call unblockClient()
 * instead. */
void unblockClientWaitingReplicas(client *c) {
    serverAssert(c->bstate->client_waiting_acks_list_node);
    listDelNode(server.clients_waiting_acks, c->bstate->client_waiting_acks_list_node);
    c->bstate->client_waiting_acks_list_node = NULL;
    updateStatsOnUnblock(c, 0, 0, 0);
}

/* Check if there are clients blocked in WAIT, WAITAOF, or WAIT_PREREPL
 * that can be unblocked since we received enough ACKs from replicas. */
void processClientsWaitingReplicas(void) {
    long long last_offset = 0;
    long long last_aof_offset = 0;
    int last_numreplicas = 0;
    int last_aof_numreplicas = 0;

    listIter li;
    listNode *ln;

    listRewind(server.clients_waiting_acks, &li);
    while ((ln = listNext(&li))) {
        int numlocal = 0;
        int numreplicas = 0;

        client *c = ln->value;
        int is_wait_aof = c->cmd->proc == waitaofCommand;

        if (is_wait_aof && c->bstate->numlocal && !server.aof_enabled) {
            addReplyError(c, "WAITAOF cannot be used when numlocal is set but appendonly is disabled.");
            unblockClient(c, 1);
            continue;
        }

        /* Every time we find a client that is satisfied for a given
         * offset and number of replicas, we remember it so the next client
         * may be unblocked without calling replicationCountAcksByOffset()
         * or calling replicationCountAOFAcksByOffset()
         * if the requested offset / replicas were equal or less. */
        if (!is_wait_aof && last_offset && last_offset >= c->bstate->reploffset &&
            last_numreplicas >= c->bstate->numreplicas) {
            numreplicas = last_numreplicas;
        } else if (is_wait_aof && last_aof_offset && last_aof_offset >= c->bstate->reploffset &&
                   last_aof_numreplicas >= c->bstate->numreplicas) {
            numreplicas = last_aof_numreplicas;
        } else {
            numreplicas = is_wait_aof ? replicationCountAOFAcksByOffset(c->bstate->reploffset)
                                      : replicationCountAcksByOffset(c->bstate->reploffset);

            /* Check if the number of replicas is satisfied. */
            if (numreplicas < c->bstate->numreplicas) continue;

            if (is_wait_aof) {
                last_aof_offset = c->bstate->reploffset;
                last_aof_numreplicas = numreplicas;
            } else {
                last_offset = c->bstate->reploffset;
                last_numreplicas = numreplicas;
            }
        }

        /* Check if the local constraint of WAITAOF is served */
        if (is_wait_aof) {
            numlocal = server.fsynced_reploff >= c->bstate->reploffset;
            if (numlocal < c->bstate->numlocal) continue;
        }

        /* Reply before unblocking, because unblock client calls reqresAppendResponse */
        if (is_wait_aof) {
            /* WAITAOF has an array reply */
            addReplyArrayLen(c, 2);
            addReplyLongLong(c, numlocal);
            addReplyLongLong(c, numreplicas);
        } else if (c->flag.pending_command) {
            c->flag.replication_done = 1;
        } else {
            addReplyLongLong(c, numreplicas);
        }

        unblockClient(c, 1);
    }
}

/* Return the replica replication offset for this instance, that is
 * the offset for which we already processed the primary replication stream. */
long long replicationGetReplicaOffset(void) {
    long long offset = 0;

    if (server.primary_host != NULL) {
        if (server.primary) {
            offset = server.primary->repl_data->reploff;
        } else if (server.cached_primary) {
            offset = server.cached_primary->repl_data->reploff;
        }
    }
    /* offset may be -1 when the primary does not support it at all, however
     * this function is designed to return an offset that can express the
     * amount of data processed by the primary, so we return a positive
     * integer. */
    if (offset < 0) offset = 0;
    return offset;
}

/* --------------------------- REPLICATION CRON  ---------------------------- */

/* Replication cron function, called 1 time per second. */
void replicationCron(void) {
    static long long replication_cron_loops = 0;

    /* Check failover status first, to see if we need to start
     * handling the failover. */
    updateFailoverStatus();

    /* Non blocking connection timeout? */
    if (server.primary_host && (server.repl_state == REPL_STATE_CONNECTING || replicaIsInHandshakeState()) &&
        (time(NULL) - server.repl_transfer_lastio) > server.repl_timeout) {
        serverLog(LL_WARNING, "Timeout connecting to the PRIMARY...");
        cancelReplicationHandshake(1);
    }

    /* Bulk transfer I/O timeout? */
    if (server.primary_host && server.repl_state == REPL_STATE_TRANSFER &&
        (time(NULL) - server.repl_transfer_lastio) > server.repl_timeout) {
        serverLog(LL_WARNING, "Timeout receiving bulk data from PRIMARY... If the problem persists try to set the "
                              "'repl-timeout' parameter in valkey.conf to a larger value.");
        cancelReplicationHandshake(1);
    }

    /* Timed out primary when we are an already connected replica? */
    if (server.primary_host && server.repl_state == REPL_STATE_CONNECTED &&
        (time(NULL) - server.primary->last_interaction) > server.repl_timeout) {
        serverLog(LL_WARNING, "PRIMARY timeout: no data nor PING received...");
        freeClient(server.primary);
    }

    /* Check if we should connect to a PRIMARY */
    if (server.repl_state == REPL_STATE_CONNECT) {
        serverLog(LL_NOTICE, "Connecting to PRIMARY %s:%d", server.primary_host, server.primary_port);
        connectWithPrimary();
    }

    /* Send ACK to primary from time to time.
     * Note that we do not send periodic acks to primary that don't
     * support PSYNC and replication offsets. */
    if (server.primary_host && server.primary && !(server.primary->flag.pre_psync)) replicationSendAck();

    /* If we have attached replicas, PING them from time to time.
     * So replicas can implement an explicit timeout to primaries, and will
     * be able to detect a link disconnection even if the TCP connection
     * will not actually go down. */
    listIter li;
    listNode *ln;
    robj *ping_argv[1];

    /* First, send PING according to ping_replica_period. */
    if ((replication_cron_loops % server.repl_ping_replica_period) == 0 && listLength(server.replicas)) {
        /* Note that we don't send the PING if the clients are paused during
         * a Cluster manual failover: the PING we send will otherwise
         * alter the replication offsets of primary and replica, and will no longer
         * match the one stored into 'mf_primary_offset' state. */
        int manual_failover_in_progress =
            ((server.cluster_enabled && clusterManualFailoverTimeLimit()) || server.failover_end_time) &&
            isPausedActionsWithUpdate(PAUSE_ACTION_REPLICA);

        if (!manual_failover_in_progress) {
            ping_argv[0] = shared.ping;
            replicationFeedReplicas(-1, ping_argv, 1);
        }
    }

    /* Second, send a newline to all the replicas in pre-synchronization
     * stage, that is, replicas waiting for the primary to create the RDB file.
     *
     * Also send the a newline to all the chained replicas we have, if we lost
     * connection from our primary, to keep the replicas aware that their
     * primary is online. This is needed since sub-replicas only receive proxied
     * data from top-level primaries, so there is no explicit pinging in order
     * to avoid altering the replication offsets. This special out of band
     * pings (newlines) can be sent, they will have no effect in the offset.
     *
     * The newline will be ignored by the replica but will refresh the
     * last interaction timer preventing a timeout. In this case we ignore the
     * ping period and refresh the connection once per second since certain
     * timeouts are set at a few seconds (example: PSYNC response). */
    listRewind(server.replicas, &li);
    while ((ln = listNext(&li))) {
        client *replica = ln->value;

        int is_presync =
            (replica->repl_data->repl_state == REPLICA_STATE_WAIT_BGSAVE_START ||
             (replica->repl_data->repl_state == REPLICA_STATE_WAIT_BGSAVE_END && server.rdb_child_type != RDB_CHILD_TYPE_SOCKET));

        if (is_presync) {
            connWrite(replica->conn, "\n", 1);
        }
    }

    /* Disconnect timedout replicas. */
    if (listLength(server.replicas)) {
        listIter li;
        listNode *ln;

        listRewind(server.replicas, &li);
        while ((ln = listNext(&li))) {
            client *replica = ln->value;

            if (replica->repl_data->repl_state == REPLICA_STATE_ONLINE) {
                if (replica->flag.pre_psync) continue;
                if ((server.unixtime - replica->repl_data->repl_ack_time) > server.repl_timeout) {
                    serverLog(LL_WARNING, "Disconnecting timedout replica (streaming sync): %s",
                              replicationGetReplicaName(replica));
                    freeClient(replica);
                    continue;
                }
            }
            /* We consider disconnecting only diskless replicas because disk-based replicas aren't fed
             * by the fork child so if a disk-based replica is stuck it doesn't prevent the fork child
             * from terminating. */
            if (replica->repl_data->repl_state == REPLICA_STATE_WAIT_BGSAVE_END &&
                server.rdb_child_type == RDB_CHILD_TYPE_SOCKET) {
                if (replica->repl_data->repl_last_partial_write != 0 &&
                    (server.unixtime - replica->repl_data->repl_last_partial_write) > server.repl_timeout) {
                    serverLog(LL_WARNING, "Disconnecting timedout replica (full sync): %s",
                              replicationGetReplicaName(replica));
                    freeClient(replica);
                    continue;
                }
            }
        }
    }

    /* If this is a primary without attached replicas and there is a replication
     * backlog active, in order to reclaim memory we can free it after some
     * (configured) time. Note that this cannot be done for replicas: replicas
     * without sub-replicas attached should still accumulate data into the
     * backlog, in order to reply to PSYNC queries if they are turned into
     * primaries after a failover. */
    if (listLength(server.replicas) == 0 && server.repl_backlog_time_limit && server.repl_backlog &&
        server.primary_host == NULL) {
        time_t idle = server.unixtime - server.repl_no_replicas_since;

        if (idle > server.repl_backlog_time_limit) {
            /* When we free the backlog, we always use a new
             * replication ID and clear the ID2. This is needed
             * because when there is no backlog, the primary_repl_offset
             * is not updated, but we would still retain our replication
             * ID, leading to the following problem:
             *
             * 1. We are a primary instance.
             * 2. Our replica is promoted to primary. It's repl-id-2 will
             *    be the same as our repl-id.
             * 3. We, yet as primary, receive some updates, that will not
             *    increment the primary_repl_offset.
             * 4. Later we are turned into a replica, connect to the new
             *    primary that will accept our PSYNC request by second
             *    replication ID, but there will be data inconsistency
             *    because we received writes. */
            changeReplicationId();
            clearReplicationId2();
            freeReplicationBacklog();
            serverLog(LL_NOTICE,
                      "Replication backlog freed after %d seconds "
                      "without connected replicas.",
                      (int)server.repl_backlog_time_limit);
        }
    }

    replicationStartPendingFork();

    /* Remove the RDB file used for replication if the server is not running
     * with any persistence. */
    removeRDBUsedToSyncReplicas();

    /* Sanity check replication buffer, the first block of replication buffer blocks
     * must be referenced by someone, since it will be freed when not referenced,
     * otherwise, server will OOM. also, its refcount must not be more than
     * replicas number + 1(replication backlog). */
    if (listLength(server.repl_buffer_blocks) > 0) {
        replBufBlock *o = listNodeValue(listFirst(server.repl_buffer_blocks));
        serverAssert(o->refcount > 0 &&
                     o->refcount <= (int)listLength(server.replicas) + 1 + (int)raxSize(server.replicas_waiting_psync));
    }

    /* Refresh the number of replicas with lag <= min-replicas-max-lag. */
    refreshGoodReplicasCount();
    replication_cron_loops++; /* Incremented with frequency 1 HZ. */
}

int shouldStartChildReplication(int *mincapa_out, int *req_out) {
    /* We should start a BGSAVE good for replication if we have replicas in
     * WAIT_BGSAVE_START state.
     *
     * In case of diskless replication, we make sure to wait the specified
     * number of seconds (according to configuration) so that other replicas
     * have the time to arrive before we start streaming. */
    if (!hasActiveChildProcess()) {
        time_t idle, max_idle = 0;
        int replicas_waiting = 0;
        int mincapa;
        int req;
        int first = 1;
        listNode *ln;
        listIter li;

        listRewind(server.replicas, &li);
        while ((ln = listNext(&li))) {
            client *replica = ln->value;
            if (replica->repl_data->repl_state == REPLICA_STATE_WAIT_BGSAVE_START) {
                if (first) {
                    /* Get first replica's requirements */
                    req = replica->repl_data->replica_req;
                } else if (req != replica->repl_data->replica_req) {
                    /* Skip replicas that don't match */
                    continue;
                }
                idle = server.unixtime - replica->last_interaction;
                if (idle > max_idle) max_idle = idle;
                replicas_waiting++;
                mincapa = first ? replica->repl_data->replica_capa : (mincapa & replica->repl_data->replica_capa);
                first = 0;
            }
        }

        if (replicas_waiting && (!server.repl_diskless_sync ||
                                 (server.repl_diskless_sync_max_replicas > 0 &&
                                  replicas_waiting >= server.repl_diskless_sync_max_replicas) ||
                                 max_idle >= server.repl_diskless_sync_delay)) {
            if (mincapa_out) *mincapa_out = mincapa;
            if (req_out) *req_out = req;
            return 1;
        }
    }

    return 0;
}

void replicationStartPendingFork(void) {
    int mincapa = -1;
    int req = -1;

    if (shouldStartChildReplication(&mincapa, &req)) {
        /* Start the BGSAVE. The called function may start a
         * BGSAVE with socket target or disk target depending on the
         * configuration and replicas capabilities and requirements. */
        startBgsaveForReplication(mincapa, req);
    }
}

/* Find replica at IP:PORT from replica list */
static client *findReplica(char *host, int port) {
    listIter li;
    listNode *ln;
    client *replica;

    listRewind(server.replicas, &li);
    while ((ln = listNext(&li))) {
        replica = ln->value;
        char ip[NET_IP_STR_LEN], *replicaip = replica->repl_data->replica_addr;

        if (!replicaip) {
            if (connAddrPeerName(replica->conn, ip, sizeof(ip), NULL) == -1) continue;
            replicaip = ip;
        }

        if (!strcasecmp(host, replicaip) && (port == replica->repl_data->replica_listening_port)) return replica;
    }

    return NULL;
}

const char *getFailoverStateString(void) {
    switch (server.failover_state) {
    case NO_FAILOVER: return "no-failover";
    case FAILOVER_IN_PROGRESS: return "failover-in-progress";
    case FAILOVER_WAIT_FOR_SYNC: return "waiting-for-sync";
    default: return "unknown";
    }
}

/* Resets the internal failover configuration, this needs
 * to be called after a failover either succeeds or fails
 * as it includes the client unpause. */
void clearFailoverState(void) {
    server.failover_end_time = 0;
    server.force_failover = 0;
    zfree(server.target_replica_host);
    server.target_replica_host = NULL;
    server.target_replica_port = 0;
    server.failover_state = NO_FAILOVER;
    unpauseActions(PAUSE_DURING_FAILOVER);
}

/* Abort an ongoing failover if one is going on. */
void abortFailover(const char *err) {
    if (server.failover_state == NO_FAILOVER) return;

    if (server.target_replica_host) {
        serverLog(LL_NOTICE, "FAILOVER to %s:%d aborted: %s", server.target_replica_host, server.target_replica_port,
                  err);
    } else {
        serverLog(LL_NOTICE, "FAILOVER to any replica aborted: %s", err);
    }
    if (server.failover_state == FAILOVER_IN_PROGRESS) {
        replicationUnsetPrimary();
    }
    clearFailoverState();
}

/*
 * FAILOVER [TO <HOST> <PORT> [FORCE]] [ABORT] [TIMEOUT <timeout>]
 *
 * This command will coordinate a failover between the primary and one
 * of its replicas. The happy path contains the following steps:
 * 1) The primary will initiate a client pause write, to stop replication
 * traffic.
 * 2) The primary will periodically check if any of its replicas has
 * consumed the entire replication stream through acks.
 * 3) Once any replica has caught up, the primary will itself become a replica.
 * 4) The primary will send a PSYNC FAILOVER request to the target replica, which
 * if accepted will cause the replica to become the new primary and start a sync.
 *
 * FAILOVER ABORT is the only way to abort a failover command, as replicaof
 * will be disabled. This may be needed if the failover is unable to progress.
 *
 * The optional arguments [TO <HOST> <IP>] allows designating a specific replica
 * to be failed over to.
 *
 * FORCE flag indicates that even if the target replica is not caught up,
 * failover to it anyway. This must be specified with a timeout and a target
 * HOST and IP.
 *
 * TIMEOUT <timeout> indicates how long should the primary wait for
 * a replica to sync up before aborting. If not specified, the failover
 * will attempt forever and must be manually aborted.
 */
void failoverCommand(client *c) {
    if (!clusterAllowFailoverCmd(c)) {
        return;
    }

    /* Handle special case for abort */
    if ((c->argc == 2) && !strcasecmp(c->argv[1]->ptr, "abort")) {
        if (server.failover_state == NO_FAILOVER) {
            addReplyError(c, "No failover in progress.");
            return;
        }

        abortFailover("Failover manually aborted");
        addReply(c, shared.ok);
        return;
    }

    long timeout_in_ms = 0;
    int force_flag = 0;
    long port = 0;
    char *host = NULL;

    /* Parse the command for syntax and arguments. */
    for (int j = 1; j < c->argc; j++) {
        if (!strcasecmp(c->argv[j]->ptr, "timeout") && (j + 1 < c->argc) && timeout_in_ms == 0) {
            if (getLongFromObjectOrReply(c, c->argv[j + 1], &timeout_in_ms, NULL) != C_OK) return;
            if (timeout_in_ms <= 0) {
                addReplyError(c, "FAILOVER timeout must be greater than 0");
                return;
            }
            j++;
        } else if (!strcasecmp(c->argv[j]->ptr, "to") && (j + 2 < c->argc) && !host) {
            if (getLongFromObjectOrReply(c, c->argv[j + 2], &port, NULL) != C_OK) return;
            host = c->argv[j + 1]->ptr;
            j += 2;
        } else if (!strcasecmp(c->argv[j]->ptr, "force") && !force_flag) {
            force_flag = 1;
        } else {
            addReplyErrorObject(c, shared.syntaxerr);
            return;
        }
    }

    if (server.failover_state != NO_FAILOVER) {
        addReplyError(c, "FAILOVER already in progress.");
        return;
    }

    if (server.primary_host) {
        addReplyError(c, "FAILOVER is not valid when server is a replica.");
        return;
    }

    if (listLength(server.replicas) == 0) {
        addReplyError(c, "FAILOVER requires connected replicas.");
        return;
    }

    if (force_flag && (!timeout_in_ms || !host)) {
        addReplyError(c, "FAILOVER with force option requires both a timeout "
                         "and target HOST and IP.");
        return;
    }

    /* If a replica address was provided, validate that it is connected. */
    if (host) {
        client *replica = findReplica(host, port);

        if (replica == NULL) {
            addReplyError(c, "FAILOVER target HOST and PORT is not "
                             "a replica.");
            return;
        }

        /* Check if requested replica is online */
        if (replica->repl_data->repl_state != REPLICA_STATE_ONLINE) {
            addReplyError(c, "FAILOVER target replica is not online.");
            return;
        }

        server.target_replica_host = zstrdup(host);
        server.target_replica_port = port;
        serverLog(LL_NOTICE, "FAILOVER requested to %s:%ld.", host, port);
    } else {
        serverLog(LL_NOTICE, "FAILOVER requested to any replica.");
    }

    mstime_t now = commandTimeSnapshot();
    if (timeout_in_ms) {
        server.failover_end_time = now + timeout_in_ms;
    }

    server.force_failover = force_flag;
    server.failover_state = FAILOVER_WAIT_FOR_SYNC;
    /* Cluster failover will unpause eventually */
    pauseActions(PAUSE_DURING_FAILOVER, LLONG_MAX, PAUSE_ACTIONS_CLIENT_WRITE_SET);
    addReply(c, shared.ok);
}

/* Failover cron function, checks coordinated failover state.
 *
 * Implementation note: The current implementation calls replicationSetPrimary()
 * to start the failover request, this has some unintended side effects if the
 * failover doesn't work like blocked clients will be unblocked and replicas will
 * be disconnected. This could be optimized further.
 */
void updateFailoverStatus(void) {
    if (server.failover_state != FAILOVER_WAIT_FOR_SYNC) return;
    mstime_t now = server.mstime;

    /* Check if failover operation has timed out */
    if (server.failover_end_time && server.failover_end_time <= now) {
        if (server.force_failover) {
            serverLog(LL_NOTICE, "FAILOVER to %s:%d time out exceeded, failing over.", server.target_replica_host,
                      server.target_replica_port);
            server.failover_state = FAILOVER_IN_PROGRESS;
            /* If timeout has expired force a failover if requested. */
            replicationSetPrimary(server.target_replica_host, server.target_replica_port, 0);
            return;
        } else {
            /* Force was not requested, so timeout. */
            abortFailover("Replica never caught up before timeout");
            return;
        }
    }

    /* Check to see if the replica has caught up so failover can start */
    client *replica = NULL;
    if (server.target_replica_host) {
        replica = findReplica(server.target_replica_host, server.target_replica_port);
    } else {
        listIter li;
        listNode *ln;

        listRewind(server.replicas, &li);
        /* Find any replica that has matched our repl_offset */
        while ((ln = listNext(&li))) {
            replica = ln->value;
            if (replica->repl_data->repl_ack_off == server.primary_repl_offset) {
                char ip[NET_IP_STR_LEN], *replicaaddr = replica->repl_data->replica_addr;

                if (!replicaaddr) {
                    if (connAddrPeerName(replica->conn, ip, sizeof(ip), NULL) == -1) continue;
                    replicaaddr = ip;
                }

                /* We are now failing over to this specific node */
                server.target_replica_host = zstrdup(replicaaddr);
                server.target_replica_port = replica->repl_data->replica_listening_port;
                break;
            }
        }
    }

    /* We've found a replica that is caught up */
    if (replica && (replica->repl_data->repl_ack_off == server.primary_repl_offset)) {
        server.failover_state = FAILOVER_IN_PROGRESS;
        serverLog(LL_NOTICE, "Failover target %s:%d is synced, failing over.", server.target_replica_host,
                  server.target_replica_port);
        /* Designated replica is caught up, failover to it. */
        replicationSetPrimary(server.target_replica_host, server.target_replica_port, 0);
    }
}<|MERGE_RESOLUTION|>--- conflicted
+++ resolved
@@ -1387,14 +1387,10 @@
                      server.repl_diskless_sync) {
                 /* If dual-channel is disable on this primary, treat this command as unrecognized
                  * replconf option. */
-<<<<<<< HEAD
-                c->replica_capa |= REPLICA_CAPA_DUAL_CHANNEL;
+                c->repl_data->replica_capa |= REPLICA_CAPA_DUAL_CHANNEL;
             } else if (!strcasecmp(c->argv[j + 1]->ptr, REPLICA_CAPA_BYPASS_CRC_STR))
-                c->replica_capa |= REPLICA_CAPA_BYPASS_CRC;
-=======
-                c->repl_data->replica_capa |= REPLICA_CAPA_DUAL_CHANNEL;
+                c->repl_data->replica_capa |= REPLICA_CAPA_BYPASS_CRC;
             }
->>>>>>> ad592f73
         } else if (!strcasecmp(c->argv[j]->ptr, "ack")) {
             /* REPLCONF ACK is used by replica to inform the primary the amount
              * of replication stream that it processed so far. It is an
