--- conflicted
+++ resolved
@@ -135,11 +135,6 @@
         assert((p) >= (lp) + LP_HDR_SIZE && (p) + (len) < (lp) + lpGetTotalBytes((lp)));                               \
     } while (0)
 
-<<<<<<< HEAD
-=======
-static inline void lpAssertValidEntry(unsigned char *lp, size_t lpbytes, unsigned char *p);
-
->>>>>>> 04d76d8b
 /* Don't let listpacks grow over 1GB in any case, don't wanna risk overflow in
  * Total Bytes header field */
 #define LISTPACK_MAX_SAFETY_SIZE (1 << 30)
@@ -489,14 +484,8 @@
     if (p - lp == LP_HDR_SIZE) return NULL;
     p--; /* Seek the first backlen byte of the last element. */
     uint64_t prevlen = lpDecodeBacklen(p);
-<<<<<<< HEAD
-    prevlen += lpEncodeBacklen(NULL,prevlen);
-    p -= prevlen-1; /* Seek the first byte of the previous entry. */
-=======
     prevlen += lpEncodeBacklen(NULL, prevlen);
     p -= prevlen - 1; /* Seek the first byte of the previous entry. */
-    lpAssertValidEntry(lp, lpBytes(lp), p);
->>>>>>> 04d76d8b
     return p;
 }
 
@@ -725,12 +714,9 @@
         } else {
             /* Skip entry */
             skipcnt--;
-<<<<<<< HEAD
-=======
 
             /* Move to next entry, avoid use `lpNext` due to `lpAssertValidEntry` in
              * `lpNext` will call `lpBytes`, will cause performance degradation */
->>>>>>> 04d76d8b
             p = lpSkip(p);
         }
 
@@ -1315,14 +1301,6 @@
 #undef OUT_OF_RANGE
 }
 
-<<<<<<< HEAD
-=======
-/* Validate that the entry doesn't reach outside the listpack allocation. */
-static inline void lpAssertValidEntry(unsigned char *lp, size_t lpbytes, unsigned char *p) {
-    assert(lpValidateNext(lp, &p, lpbytes));
-}
-
->>>>>>> 04d76d8b
 /* Validate the integrity of the data structure.
  * when `deep` is 0, only the integrity of the header is validated.
  * when `deep` is 1, we scan all the entries one by one. */
