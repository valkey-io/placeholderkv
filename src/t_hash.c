--- conflicted
+++ resolved
@@ -829,19 +829,11 @@
     hashTypeInitIterator(o, &hi);
     while (hashTypeNext(&hi) != C_ERR) {
         if (flags & OBJ_HASH_KEY) {
-<<<<<<< HEAD
-            addHashIteratorCursorToReply(wpc, hi, OBJ_HASH_KEY);
+            addHashIteratorCursorToReply(wpc, &hi, OBJ_HASH_KEY);
             count++;
         }
         if (flags & OBJ_HASH_VALUE) {
-            addHashIteratorCursorToReply(wpc, hi, OBJ_HASH_VALUE);
-=======
-            addHashIteratorCursorToReply(c, &hi, OBJ_HASH_KEY);
-            count++;
-        }
-        if (flags & OBJ_HASH_VALUE) {
-            addHashIteratorCursorToReply(c, &hi, OBJ_HASH_VALUE);
->>>>>>> b5eb7930
+            addHashIteratorCursorToReply(wpc, &hi, OBJ_HASH_VALUE);
             count++;
         }
     }
@@ -982,20 +974,12 @@
      * The number of requested elements is greater than the number of
      * elements inside the hash: simply return the whole hash. */
     if (count >= size) {
-<<<<<<< HEAD
-        hashTypeIterator *hi = hashTypeInitIterator(hash);
-        while (hashTypeNext(hi) != C_ERR) {
-            if (withvalues && c->resp > 2) addWritePreparedReplyArrayLen(wpc, 2);
-            addHashIteratorCursorToReply(wpc, hi, OBJ_HASH_KEY);
-            if (withvalues) addHashIteratorCursorToReply(wpc, hi, OBJ_HASH_VALUE);
-=======
         hashTypeIterator hi;
         hashTypeInitIterator(hash, &hi);
         while (hashTypeNext(&hi) != C_ERR) {
-            if (withvalues && c->resp > 2) addReplyArrayLen(c, 2);
-            addHashIteratorCursorToReply(c, &hi, OBJ_HASH_KEY);
-            if (withvalues) addHashIteratorCursorToReply(c, &hi, OBJ_HASH_VALUE);
->>>>>>> b5eb7930
+            if (withvalues && c->resp > 2) addWritePreparedReplyArrayLen(wpc, 2);
+            addHashIteratorCursorToReply(wpc, &hi, OBJ_HASH_KEY);
+            if (withvalues) addHashIteratorCursorToReply(wpc, &hi, OBJ_HASH_VALUE);
         }
         hashTypeResetIterator(&hi);
         return;
