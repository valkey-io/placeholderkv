/*
 * Copyright (c) 2009-2020, Salvatore Sanfilippo <antirez at gmail dot com>
 * Copyright (c) 2020, Redis Labs, Inc
 * All rights reserved.
 *
 * Redistribution and use in source and binary forms, with or without
 * modification, are permitted provided that the following conditions are met:
 *
 *   * Redistributions of source code must retain the above copyright notice,
 *     this list of conditions and the following disclaimer.
 *   * Redistributions in binary form must reproduce the above copyright
 *     notice, this list of conditions and the following disclaimer in the
 *     documentation and/or other materials provided with the distribution.
 *   * Neither the name of Redis nor the names of its contributors may be used
 *     to endorse or promote products derived from this software without
 *     specific prior written permission.
 *
 * THIS SOFTWARE IS PROVIDED BY THE COPYRIGHT HOLDERS AND CONTRIBUTORS "AS IS"
 * AND ANY EXPRESS OR IMPLIED WARRANTIES, INCLUDING, BUT NOT LIMITED TO, THE
 * IMPLIED WARRANTIES OF MERCHANTABILITY AND FITNESS FOR A PARTICULAR PURPOSE
 * ARE DISCLAIMED. IN NO EVENT SHALL THE COPYRIGHT OWNER OR CONTRIBUTORS BE
 * LIABLE FOR ANY DIRECT, INDIRECT, INCIDENTAL, SPECIAL, EXEMPLARY, OR
 * CONSEQUENTIAL DAMAGES (INCLUDING, BUT NOT LIMITED TO, PROCUREMENT OF
 * SUBSTITUTE GOODS OR SERVICES; LOSS OF USE, DATA, OR PROFITS; OR BUSINESS
 * INTERRUPTION) HOWEVER CAUSED AND ON ANY THEORY OF LIABILITY, WHETHER IN
 * CONTRACT, STRICT LIABILITY, OR TORT (INCLUDING NEGLIGENCE OR OTHERWISE)
 * ARISING IN ANY WAY OUT OF THE USE OF THIS SOFTWARE, EVEN IF ADVISED OF THE
 * POSSIBILITY OF SUCH DAMAGE.
 */

#include "server.h"
#include "util.h"
#include "sha1.h"   /* SHA1 is used for DEBUG DIGEST */
#include "crc64.h"
#include "bio.h"
#include "quicklist.h"
#include "fpconv_dtoa.h"
#include "cluster.h"
#include "threads_mngr.h"

#include <arpa/inet.h>
#include <signal.h>
#include <dlfcn.h>
#include <fcntl.h>
#include <sys/mman.h>
#include <unistd.h>

#ifdef HAVE_BACKTRACE
#include <execinfo.h>
#ifndef __OpenBSD__
#include <ucontext.h>
#else
typedef ucontext_t sigcontext_t;
#endif
#endif /* HAVE_BACKTRACE */

#ifdef __CYGWIN__
#ifndef SA_ONSTACK
#define SA_ONSTACK 0x08000000
#endif
#endif

#if defined(__APPLE__) && defined(__arm64__)
#include <mach/mach.h>
#endif

/* Globals */
static int bug_report_start = 0; /* True if bug report header was already logged. */
static pthread_mutex_t bug_report_start_mutex = PTHREAD_MUTEX_INITIALIZER;
/* Mutex for a case when two threads crash at the same time. */
static pthread_mutex_t signal_handler_lock;
static pthread_mutexattr_t signal_handler_lock_attr;
static volatile int signal_handler_lock_initialized = 0;
/* Forward declarations */
int bugReportStart(void);
void printCrashReport(void);
void bugReportEnd(int killViaSignal, int sig);
void logStackTrace(void *eip, int uplevel, int current_thread);
void sigalrmSignalHandler(int sig, siginfo_t *info, void *secret);

/* ================================= Debugging ============================== */

/* Compute the sha1 of string at 's' with 'len' bytes long.
 * The SHA1 is then xored against the string pointed by digest.
 * Since xor is commutative, this operation is used in order to
 * "add" digests relative to unordered elements.
 *
 * So digest(a,b,c,d) will be the same of digest(b,a,c,d) */
void xorDigest(unsigned char *digest, const void *ptr, size_t len) {
    SHA1_CTX ctx;
    unsigned char hash[20];
    int j;

    SHA1Init(&ctx);
    SHA1Update(&ctx,ptr,len);
    SHA1Final(hash,&ctx);

    for (j = 0; j < 20; j++)
        digest[j] ^= hash[j];
}

void xorStringObjectDigest(unsigned char *digest, robj *o) {
    o = getDecodedObject(o);
    xorDigest(digest,o->ptr,sdslen(o->ptr));
    decrRefCount(o);
}

/* This function instead of just computing the SHA1 and xoring it
 * against digest, also perform the digest of "digest" itself and
 * replace the old value with the new one.
 *
 * So the final digest will be:
 *
 * digest = SHA1(digest xor SHA1(data))
 *
 * This function is used every time we want to preserve the order so
 * that digest(a,b,c,d) will be different than digest(b,c,d,a)
 *
 * Also note that mixdigest("foo") followed by mixdigest("bar")
 * will lead to a different digest compared to "fo", "obar".
 */
void mixDigest(unsigned char *digest, const void *ptr, size_t len) {
    SHA1_CTX ctx;

    xorDigest(digest,ptr,len);
    SHA1Init(&ctx);
    SHA1Update(&ctx,digest,20);
    SHA1Final(digest,&ctx);
}

void mixStringObjectDigest(unsigned char *digest, robj *o) {
    o = getDecodedObject(o);
    mixDigest(digest,o->ptr,sdslen(o->ptr));
    decrRefCount(o);
}

/* This function computes the digest of a data structure stored in the
 * object 'o'. It is the core of the DEBUG DIGEST command: when taking the
 * digest of a whole dataset, we take the digest of the key and the value
 * pair, and xor all those together.
 *
 * Note that this function does not reset the initial 'digest' passed, it
 * will continue mixing this object digest to anything that was already
 * present. */
void xorObjectDigest(serverDb *db, robj *keyobj, unsigned char *digest, robj *o) {
    uint32_t aux = htonl(o->type);
    mixDigest(digest,&aux,sizeof(aux));
    long long expiretime = getExpire(db,keyobj);
    char buf[128];

    /* Save the key and associated value */
    if (o->type == OBJ_STRING) {
        mixStringObjectDigest(digest,o);
    } else if (o->type == OBJ_LIST) {
        listTypeIterator *li = listTypeInitIterator(o,0,LIST_TAIL);
        listTypeEntry entry;
        while(listTypeNext(li,&entry)) {
            robj *eleobj = listTypeGet(&entry);
            mixStringObjectDigest(digest,eleobj);
            decrRefCount(eleobj);
        }
        listTypeReleaseIterator(li);
    } else if (o->type == OBJ_SET) {
        setTypeIterator *si = setTypeInitIterator(o);
        sds sdsele;
        while((sdsele = setTypeNextObject(si)) != NULL) {
            xorDigest(digest,sdsele,sdslen(sdsele));
            sdsfree(sdsele);
        }
        setTypeReleaseIterator(si);
    } else if (o->type == OBJ_ZSET) {
        unsigned char eledigest[20];

        if (o->encoding == OBJ_ENCODING_LISTPACK) {
            unsigned char *zl = o->ptr;
            unsigned char *eptr, *sptr;
            unsigned char *vstr;
            unsigned int vlen;
            long long vll;
            double score;

            eptr = lpSeek(zl,0);
            serverAssert(eptr != NULL);
            sptr = lpNext(zl,eptr);
            serverAssert(sptr != NULL);

            while (eptr != NULL) {
                vstr = lpGetValue(eptr,&vlen,&vll);
                score = zzlGetScore(sptr);

                memset(eledigest,0,20);
                if (vstr != NULL) {
                    mixDigest(eledigest,vstr,vlen);
                } else {
                    ll2string(buf,sizeof(buf),vll);
                    mixDigest(eledigest,buf,strlen(buf));
                }
                const int len = fpconv_dtoa(score, buf);
                buf[len] = '\0';
                mixDigest(eledigest,buf,strlen(buf));
                xorDigest(digest,eledigest,20);
                zzlNext(zl,&eptr,&sptr);
            }
        } else if (o->encoding == OBJ_ENCODING_SKIPLIST) {
            zset *zs = o->ptr;
            dictIterator *di = dictGetIterator(zs->dict);
            dictEntry *de;

            while((de = dictNext(di)) != NULL) {
                sds sdsele = dictGetKey(de);
                double *score = dictGetVal(de);
                const int len = fpconv_dtoa(*score, buf);
                buf[len] = '\0';
                memset(eledigest,0,20);
                mixDigest(eledigest,sdsele,sdslen(sdsele));
                mixDigest(eledigest,buf,strlen(buf));
                xorDigest(digest,eledigest,20);
            }
            dictReleaseIterator(di);
        } else {
            serverPanic("Unknown sorted set encoding");
        }
    } else if (o->type == OBJ_HASH) {
        hashTypeIterator *hi = hashTypeInitIterator(o);
        while (hashTypeNext(hi) != C_ERR) {
            unsigned char eledigest[20];
            sds sdsele;

            memset(eledigest,0,20);
            sdsele = hashTypeCurrentObjectNewSds(hi,OBJ_HASH_KEY);
            mixDigest(eledigest,sdsele,sdslen(sdsele));
            sdsfree(sdsele);
            sdsele = hashTypeCurrentObjectNewSds(hi,OBJ_HASH_VALUE);
            mixDigest(eledigest,sdsele,sdslen(sdsele));
            sdsfree(sdsele);
            xorDigest(digest,eledigest,20);
        }
        hashTypeReleaseIterator(hi);
    } else if (o->type == OBJ_STREAM) {
        streamIterator si;
        streamIteratorStart(&si,o->ptr,NULL,NULL,0);
        streamID id;
        int64_t numfields;

        while(streamIteratorGetID(&si,&id,&numfields)) {
            sds itemid = sdscatfmt(sdsempty(),"%U.%U",id.ms,id.seq);
            mixDigest(digest,itemid,sdslen(itemid));
            sdsfree(itemid);

            while(numfields--) {
                unsigned char *field, *value;
                int64_t field_len, value_len;
                streamIteratorGetField(&si,&field,&value,
                                           &field_len,&value_len);
                mixDigest(digest,field,field_len);
                mixDigest(digest,value,value_len);
            }
        }
        streamIteratorStop(&si);
    } else if (o->type == OBJ_MODULE) {
        ValkeyModuleDigest md = {{0},{0},keyobj,db->id};
        moduleValue *mv = o->ptr;
        moduleType *mt = mv->type;
        moduleInitDigestContext(md);
        if (mt->digest) {
            mt->digest(&md,mv->value);
            xorDigest(digest,md.x,sizeof(md.x));
        }
    } else {
        serverPanic("Unknown object type");
    }
    /* If the key has an expire, add it to the mix */
    if (expiretime != -1) xorDigest(digest,"!!expire!!",10);
}

/* Compute the dataset digest. Since keys, sets elements, hashes elements
 * are not ordered, we use a trick: every aggregate digest is the xor
 * of the digests of their elements. This way the order will not change
 * the result. For list instead we use a feedback entering the output digest
 * as input in order to ensure that a different ordered list will result in
 * a different digest. */
void computeDatasetDigest(unsigned char *final) {
    unsigned char digest[20];
    dictEntry *de;
    int j;
    uint32_t aux;

    memset(final,0,20); /* Start with a clean result */

    for (j = 0; j < server.dbnum; j++) {
        serverDb *db = server.db+j;
        if (kvstoreSize(db->keys) == 0)
            continue;
        kvstoreIterator *kvs_it = kvstoreIteratorInit(db->keys);

        /* hash the DB id, so the same dataset moved in a different DB will lead to a different digest */
        aux = htonl(j);
        mixDigest(final,&aux,sizeof(aux));

        /* Iterate this DB writing every entry */
        while((de = kvstoreIteratorNext(kvs_it)) != NULL) {
            sds key;
            robj *keyobj, *o;

            memset(digest,0,20); /* This key-val digest */
            key = dictGetKey(de);
            keyobj = createStringObject(key,sdslen(key));

            mixDigest(digest,key,sdslen(key));

            o = dictGetVal(de);
            xorObjectDigest(db,keyobj,digest,o);

            /* We can finally xor the key-val digest to the final digest */
            xorDigest(final,digest,20);
            decrRefCount(keyobj);
        }
        kvstoreIteratorRelease(kvs_it);
    }
}

#ifdef USE_JEMALLOC
void mallctl_int(client *c, robj **argv, int argc) {
    int ret;
    /* start with the biggest size (int64), and if that fails, try smaller sizes (int32, bool) */
    int64_t old = 0, val;
    if (argc > 1) {
        long long ll;
        if (getLongLongFromObjectOrReply(c, argv[1], &ll, NULL) != C_OK)
            return;
        val = ll;
    }
    size_t sz = sizeof(old);
    while (sz > 0) {
        size_t zz = sz;
        if ((ret=je_mallctl(argv[0]->ptr, &old, &zz, argc > 1? &val: NULL, argc > 1?sz: 0))) {
            if (ret == EPERM && argc > 1) {
                /* if this option is write only, try just writing to it. */
                if (!(ret=je_mallctl(argv[0]->ptr, NULL, 0, &val, sz))) {
                    addReply(c, shared.ok);
                    return;
                }
            }
            if (ret==EINVAL) {
                /* size might be wrong, try a smaller one */
                sz /= 2;
#if BYTE_ORDER == BIG_ENDIAN
                val <<= 8*sz;
#endif
                continue;
            }
            addReplyErrorFormat(c,"%s", strerror(ret));
            return;
        } else {
#if BYTE_ORDER == BIG_ENDIAN
            old >>= 64 - 8*sz;
#endif
            addReplyLongLong(c, old);
            return;
        }
    }
    addReplyErrorFormat(c,"%s", strerror(EINVAL));
}

void mallctl_string(client *c, robj **argv, int argc) {
    int rret, wret;
    char *old;
    size_t sz = sizeof(old);
    /* for strings, it seems we need to first get the old value, before overriding it. */
    if ((rret=je_mallctl(argv[0]->ptr, &old, &sz, NULL, 0))) {
        /* return error unless this option is write only. */
        if (!(rret == EPERM && argc > 1)) {
            addReplyErrorFormat(c,"%s", strerror(rret));
            return;
        }
    }
    if(argc > 1) {
        char *val = argv[1]->ptr;
        char **valref = &val;
        if ((!strcmp(val,"VOID")))
            valref = NULL, sz = 0;
        wret = je_mallctl(argv[0]->ptr, NULL, 0, valref, sz);
    }
    if (!rret)
        addReplyBulkCString(c, old);
    else if (wret)
        addReplyErrorFormat(c,"%s", strerror(wret));
    else
        addReply(c, shared.ok);
}
#endif

void debugCommand(client *c) {
    if (c->argc == 2 && !strcasecmp(c->argv[1]->ptr,"help")) {
        const char *help[] = {
"AOF-FLUSH-SLEEP <microsec>",
"    Server will sleep before flushing the AOF, this is used for testing.",
"ASSERT",
"    Crash by assertion failed.",
"CHANGE-REPL-ID",
"    Change the replication IDs of the instance.",
"    Dangerous: should be used only for testing the replication subsystem.",
"CONFIG-REWRITE-FORCE-ALL",
"    Like CONFIG REWRITE but writes all configuration options, including",
"    keywords not listed in original configuration file or default values.",
"CRASH-AND-RECOVER [<milliseconds>]",
"    Hard crash and restart after a <milliseconds> delay (default 0).",
"DIGEST",
"    Output a hex signature representing the current DB content.",
"DIGEST-VALUE <key> [<key> ...]",
"    Output a hex signature of the values of all the specified keys.",
"ERROR <string>",
"    Return a RESP protocol error with <string> as message. Useful for clients",
"    unit tests to simulate error replies.",
"LEAK <string>",
"    Create a memory leak of the input string.",
"LOG <message>",
"    Write <message> to the server log.",
"HTSTATS <dbid> [full]",
"    Return hash table statistics of the specified database.",
"HTSTATS-KEY <key> [full]",
"    Like HTSTATS but for the hash table stored at <key>'s value.",
"LOADAOF",
"    Flush the AOF buffers on disk and reload the AOF in memory.",
"REPLICATE <string>",
"    Replicates the provided string to replicas, allowing data divergence.",
#ifdef USE_JEMALLOC
"MALLCTL <key> [<val>]",
"    Get or set a malloc tuning integer.",
"MALLCTL-STR <key> [<val>]",
"    Get or set a malloc tuning string.",
#endif
"OBJECT <key>",
"    Show low level info about `key` and associated value.",
"DROP-CLUSTER-PACKET-FILTER <packet-type>",
"    Drop all packets that match the filtered type. Set to -1 allow all packets.",
"OOM",
"    Crash the server simulating an out-of-memory error.",
"PANIC",
"    Crash the server simulating a panic.",
"POPULATE <count> [<prefix>] [<size>]",
"    Create <count> string keys named key:<num>. If <prefix> is specified then",
"    it is used instead of the 'key' prefix. These are not propagated to",
"    replicas. Cluster slots are not respected so keys not belonging to the",
"    current node can be created in cluster mode.",
"PROTOCOL <type>",
"    Reply with a test value of the specified type. <type> can be: string,",
"    integer, double, bignum, null, array, set, map, attrib, push, verbatim,",
"    true, false.",
"RELOAD [option ...]",
"    Save the RDB on disk and reload it back to memory. Valid <option> values:",
"    * MERGE: conflicting keys will be loaded from RDB.",
"    * NOFLUSH: the existing database will not be removed before load, but",
"      conflicting keys will generate an exception and kill the server.",
"    * NOSAVE: the database will be loaded from an existing RDB file.",
"    Examples:",
"    * DEBUG RELOAD: verify that the server is able to persist, flush and reload",
"      the database.",
"    * DEBUG RELOAD NOSAVE: replace the current database with the contents of an",
"      existing RDB file.",
"    * DEBUG RELOAD NOSAVE NOFLUSH MERGE: add the contents of an existing RDB",
"      file to the database.",
"RESTART [<milliseconds>]",
"    Graceful restart: save config, db, restart after a <milliseconds> delay (default 0).",
"SDSLEN <key>",
"    Show low level SDS string info representing `key` and value.",
"SEGFAULT",
"    Crash the server with sigsegv.",
"SET-ACTIVE-EXPIRE <0|1>",
"    Setting it to 0 disables expiring keys in background when they are not",
"    accessed (otherwise the behavior). Setting it to 1 reenables back the",
"    default.",
"QUICKLIST-PACKED-THRESHOLD <size>",
"    Sets the threshold for elements to be inserted as plain vs packed nodes",
"    Default value is 1GB, allows values up to 4GB. Setting to 0 restores to default.",
"SET-SKIP-CHECKSUM-VALIDATION <0|1>",
"    Enables or disables checksum checks for RDB files and RESTORE's payload.",
"SLEEP <seconds>",
"    Stop the server for <seconds>. Decimals allowed.",
"STRINGMATCH-TEST",
"    Run a fuzz tester against the stringmatchlen() function.",
"STRUCTSIZE",
"    Return the size of different core C structures.",
"LISTPACK <key>",
"    Show low level info about the listpack encoding of <key>.",
"QUICKLIST <key> [<0|1>]",
"    Show low level info about the quicklist encoding of <key>.",
"    The optional argument (0 by default) sets the level of detail",
"CLIENT-EVICTION",
"    Show low level client eviction pools info (maxmemory-clients).",
"PAUSE-CRON <0|1>",
"    Stop periodic cron job processing.",
"REPLYBUFFER PEAK-RESET-TIME <NEVER||RESET|time>",
"    Sets the time (in milliseconds) to wait between client reply buffer peak resets.",
"    In case NEVER is provided the last observed peak will never be reset",
"    In case RESET is provided the peak reset time will be restored to the default value",
"REPLYBUFFER RESIZING <0|1>",
"    Enable or disable the reply buffer resize cron job",
"DICT-RESIZING <0|1>",
"    Enable or disable the main dict and expire dict resizing.",
NULL
        };
        addExtendedReplyHelp(c, help, clusterDebugCommandExtendedHelp());
    } else if (!strcasecmp(c->argv[1]->ptr,"segfault")) {
        /* Compiler gives warnings about writing to a random address
         * e.g "*((char*)-1) = 'x';". As a workaround, we map a read-only area
         * and try to write there to trigger segmentation fault. */
        char* p = mmap(NULL, 4096, PROT_READ, MAP_PRIVATE | MAP_ANON, -1, 0);
        *p = 'x';
    } else if (!strcasecmp(c->argv[1]->ptr,"panic")) {
        serverPanic("DEBUG PANIC called at Unix time %lld", (long long)time(NULL));
    } else if (!strcasecmp(c->argv[1]->ptr,"restart") ||
               !strcasecmp(c->argv[1]->ptr,"crash-and-recover"))
    {
        long long delay = 0;
        if (c->argc >= 3) {
            if (getLongLongFromObjectOrReply(c, c->argv[2], &delay, NULL)
                != C_OK) return;
            if (delay < 0) delay = 0;
        }
        int flags = !strcasecmp(c->argv[1]->ptr,"restart") ?
            (RESTART_SERVER_GRACEFULLY|RESTART_SERVER_CONFIG_REWRITE) :
             RESTART_SERVER_NONE;
        restartServer(flags,delay);
        addReplyError(c,"failed to restart the server. Check server logs.");
    } else if (!strcasecmp(c->argv[1]->ptr,"oom")) {
        void *ptr = zmalloc(SIZE_MAX/2); /* Should trigger an out of memory. */
        zfree(ptr);
        addReply(c,shared.ok);
    } else if (!strcasecmp(c->argv[1]->ptr,"assert")) {
        serverAssertWithInfo(c,c->argv[0],1 == 2);
    } else if (!strcasecmp(c->argv[1]->ptr,"log") && c->argc == 3) {
        serverLog(LL_WARNING, "DEBUG LOG: %s", (char*)c->argv[2]->ptr);
        addReply(c,shared.ok);
    } else if (!strcasecmp(c->argv[1]->ptr,"leak") && c->argc == 3) {
        sdsdup(c->argv[2]->ptr);
        addReply(c,shared.ok);
    } else if (!strcasecmp(c->argv[1]->ptr,"reload")) {
        int flush = 1, save = 1;
        int flags = RDBFLAGS_NONE;

        /* Parse the additional options that modify the RELOAD
         * behavior. */
        for (int j = 2; j < c->argc; j++) {
            char *opt = c->argv[j]->ptr;
            if (!strcasecmp(opt,"MERGE")) {
                flags |= RDBFLAGS_ALLOW_DUP;
            } else if (!strcasecmp(opt,"NOFLUSH")) {
                flush = 0;
            } else if (!strcasecmp(opt,"NOSAVE")) {
                save = 0;
            } else {
                addReplyError(c,"DEBUG RELOAD only supports the "
                                "MERGE, NOFLUSH and NOSAVE options.");
                return;
            }
        }

        /* The default behavior is to save the RDB file before loading
         * it back. */
        if (save) {
            rdbSaveInfo rsi, *rsiptr;
            rsiptr = rdbPopulateSaveInfo(&rsi);
            if (rdbSave(SLAVE_REQ_NONE,server.rdb_filename,rsiptr,RDBFLAGS_NONE) != C_OK) {
                addReplyErrorObject(c,shared.err);
                return;
            }
        }

        /* The default behavior is to remove the current dataset from
         * memory before loading the RDB file, however when MERGE is
         * used together with NOFLUSH, we are able to merge two datasets. */
        if (flush) emptyData(-1,EMPTYDB_NO_FLAGS,NULL);

        protectClient(c);
        int ret = rdbLoad(server.rdb_filename,NULL,flags);
        unprotectClient(c);
        if (ret != RDB_OK) {
            addReplyError(c,"Error trying to load the RDB dump, check server logs.");
            return;
        }
        serverLog(LL_NOTICE,"DB reloaded by DEBUG RELOAD");
        addReply(c,shared.ok);
    } else if (!strcasecmp(c->argv[1]->ptr,"loadaof")) {
        if (server.aof_state != AOF_OFF) flushAppendOnlyFile(1);
        emptyData(-1,EMPTYDB_NO_FLAGS,NULL);
        protectClient(c);
        if (server.aof_manifest) aofManifestFree(server.aof_manifest);
        aofLoadManifestFromDisk();
        aofDelHistoryFiles();
        int ret = loadAppendOnlyFiles(server.aof_manifest);
        unprotectClient(c);
        if (ret != AOF_OK && ret != AOF_EMPTY) {
            addReplyError(c, "Error trying to load the AOF files, check server logs.");
            return;
        }
        server.dirty = 0; /* Prevent AOF / replication */
        serverLog(LL_NOTICE,"Append Only File loaded by DEBUG LOADAOF");
        addReply(c,shared.ok);
    } else if (!strcasecmp(c->argv[1]->ptr,"drop-cluster-packet-filter") && c->argc == 3) {
        long packet_type;
        if (getLongFromObjectOrReply(c, c->argv[2], &packet_type, NULL) != C_OK)
            return;
        server.cluster_drop_packet_filter = packet_type;
        addReply(c,shared.ok);
    } else if (!strcasecmp(c->argv[1]->ptr,"object") && c->argc == 3) {
        dictEntry *de;
        robj *val;
        char *strenc;

        if ((de = dbFind(c->db, c->argv[2]->ptr)) == NULL) {
            addReplyErrorObject(c,shared.nokeyerr);
            return;
        }
        val = dictGetVal(de);
        strenc = strEncoding(val->encoding);

        char extra[138] = {0};
        if (val->encoding == OBJ_ENCODING_QUICKLIST) {
            char *nextra = extra;
            int remaining = sizeof(extra);
            quicklist *ql = val->ptr;
            /* Add number of quicklist nodes */
            int used = snprintf(nextra, remaining, " ql_nodes:%lu", ql->len);
            nextra += used;
            remaining -= used;
            /* Add average quicklist fill factor */
            double avg = (double)ql->count/ql->len;
            used = snprintf(nextra, remaining, " ql_avg_node:%.2f", avg);
            nextra += used;
            remaining -= used;
            /* Add quicklist fill level / max listpack size */
            used = snprintf(nextra, remaining, " ql_listpack_max:%d", ql->fill);
            nextra += used;
            remaining -= used;
            /* Add isCompressed? */
            int compressed = ql->compress != 0;
            used = snprintf(nextra, remaining, " ql_compressed:%d", compressed);
            nextra += used;
            remaining -= used;
            /* Add total uncompressed size */
            unsigned long sz = 0;
            for (quicklistNode *node = ql->head; node; node = node->next) {
                sz += node->sz;
            }
            used = snprintf(nextra, remaining, " ql_uncompressed_size:%lu", sz);
            nextra += used;
            remaining -= used;
        }

        addReplyStatusFormat(c,
            "Value at:%p refcount:%d "
            "encoding:%s serializedlength:%zu "
            "lru:%d lru_seconds_idle:%llu%s",
            (void*)val, val->refcount,
            strenc, rdbSavedObjectLen(val, c->argv[2], c->db->id),
            val->lru, estimateObjectIdleTime(val)/1000, extra);
    } else if (!strcasecmp(c->argv[1]->ptr,"sdslen") && c->argc == 3) {
        dictEntry *de;
        robj *val;
        sds key;

        if ((de = dbFind(c->db, c->argv[2]->ptr)) == NULL) {
            addReplyErrorObject(c,shared.nokeyerr);
            return;
        }
        val = dictGetVal(de);
        key = dictGetKey(de);

        if (val->type != OBJ_STRING || !sdsEncodedObject(val)) {
            addReplyError(c,"Not an sds encoded string.");
        } else {
            addReplyStatusFormat(c,
                "key_sds_len:%lld, key_sds_avail:%lld, key_zmalloc: %lld, "
                "val_sds_len:%lld, val_sds_avail:%lld, val_zmalloc: %lld",
                (long long) sdslen(key),
                (long long) sdsavail(key),
                (long long) sdsZmallocSize(key),
                (long long) sdslen(val->ptr),
                (long long) sdsavail(val->ptr),
                (long long) getStringObjectSdsUsedMemory(val));
        }
    } else if (!strcasecmp(c->argv[1]->ptr,"listpack") && c->argc == 3) {
        robj *o;

        if ((o = objectCommandLookupOrReply(c,c->argv[2],shared.nokeyerr))
                == NULL) return;

        if (o->encoding != OBJ_ENCODING_LISTPACK) {
            addReplyError(c,"Not a listpack encoded object.");
        } else {
            lpRepr(o->ptr);
            addReplyStatus(c,"Listpack structure printed on stdout");
        }
    } else if (!strcasecmp(c->argv[1]->ptr,"quicklist") && (c->argc == 3 || c->argc == 4)) {
        robj *o;

        if ((o = objectCommandLookupOrReply(c,c->argv[2],shared.nokeyerr))
            == NULL) return;

        int full = 0;
        if (c->argc == 4)
            full = atoi(c->argv[3]->ptr);
        if (o->encoding != OBJ_ENCODING_QUICKLIST) {
            addReplyError(c,"Not a quicklist encoded object.");
        } else {
            quicklistRepr(o->ptr, full);
            addReplyStatus(c,"Quicklist structure printed on stdout");
        }
    } else if (!strcasecmp(c->argv[1]->ptr,"populate") &&
               c->argc >= 3 && c->argc <= 5) {
        long keys, j;
        robj *key, *val;
        char buf[128];

        if (getPositiveLongFromObjectOrReply(c, c->argv[2], &keys, NULL) != C_OK)
            return;

        if (server.loading || server.async_loading) {
            addReplyErrorObject(c, shared.loadingerr);
            return;
        }

        if (dbExpand(c->db, keys, 1) == C_ERR) {
            addReplyError(c, "OOM in dictTryExpand");
            return;
        }
        long valsize = 0;
        if ( c->argc == 5 && getPositiveLongFromObjectOrReply(c, c->argv[4], &valsize, NULL) != C_OK ) 
            return;

        for (j = 0; j < keys; j++) {
            snprintf(buf,sizeof(buf),"%s:%lu",
                (c->argc == 3) ? "key" : (char*)c->argv[3]->ptr, j);
            key = createStringObject(buf,strlen(buf));
            if (lookupKeyWrite(c->db,key) != NULL) {
                decrRefCount(key);
                continue;
            }
            snprintf(buf,sizeof(buf),"value:%lu",j);
            if (valsize==0)
                val = createStringObject(buf,strlen(buf));
            else {
                int buflen = strlen(buf);
                val = createStringObject(NULL,valsize);
                memcpy(val->ptr, buf, valsize<=buflen? valsize: buflen);
            }
            dbAdd(c->db,key,val);
            signalModifiedKey(c,c->db,key);
            decrRefCount(key);
        }
        addReply(c,shared.ok);
    } else if (!strcasecmp(c->argv[1]->ptr,"digest") && c->argc == 2) {
        /* DEBUG DIGEST (form without keys specified) */
        unsigned char digest[20];
        sds d = sdsempty();

        computeDatasetDigest(digest);
        for (int i = 0; i < 20; i++) d = sdscatprintf(d, "%02x",digest[i]);
        addReplyStatus(c,d);
        sdsfree(d);
    } else if (!strcasecmp(c->argv[1]->ptr,"digest-value") && c->argc >= 2) {
        /* DEBUG DIGEST-VALUE key key key ... key. */
        addReplyArrayLen(c,c->argc-2);
        for (int j = 2; j < c->argc; j++) {
            unsigned char digest[20];
            memset(digest,0,20); /* Start with a clean result */

            /* We don't use lookupKey because a debug command should
             * work on logically expired keys */
            dictEntry *de;
            robj *o = ((de = dbFind(c->db, c->argv[j]->ptr)) == NULL) ? NULL : dictGetVal(de);
            if (o) xorObjectDigest(c->db,c->argv[j],digest,o);

            sds d = sdsempty();
            for (int i = 0; i < 20; i++) d = sdscatprintf(d, "%02x",digest[i]);
            addReplyStatus(c,d);
            sdsfree(d);
        }
    } else if (!strcasecmp(c->argv[1]->ptr,"protocol") && c->argc == 3) {
        /* DEBUG PROTOCOL [string|integer|double|bignum|null|array|set|map|
         *                 attrib|push|verbatim|true|false] */
        char *name = c->argv[2]->ptr;
        if (!strcasecmp(name,"string")) {
            addReplyBulkCString(c,"Hello World");
        } else if (!strcasecmp(name,"integer")) {
            addReplyLongLong(c,12345);
        } else if (!strcasecmp(name,"double")) {
            addReplyDouble(c,3.141);
        } else if (!strcasecmp(name,"bignum")) {
            addReplyBigNum(c,"1234567999999999999999999999999999999",37);
        } else if (!strcasecmp(name,"null")) {
            addReplyNull(c);
        } else if (!strcasecmp(name,"array")) {
            addReplyArrayLen(c,3);
            for (int j = 0; j < 3; j++) addReplyLongLong(c,j);
        } else if (!strcasecmp(name,"set")) {
            addReplySetLen(c,3);
            for (int j = 0; j < 3; j++) addReplyLongLong(c,j);
        } else if (!strcasecmp(name,"map")) {
            addReplyMapLen(c,3);
            for (int j = 0; j < 3; j++) {
                addReplyLongLong(c,j);
                addReplyBool(c, j == 1);
            }
        } else if (!strcasecmp(name,"attrib")) {
            if (c->resp >= 3) {
                addReplyAttributeLen(c,1);
                addReplyBulkCString(c,"key-popularity");
                addReplyArrayLen(c,2);
                addReplyBulkCString(c,"key:123");
                addReplyLongLong(c,90);
            }
            /* Attributes are not real replies, so a well formed reply should
             * also have a normal reply type after the attribute. */
            addReplyBulkCString(c,"Some real reply following the attribute");
        } else if (!strcasecmp(name,"push")) {
            if (c->resp < 3) {
                addReplyError(c,"RESP2 is not supported by this command");
                return;
	    }
            uint64_t old_flags = c->flags;
            c->flags |= CLIENT_PUSHING;
            addReplyPushLen(c,2);
            addReplyBulkCString(c,"server-cpu-usage");
            addReplyLongLong(c,42);
            if (!(old_flags & CLIENT_PUSHING)) c->flags &= ~CLIENT_PUSHING;
            /* Push replies are not synchronous replies, so we emit also a
             * normal reply in order for blocking clients just discarding the
             * push reply, to actually consume the reply and continue. */
            addReplyBulkCString(c,"Some real reply following the push reply");
        } else if (!strcasecmp(name,"true")) {
            addReplyBool(c,1);
        } else if (!strcasecmp(name,"false")) {
            addReplyBool(c,0);
        } else if (!strcasecmp(name,"verbatim")) {
            addReplyVerbatim(c,"This is a verbatim\nstring",25,"txt");
        } else {
            addReplyError(c,"Wrong protocol type name. Please use one of the following: string|integer|double|bignum|null|array|set|map|attrib|push|verbatim|true|false");
        }
    } else if (!strcasecmp(c->argv[1]->ptr,"sleep") && c->argc == 3) {
        double dtime = strtod(c->argv[2]->ptr,NULL);
        long long utime = dtime*1000000;
        struct timespec tv;

        tv.tv_sec = utime / 1000000;
        tv.tv_nsec = (utime % 1000000) * 1000;
        nanosleep(&tv, NULL);
        addReply(c,shared.ok);
    } else if (!strcasecmp(c->argv[1]->ptr,"set-active-expire") &&
               c->argc == 3)
    {
        server.active_expire_enabled = atoi(c->argv[2]->ptr);
        addReply(c,shared.ok);
    } else if (!strcasecmp(c->argv[1]->ptr,"quicklist-packed-threshold") &&
               c->argc == 3)
    {
        int memerr;
        unsigned long long sz = memtoull((const char *)c->argv[2]->ptr, &memerr);
        if (memerr || !quicklistSetPackedThreshold(sz)) {
            addReplyError(c, "argument must be a memory value bigger than 1 and smaller than 4gb");
        } else {
            addReply(c,shared.ok);
        }
    } else if (!strcasecmp(c->argv[1]->ptr,"set-skip-checksum-validation") &&
               c->argc == 3)
    {
        server.skip_checksum_validation = atoi(c->argv[2]->ptr);
        addReply(c,shared.ok);
    } else if (!strcasecmp(c->argv[1]->ptr,"aof-flush-sleep") &&
               c->argc == 3)
    {
        server.aof_flush_sleep = atoi(c->argv[2]->ptr);
        addReply(c,shared.ok);
    } else if (!strcasecmp(c->argv[1]->ptr,"replicate") && c->argc >= 3) {
        replicationFeedSlaves(server.slaves, -1,
                c->argv + 2, c->argc - 2);
        addReply(c,shared.ok);
    } else if (!strcasecmp(c->argv[1]->ptr,"error") && c->argc == 3) {
        sds errstr = sdsnewlen("-",1);

        errstr = sdscatsds(errstr,c->argv[2]->ptr);
        errstr = sdsmapchars(errstr,"\n\r","  ",2); /* no newlines in errors. */
        errstr = sdscatlen(errstr,"\r\n",2);
        addReplySds(c,errstr);
    } else if (!strcasecmp(c->argv[1]->ptr,"structsize") && c->argc == 2) {
        sds sizes = sdsempty();
        sizes = sdscatprintf(sizes,"bits:%d ",(sizeof(void*) == 8)?64:32);
        sizes = sdscatprintf(sizes,"robj:%d ",(int)sizeof(robj));
        sizes = sdscatprintf(sizes,"dictentry:%d ",(int)dictEntryMemUsage());
        sizes = sdscatprintf(sizes,"sdshdr5:%d ",(int)sizeof(struct sdshdr5));
        sizes = sdscatprintf(sizes,"sdshdr8:%d ",(int)sizeof(struct sdshdr8));
        sizes = sdscatprintf(sizes,"sdshdr16:%d ",(int)sizeof(struct sdshdr16));
        sizes = sdscatprintf(sizes,"sdshdr32:%d ",(int)sizeof(struct sdshdr32));
        sizes = sdscatprintf(sizes,"sdshdr64:%d ",(int)sizeof(struct sdshdr64));
        addReplyBulkSds(c,sizes);
    } else if (!strcasecmp(c->argv[1]->ptr,"htstats") && c->argc >= 3) {
        long dbid;
        sds stats = sdsempty();
        char buf[4096];
        int full = 0;

        if (getLongFromObjectOrReply(c, c->argv[2], &dbid, NULL) != C_OK) {
            sdsfree(stats);
            return;
        }
        if (dbid < 0 || dbid >= server.dbnum) {
            sdsfree(stats);
            addReplyError(c,"Out of range database");
            return;
        }
        if (c->argc >= 4 && !strcasecmp(c->argv[3]->ptr,"full"))
            full = 1;

        stats = sdscatprintf(stats,"[Dictionary HT]\n");
        kvstoreGetStats(server.db[dbid].keys, buf, sizeof(buf), full);
        stats = sdscat(stats,buf);

        stats = sdscatprintf(stats,"[Expires HT]\n");
        kvstoreGetStats(server.db[dbid].expires, buf, sizeof(buf), full);
        stats = sdscat(stats,buf);

        addReplyVerbatim(c,stats,sdslen(stats),"txt");
        sdsfree(stats);
    } else if (!strcasecmp(c->argv[1]->ptr,"htstats-key") && c->argc >= 3) {
        robj *o;
        dict *ht = NULL;
        int full = 0;

        if (c->argc >= 4 && !strcasecmp(c->argv[3]->ptr,"full"))
            full = 1;

        if ((o = objectCommandLookupOrReply(c,c->argv[2],shared.nokeyerr))
                == NULL) return;

        /* Get the hash table reference from the object, if possible. */
        switch (o->encoding) {
        case OBJ_ENCODING_SKIPLIST:
            {
                zset *zs = o->ptr;
                ht = zs->dict;
            }
            break;
        case OBJ_ENCODING_HT:
            ht = o->ptr;
            break;
        }

        if (ht == NULL) {
            addReplyError(c,"The value stored at the specified key is not "
                            "represented using an hash table");
        } else {
            char buf[4096];
            dictGetStats(buf,sizeof(buf),ht,full);
            addReplyVerbatim(c,buf,strlen(buf),"txt");
        }
    } else if (!strcasecmp(c->argv[1]->ptr,"change-repl-id") && c->argc == 2) {
        serverLog(LL_NOTICE,"Changing replication IDs after receiving DEBUG change-repl-id");
        changeReplicationId();
        clearReplicationId2();
        addReply(c,shared.ok);
    } else if (!strcasecmp(c->argv[1]->ptr,"stringmatch-test") && c->argc == 2)
    {
        stringmatchlen_fuzz_test();
        addReplyStatus(c,"Apparently Valkey did not crash: test passed");
    } else if (!strcasecmp(c->argv[1]->ptr,"set-disable-deny-scripts") && c->argc == 3)
    {
        server.script_disable_deny_script = atoi(c->argv[2]->ptr);
        addReply(c,shared.ok);
    } else if (!strcasecmp(c->argv[1]->ptr,"config-rewrite-force-all") && c->argc == 2)
    {
        if (rewriteConfig(server.configfile, 1) == -1)
            addReplyErrorFormat(c, "CONFIG-REWRITE-FORCE-ALL failed: %s", strerror(errno));
        else
            addReply(c, shared.ok);
    } else if(!strcasecmp(c->argv[1]->ptr,"client-eviction") && c->argc == 2) {
        if (!server.client_mem_usage_buckets) {
            addReplyError(c,"maxmemory-clients is disabled.");
            return;
        }
        sds bucket_info = sdsempty();
        for (int j = 0; j < CLIENT_MEM_USAGE_BUCKETS; j++) {
            if (j == 0)
                bucket_info = sdscatprintf(bucket_info, "bucket          0");
            else
                bucket_info = sdscatprintf(bucket_info, "bucket %10zu", (size_t)1<<(j-1+CLIENT_MEM_USAGE_BUCKET_MIN_LOG));
            if (j == CLIENT_MEM_USAGE_BUCKETS-1)
                bucket_info = sdscatprintf(bucket_info, "+            : ");
            else
                bucket_info = sdscatprintf(bucket_info, " - %10zu: ", ((size_t)1<<(j+CLIENT_MEM_USAGE_BUCKET_MIN_LOG))-1);
            bucket_info = sdscatprintf(bucket_info, "tot-mem: %10zu, clients: %lu\n",
                server.client_mem_usage_buckets[j].mem_usage_sum,
                server.client_mem_usage_buckets[j].clients->len);
        }
        addReplyVerbatim(c,bucket_info,sdslen(bucket_info),"txt");
        sdsfree(bucket_info);
#ifdef USE_JEMALLOC
    } else if(!strcasecmp(c->argv[1]->ptr,"mallctl") && c->argc >= 3) {
        mallctl_int(c, c->argv+2, c->argc-2);
        return;
    } else if(!strcasecmp(c->argv[1]->ptr,"mallctl-str") && c->argc >= 3) {
        mallctl_string(c, c->argv+2, c->argc-2);
        return;
#endif
    } else if (!strcasecmp(c->argv[1]->ptr,"pause-cron") && c->argc == 3)
    {
        server.pause_cron = atoi(c->argv[2]->ptr);
        addReply(c,shared.ok);
    } else if (!strcasecmp(c->argv[1]->ptr,"replybuffer") && c->argc == 4 ) {
        if(!strcasecmp(c->argv[2]->ptr, "peak-reset-time")) {
            if (!strcasecmp(c->argv[3]->ptr, "never")) {
                server.reply_buffer_peak_reset_time = -1;
            } else if(!strcasecmp(c->argv[3]->ptr, "reset")) {
                server.reply_buffer_peak_reset_time = REPLY_BUFFER_DEFAULT_PEAK_RESET_TIME;
            } else {
                if (getLongFromObjectOrReply(c, c->argv[3], &server.reply_buffer_peak_reset_time, NULL) != C_OK)
                    return;
            }
        } else if(!strcasecmp(c->argv[2]->ptr,"resizing")) {
            server.reply_buffer_resizing_enabled = atoi(c->argv[3]->ptr);
        } else {
            addReplySubcommandSyntaxError(c);
            return;
        }
        addReply(c, shared.ok);
    } else if (!strcasecmp(c->argv[1]->ptr, "dict-resizing") && c->argc == 3) {
        server.dict_resizing = atoi(c->argv[2]->ptr);
        addReply(c, shared.ok);
    } else if(!handleDebugClusterCommand(c)) {
        addReplySubcommandSyntaxError(c);
        return;
    }
}

/* =========================== Crash handling  ============================== */

__attribute__ ((noinline))
void _serverAssert(const char *estr, const char *file, int line) {
    int new_report = bugReportStart();
    serverLog(LL_WARNING,"=== %sASSERTION FAILED ===", new_report ? "" : "RECURSIVE ");
    serverLog(LL_WARNING,"==> %s:%d '%s' is not true",file,line,estr);

    if (server.crashlog_enabled) {
#ifdef HAVE_BACKTRACE
        logStackTrace(NULL, 1, 0);
#endif
        /* If this was a recursive assertion, it what most likely generated
         * from printCrashReport. */
        if (new_report) printCrashReport();
    }

    // remove the signal handler so on abort() we will output the crash report.
    removeSigSegvHandlers();
    bugReportEnd(0, 0);
}

void _serverAssertPrintClientInfo(const client *c) {
    int j;
    char conninfo[CONN_INFO_LEN];

    bugReportStart();
    serverLog(LL_WARNING,"=== ASSERTION FAILED CLIENT CONTEXT ===");
    serverLog(LL_WARNING,"client->flags = %llu", (unsigned long long) c->flags);
    serverLog(LL_WARNING,"client->conn = %s", connGetInfo(c->conn, conninfo, sizeof(conninfo)));
    serverLog(LL_WARNING,"client->argc = %d", c->argc);
    for (j=0; j < c->argc; j++) {
        char buf[128];
        char *arg;

        if (c->argv[j]->type == OBJ_STRING && sdsEncodedObject(c->argv[j])) {
            arg = (char*) c->argv[j]->ptr;
        } else {
            snprintf(buf,sizeof(buf),"Object type: %u, encoding: %u",
                c->argv[j]->type, c->argv[j]->encoding);
            arg = buf;
        }
        serverLog(LL_WARNING,"client->argv[%d] = \"%s\" (refcount: %d)",
            j, arg, c->argv[j]->refcount);
    }
}

void serverLogObjectDebugInfo(const robj *o) {
    serverLog(LL_WARNING,"Object type: %u", o->type);
    serverLog(LL_WARNING,"Object encoding: %u", o->encoding);
    serverLog(LL_WARNING,"Object refcount: %d", o->refcount);
#if UNSAFE_CRASH_REPORT
    /* This code is now disabled. o->ptr may be unreliable to print. in some
     * cases a ziplist could have already been freed by realloc, but not yet
     * updated to o->ptr. in other cases the call to ziplistLen may need to
     * iterate on all the items in the list (and possibly crash again).
     * For some cases it may be ok to crash here again, but these could cause
     * invalid memory access which will bother valgrind and also possibly cause
     * random memory portion to be "leaked" into the logfile. */
    if (o->type == OBJ_STRING && sdsEncodedObject(o)) {
        serverLog(LL_WARNING,"Object raw string len: %zu", sdslen(o->ptr));
        if (sdslen(o->ptr) < 4096) {
            sds repr = sdscatrepr(sdsempty(),o->ptr,sdslen(o->ptr));
            serverLog(LL_WARNING,"Object raw string content: %s", repr);
            sdsfree(repr);
        }
    } else if (o->type == OBJ_LIST) {
        serverLog(LL_WARNING,"List length: %d", (int) listTypeLength(o));
    } else if (o->type == OBJ_SET) {
        serverLog(LL_WARNING,"Set size: %d", (int) setTypeSize(o));
    } else if (o->type == OBJ_HASH) {
        serverLog(LL_WARNING,"Hash size: %d", (int) hashTypeLength(o));
    } else if (o->type == OBJ_ZSET) {
        serverLog(LL_WARNING,"Sorted set size: %d", (int) zsetLength(o));
        if (o->encoding == OBJ_ENCODING_SKIPLIST)
            serverLog(LL_WARNING,"Skiplist level: %d", (int) ((const zset*)o->ptr)->zsl->level);
    } else if (o->type == OBJ_STREAM) {
        serverLog(LL_WARNING,"Stream size: %d", (int) streamLength(o));
    }
#endif
}

void _serverAssertPrintObject(const robj *o) {
    bugReportStart();
    serverLog(LL_WARNING,"=== ASSERTION FAILED OBJECT CONTEXT ===");
    serverLogObjectDebugInfo(o);
}

void _serverAssertWithInfo(const client *c, const robj *o, const char *estr, const char *file, int line) {
    if (c) _serverAssertPrintClientInfo(c);
    if (o) _serverAssertPrintObject(o);
    _serverAssert(estr,file,line);
}

__attribute__ ((noinline))
void _serverPanic(const char *file, int line, const char *msg, ...) {
    va_list ap;
    va_start(ap,msg);
    char fmtmsg[256];
    vsnprintf(fmtmsg,sizeof(fmtmsg),msg,ap);
    va_end(ap);

    int new_report = bugReportStart();
    serverLog(LL_WARNING,"------------------------------------------------");
    serverLog(LL_WARNING,"!!! Software Failure. Press left mouse button to continue");
    serverLog(LL_WARNING,"Guru Meditation: %s #%s:%d",fmtmsg,file,line);

    if (server.crashlog_enabled) {
#ifdef HAVE_BACKTRACE
        logStackTrace(NULL, 1, 0);
#endif
        /* If this was a recursive panic, it what most likely generated
         * from printCrashReport. */
        if (new_report) printCrashReport();
    }

    // remove the signal handler so on abort() we will output the crash report.
    removeSigSegvHandlers();
    bugReportEnd(0, 0);
}

/* Start a bug report, returning 1 if this is the first time this function was called, 0 otherwise. */
int bugReportStart(void) {
    pthread_mutex_lock(&bug_report_start_mutex);
    if (bug_report_start == 0) {
        serverLogRaw(LL_WARNING|LL_RAW,
        "\n\n=== VALKEY BUG REPORT START: Cut & paste starting from here ===\n");
        bug_report_start = 1;
        pthread_mutex_unlock(&bug_report_start_mutex);
        return 1;
    }
    pthread_mutex_unlock(&bug_report_start_mutex);
    return 0;
}

#ifdef HAVE_BACKTRACE

/* Returns the current eip and set it to the given new value (if its not NULL) */
static void* getAndSetMcontextEip(ucontext_t *uc, void *eip) {
#define NOT_SUPPORTED() do {\
    UNUSED(uc);\
    UNUSED(eip);\
    return NULL;\
} while(0)
#define GET_SET_RETURN(target_var, new_val) do {\
    void *old_val = (void*)target_var; \
    if (new_val) { \
        void **temp = (void**)&target_var; \
        *temp = new_val; \
    } \
    return old_val; \
} while(0)
#if defined(__APPLE__) && !defined(MAC_OS_10_6_DETECTED)
    /* OSX < 10.6 */
    #if defined(__x86_64__)
    GET_SET_RETURN(uc->uc_mcontext->__ss.__rip, eip);
    #elif defined(__i386__)
    GET_SET_RETURN(uc->uc_mcontext->__ss.__eip, eip);
    #else
    GET_SET_RETURN(uc->uc_mcontext->__ss.__srr0, eip);
    #endif
#elif defined(__APPLE__) && defined(MAC_OS_10_6_DETECTED)
    /* OSX >= 10.6 */
    #if defined(_STRUCT_X86_THREAD_STATE64) && !defined(__i386__)
    GET_SET_RETURN(uc->uc_mcontext->__ss.__rip, eip);
    #elif defined(__i386__)
    GET_SET_RETURN(uc->uc_mcontext->__ss.__eip, eip);
    #else
    /* OSX ARM64 */
    void *old_val = (void*)arm_thread_state64_get_pc(uc->uc_mcontext->__ss);
    if (eip) {
        arm_thread_state64_set_pc_fptr(uc->uc_mcontext->__ss, eip);
    }
    return old_val;
    #endif
#elif defined(__linux__)
    /* Linux */
    #if defined(__i386__) || ((defined(__X86_64__) || defined(__x86_64__)) && defined(__ILP32__))
    GET_SET_RETURN(uc->uc_mcontext.gregs[14], eip);
    #elif defined(__X86_64__) || defined(__x86_64__)
    GET_SET_RETURN(uc->uc_mcontext.gregs[16], eip);
    #elif defined(__ia64__) /* Linux IA64 */
    GET_SET_RETURN(uc->uc_mcontext.sc_ip, eip);
    #elif defined(__riscv) /* Linux RISC-V */
    GET_SET_RETURN(uc->uc_mcontext.__gregs[REG_PC], eip);
    #elif defined(__arm__) /* Linux ARM */
    GET_SET_RETURN(uc->uc_mcontext.arm_pc, eip);
    #elif defined(__aarch64__) /* Linux AArch64 */
    GET_SET_RETURN(uc->uc_mcontext.pc, eip);
    #else
    NOT_SUPPORTED();
    #endif
#elif defined(__FreeBSD__)
    /* FreeBSD */
    #if defined(__i386__)
    GET_SET_RETURN(uc->uc_mcontext.mc_eip, eip);
    #elif defined(__x86_64__)
    GET_SET_RETURN(uc->uc_mcontext.mc_rip, eip);
    #else
    NOT_SUPPORTED();
    #endif
#elif defined(__OpenBSD__)
    /* OpenBSD */
    #if defined(__i386__)
    GET_SET_RETURN(uc->sc_eip, eip);
    #elif defined(__x86_64__)
    GET_SET_RETURN(uc->sc_rip, eip);
    #else
    NOT_SUPPORTED();
    #endif
#elif defined(__NetBSD__)
    #if defined(__i386__)
    GET_SET_RETURN(uc->uc_mcontext.__gregs[_REG_EIP], eip);
    #elif defined(__x86_64__)
    GET_SET_RETURN(uc->uc_mcontext.__gregs[_REG_RIP], eip);
    #else
    NOT_SUPPORTED();
    #endif
#elif defined(__DragonFly__)
    GET_SET_RETURN(uc->uc_mcontext.mc_rip, eip);
#elif defined(__sun) && defined(__x86_64__)
    GET_SET_RETURN(uc->uc_mcontext.gregs[REG_RIP], eip);
#else
    NOT_SUPPORTED();
#endif
#undef NOT_SUPPORTED
}

REDIS_NO_SANITIZE("address")
void logStackContent(void **sp) {
    int i;
    for (i = 15; i >= 0; i--) {
        unsigned long addr = (unsigned long) sp+i;
        unsigned long val = (unsigned long) sp[i];

        if (sizeof(long) == 4)
            serverLog(LL_WARNING, "(%08lx) -> %08lx", addr, val);
        else
            serverLog(LL_WARNING, "(%016lx) -> %016lx", addr, val);
    }
}

/* Log dump of processor registers */
void logRegisters(ucontext_t *uc) {
    serverLog(LL_WARNING|LL_RAW, "\n------ REGISTERS ------\n");
#define NOT_SUPPORTED() do {\
    UNUSED(uc);\
    serverLog(LL_WARNING,\
              "  Dumping of registers not supported for this OS/arch");\
} while(0)

/* OSX */
#if defined(__APPLE__) && defined(MAC_OS_10_6_DETECTED)
  /* OSX AMD64 */
    #if defined(_STRUCT_X86_THREAD_STATE64) && !defined(__i386__)
    serverLog(LL_WARNING,
    "\n"
    "RAX:%016lx RBX:%016lx\nRCX:%016lx RDX:%016lx\n"
    "RDI:%016lx RSI:%016lx\nRBP:%016lx RSP:%016lx\n"
    "R8 :%016lx R9 :%016lx\nR10:%016lx R11:%016lx\n"
    "R12:%016lx R13:%016lx\nR14:%016lx R15:%016lx\n"
    "RIP:%016lx EFL:%016lx\nCS :%016lx FS:%016lx  GS:%016lx",
        (unsigned long) uc->uc_mcontext->__ss.__rax,
        (unsigned long) uc->uc_mcontext->__ss.__rbx,
        (unsigned long) uc->uc_mcontext->__ss.__rcx,
        (unsigned long) uc->uc_mcontext->__ss.__rdx,
        (unsigned long) uc->uc_mcontext->__ss.__rdi,
        (unsigned long) uc->uc_mcontext->__ss.__rsi,
        (unsigned long) uc->uc_mcontext->__ss.__rbp,
        (unsigned long) uc->uc_mcontext->__ss.__rsp,
        (unsigned long) uc->uc_mcontext->__ss.__r8,
        (unsigned long) uc->uc_mcontext->__ss.__r9,
        (unsigned long) uc->uc_mcontext->__ss.__r10,
        (unsigned long) uc->uc_mcontext->__ss.__r11,
        (unsigned long) uc->uc_mcontext->__ss.__r12,
        (unsigned long) uc->uc_mcontext->__ss.__r13,
        (unsigned long) uc->uc_mcontext->__ss.__r14,
        (unsigned long) uc->uc_mcontext->__ss.__r15,
        (unsigned long) uc->uc_mcontext->__ss.__rip,
        (unsigned long) uc->uc_mcontext->__ss.__rflags,
        (unsigned long) uc->uc_mcontext->__ss.__cs,
        (unsigned long) uc->uc_mcontext->__ss.__fs,
        (unsigned long) uc->uc_mcontext->__ss.__gs
    );
    logStackContent((void**)uc->uc_mcontext->__ss.__rsp);
    #elif defined(__i386__)
    /* OSX x86 */
    serverLog(LL_WARNING,
    "\n"
    "EAX:%08lx EBX:%08lx ECX:%08lx EDX:%08lx\n"
    "EDI:%08lx ESI:%08lx EBP:%08lx ESP:%08lx\n"
    "SS:%08lx  EFL:%08lx EIP:%08lx CS :%08lx\n"
    "DS:%08lx  ES:%08lx  FS :%08lx GS :%08lx",
        (unsigned long) uc->uc_mcontext->__ss.__eax,
        (unsigned long) uc->uc_mcontext->__ss.__ebx,
        (unsigned long) uc->uc_mcontext->__ss.__ecx,
        (unsigned long) uc->uc_mcontext->__ss.__edx,
        (unsigned long) uc->uc_mcontext->__ss.__edi,
        (unsigned long) uc->uc_mcontext->__ss.__esi,
        (unsigned long) uc->uc_mcontext->__ss.__ebp,
        (unsigned long) uc->uc_mcontext->__ss.__esp,
        (unsigned long) uc->uc_mcontext->__ss.__ss,
        (unsigned long) uc->uc_mcontext->__ss.__eflags,
        (unsigned long) uc->uc_mcontext->__ss.__eip,
        (unsigned long) uc->uc_mcontext->__ss.__cs,
        (unsigned long) uc->uc_mcontext->__ss.__ds,
        (unsigned long) uc->uc_mcontext->__ss.__es,
        (unsigned long) uc->uc_mcontext->__ss.__fs,
        (unsigned long) uc->uc_mcontext->__ss.__gs
    );
    logStackContent((void**)uc->uc_mcontext->__ss.__esp);
    #else
    /* OSX ARM64 */
    serverLog(LL_WARNING,
    "\n"
    "x0:%016lx x1:%016lx x2:%016lx x3:%016lx\n"
    "x4:%016lx x5:%016lx x6:%016lx x7:%016lx\n"
    "x8:%016lx x9:%016lx x10:%016lx x11:%016lx\n"
    "x12:%016lx x13:%016lx x14:%016lx x15:%016lx\n"
    "x16:%016lx x17:%016lx x18:%016lx x19:%016lx\n"
    "x20:%016lx x21:%016lx x22:%016lx x23:%016lx\n"
    "x24:%016lx x25:%016lx x26:%016lx x27:%016lx\n"
    "x28:%016lx fp:%016lx lr:%016lx\n"
    "sp:%016lx pc:%016lx cpsr:%08lx\n",
        (unsigned long) uc->uc_mcontext->__ss.__x[0],
        (unsigned long) uc->uc_mcontext->__ss.__x[1],
        (unsigned long) uc->uc_mcontext->__ss.__x[2],
        (unsigned long) uc->uc_mcontext->__ss.__x[3],
        (unsigned long) uc->uc_mcontext->__ss.__x[4],
        (unsigned long) uc->uc_mcontext->__ss.__x[5],
        (unsigned long) uc->uc_mcontext->__ss.__x[6],
        (unsigned long) uc->uc_mcontext->__ss.__x[7],
        (unsigned long) uc->uc_mcontext->__ss.__x[8],
        (unsigned long) uc->uc_mcontext->__ss.__x[9],
        (unsigned long) uc->uc_mcontext->__ss.__x[10],
        (unsigned long) uc->uc_mcontext->__ss.__x[11],
        (unsigned long) uc->uc_mcontext->__ss.__x[12],
        (unsigned long) uc->uc_mcontext->__ss.__x[13],
        (unsigned long) uc->uc_mcontext->__ss.__x[14],
        (unsigned long) uc->uc_mcontext->__ss.__x[15],
        (unsigned long) uc->uc_mcontext->__ss.__x[16],
        (unsigned long) uc->uc_mcontext->__ss.__x[17],
        (unsigned long) uc->uc_mcontext->__ss.__x[18],
        (unsigned long) uc->uc_mcontext->__ss.__x[19],
        (unsigned long) uc->uc_mcontext->__ss.__x[20],
        (unsigned long) uc->uc_mcontext->__ss.__x[21],
        (unsigned long) uc->uc_mcontext->__ss.__x[22],
        (unsigned long) uc->uc_mcontext->__ss.__x[23],
        (unsigned long) uc->uc_mcontext->__ss.__x[24],
        (unsigned long) uc->uc_mcontext->__ss.__x[25],
        (unsigned long) uc->uc_mcontext->__ss.__x[26],
        (unsigned long) uc->uc_mcontext->__ss.__x[27],
        (unsigned long) uc->uc_mcontext->__ss.__x[28],
        (unsigned long) arm_thread_state64_get_fp(uc->uc_mcontext->__ss),
        (unsigned long) arm_thread_state64_get_lr(uc->uc_mcontext->__ss),
        (unsigned long) arm_thread_state64_get_sp(uc->uc_mcontext->__ss),
        (unsigned long) arm_thread_state64_get_pc(uc->uc_mcontext->__ss),
        (unsigned long) uc->uc_mcontext->__ss.__cpsr
    );
    logStackContent((void**) arm_thread_state64_get_sp(uc->uc_mcontext->__ss));
    #endif
/* Linux */
#elif defined(__linux__)
    /* Linux x86 */
    #if defined(__i386__) || ((defined(__X86_64__) || defined(__x86_64__)) && defined(__ILP32__))
    serverLog(LL_WARNING,
    "\n"
    "EAX:%08lx EBX:%08lx ECX:%08lx EDX:%08lx\n"
    "EDI:%08lx ESI:%08lx EBP:%08lx ESP:%08lx\n"
    "SS :%08lx EFL:%08lx EIP:%08lx CS:%08lx\n"
    "DS :%08lx ES :%08lx FS :%08lx GS:%08lx",
        (unsigned long) uc->uc_mcontext.gregs[11],
        (unsigned long) uc->uc_mcontext.gregs[8],
        (unsigned long) uc->uc_mcontext.gregs[10],
        (unsigned long) uc->uc_mcontext.gregs[9],
        (unsigned long) uc->uc_mcontext.gregs[4],
        (unsigned long) uc->uc_mcontext.gregs[5],
        (unsigned long) uc->uc_mcontext.gregs[6],
        (unsigned long) uc->uc_mcontext.gregs[7],
        (unsigned long) uc->uc_mcontext.gregs[18],
        (unsigned long) uc->uc_mcontext.gregs[17],
        (unsigned long) uc->uc_mcontext.gregs[14],
        (unsigned long) uc->uc_mcontext.gregs[15],
        (unsigned long) uc->uc_mcontext.gregs[3],
        (unsigned long) uc->uc_mcontext.gregs[2],
        (unsigned long) uc->uc_mcontext.gregs[1],
        (unsigned long) uc->uc_mcontext.gregs[0]
    );
    logStackContent((void**)uc->uc_mcontext.gregs[7]);
    #elif defined(__X86_64__) || defined(__x86_64__)
    /* Linux AMD64 */
    serverLog(LL_WARNING,
    "\n"
    "RAX:%016lx RBX:%016lx\nRCX:%016lx RDX:%016lx\n"
    "RDI:%016lx RSI:%016lx\nRBP:%016lx RSP:%016lx\n"
    "R8 :%016lx R9 :%016lx\nR10:%016lx R11:%016lx\n"
    "R12:%016lx R13:%016lx\nR14:%016lx R15:%016lx\n"
    "RIP:%016lx EFL:%016lx\nCSGSFS:%016lx",
        (unsigned long) uc->uc_mcontext.gregs[13],
        (unsigned long) uc->uc_mcontext.gregs[11],
        (unsigned long) uc->uc_mcontext.gregs[14],
        (unsigned long) uc->uc_mcontext.gregs[12],
        (unsigned long) uc->uc_mcontext.gregs[8],
        (unsigned long) uc->uc_mcontext.gregs[9],
        (unsigned long) uc->uc_mcontext.gregs[10],
        (unsigned long) uc->uc_mcontext.gregs[15],
        (unsigned long) uc->uc_mcontext.gregs[0],
        (unsigned long) uc->uc_mcontext.gregs[1],
        (unsigned long) uc->uc_mcontext.gregs[2],
        (unsigned long) uc->uc_mcontext.gregs[3],
        (unsigned long) uc->uc_mcontext.gregs[4],
        (unsigned long) uc->uc_mcontext.gregs[5],
        (unsigned long) uc->uc_mcontext.gregs[6],
        (unsigned long) uc->uc_mcontext.gregs[7],
        (unsigned long) uc->uc_mcontext.gregs[16],
        (unsigned long) uc->uc_mcontext.gregs[17],
        (unsigned long) uc->uc_mcontext.gregs[18]
    );
    logStackContent((void**)uc->uc_mcontext.gregs[15]);
    #elif defined(__riscv) /* Linux RISC-V */
    serverLog(LL_WARNING,
	"\n"
    "ra:%016lx gp:%016lx\ntp:%016lx t0:%016lx\n"
    "t1:%016lx t2:%016lx\ns0:%016lx s1:%016lx\n"
    "a0:%016lx a1:%016lx\na2:%016lx a3:%016lx\n"
    "a4:%016lx a5:%016lx\na6:%016lx a7:%016lx\n"
    "s2:%016lx s3:%016lx\ns4:%016lx s5:%016lx\n"
    "s6:%016lx s7:%016lx\ns8:%016lx s9:%016lx\n"
    "s10:%016lx s11:%016lx\nt3:%016lx t4:%016lx\n"
    "t5:%016lx t6:%016lx\n",
        (unsigned long) uc->uc_mcontext.__gregs[1],
        (unsigned long) uc->uc_mcontext.__gregs[3],
        (unsigned long) uc->uc_mcontext.__gregs[4],
        (unsigned long) uc->uc_mcontext.__gregs[5],
        (unsigned long) uc->uc_mcontext.__gregs[6],
        (unsigned long) uc->uc_mcontext.__gregs[7],
        (unsigned long) uc->uc_mcontext.__gregs[8],
        (unsigned long) uc->uc_mcontext.__gregs[9],
        (unsigned long) uc->uc_mcontext.__gregs[10],
        (unsigned long) uc->uc_mcontext.__gregs[11],
        (unsigned long) uc->uc_mcontext.__gregs[12],
        (unsigned long) uc->uc_mcontext.__gregs[13],
        (unsigned long) uc->uc_mcontext.__gregs[14],
        (unsigned long) uc->uc_mcontext.__gregs[15],
        (unsigned long) uc->uc_mcontext.__gregs[16],
        (unsigned long) uc->uc_mcontext.__gregs[17],
        (unsigned long) uc->uc_mcontext.__gregs[18],
        (unsigned long) uc->uc_mcontext.__gregs[19],
        (unsigned long) uc->uc_mcontext.__gregs[20],
        (unsigned long) uc->uc_mcontext.__gregs[21],
        (unsigned long) uc->uc_mcontext.__gregs[22],
        (unsigned long) uc->uc_mcontext.__gregs[23],
        (unsigned long) uc->uc_mcontext.__gregs[24],
        (unsigned long) uc->uc_mcontext.__gregs[25],
        (unsigned long) uc->uc_mcontext.__gregs[26],
        (unsigned long) uc->uc_mcontext.__gregs[27],
        (unsigned long) uc->uc_mcontext.__gregs[28],
        (unsigned long) uc->uc_mcontext.__gregs[29],
        (unsigned long) uc->uc_mcontext.__gregs[30],
        (unsigned long) uc->uc_mcontext.__gregs[31]
    );
    logStackContent((void**)uc->uc_mcontext.__gregs[REG_SP]);
    #elif defined(__aarch64__) /* Linux AArch64 */
    serverLog(LL_WARNING,
	      "\n"
	      "X18:%016lx X19:%016lx\nX20:%016lx X21:%016lx\n"
	      "X22:%016lx X23:%016lx\nX24:%016lx X25:%016lx\n"
	      "X26:%016lx X27:%016lx\nX28:%016lx X29:%016lx\n"
	      "X30:%016lx\n"
	      "pc:%016lx sp:%016lx\npstate:%016lx fault_address:%016lx\n",
	      (unsigned long) uc->uc_mcontext.regs[18],
	      (unsigned long) uc->uc_mcontext.regs[19],
	      (unsigned long) uc->uc_mcontext.regs[20],
	      (unsigned long) uc->uc_mcontext.regs[21],
	      (unsigned long) uc->uc_mcontext.regs[22],
	      (unsigned long) uc->uc_mcontext.regs[23],
	      (unsigned long) uc->uc_mcontext.regs[24],
	      (unsigned long) uc->uc_mcontext.regs[25],
	      (unsigned long) uc->uc_mcontext.regs[26],
	      (unsigned long) uc->uc_mcontext.regs[27],
	      (unsigned long) uc->uc_mcontext.regs[28],
	      (unsigned long) uc->uc_mcontext.regs[29],
	      (unsigned long) uc->uc_mcontext.regs[30],
	      (unsigned long) uc->uc_mcontext.pc,
	      (unsigned long) uc->uc_mcontext.sp,
	      (unsigned long) uc->uc_mcontext.pstate,
	      (unsigned long) uc->uc_mcontext.fault_address
		      );
	      logStackContent((void**)uc->uc_mcontext.sp);
    #elif defined(__arm__) /* Linux ARM */
    serverLog(LL_WARNING,
	      "\n"
	      "R10:%016lx R9 :%016lx\nR8 :%016lx R7 :%016lx\n"
	      "R6 :%016lx R5 :%016lx\nR4 :%016lx R3 :%016lx\n"
	      "R2 :%016lx R1 :%016lx\nR0 :%016lx EC :%016lx\n"
	      "fp: %016lx ip:%016lx\n"
	      "pc:%016lx sp:%016lx\ncpsr:%016lx fault_address:%016lx\n",
	      (unsigned long) uc->uc_mcontext.arm_r10,
	      (unsigned long) uc->uc_mcontext.arm_r9,
	      (unsigned long) uc->uc_mcontext.arm_r8,
	      (unsigned long) uc->uc_mcontext.arm_r7,
	      (unsigned long) uc->uc_mcontext.arm_r6,
	      (unsigned long) uc->uc_mcontext.arm_r5,
	      (unsigned long) uc->uc_mcontext.arm_r4,
	      (unsigned long) uc->uc_mcontext.arm_r3,
	      (unsigned long) uc->uc_mcontext.arm_r2,
	      (unsigned long) uc->uc_mcontext.arm_r1,
	      (unsigned long) uc->uc_mcontext.arm_r0,
	      (unsigned long) uc->uc_mcontext.error_code,
	      (unsigned long) uc->uc_mcontext.arm_fp,
	      (unsigned long) uc->uc_mcontext.arm_ip,
	      (unsigned long) uc->uc_mcontext.arm_pc,
	      (unsigned long) uc->uc_mcontext.arm_sp,
	      (unsigned long) uc->uc_mcontext.arm_cpsr,
	      (unsigned long) uc->uc_mcontext.fault_address
		      );
	      logStackContent((void**)uc->uc_mcontext.arm_sp);
    #else
	NOT_SUPPORTED();
    #endif
#elif defined(__FreeBSD__)
    #if defined(__x86_64__)
    serverLog(LL_WARNING,
    "\n"
    "RAX:%016lx RBX:%016lx\nRCX:%016lx RDX:%016lx\n"
    "RDI:%016lx RSI:%016lx\nRBP:%016lx RSP:%016lx\n"
    "R8 :%016lx R9 :%016lx\nR10:%016lx R11:%016lx\n"
    "R12:%016lx R13:%016lx\nR14:%016lx R15:%016lx\n"
    "RIP:%016lx EFL:%016lx\nCSGSFS:%016lx",
        (unsigned long) uc->uc_mcontext.mc_rax,
        (unsigned long) uc->uc_mcontext.mc_rbx,
        (unsigned long) uc->uc_mcontext.mc_rcx,
        (unsigned long) uc->uc_mcontext.mc_rdx,
        (unsigned long) uc->uc_mcontext.mc_rdi,
        (unsigned long) uc->uc_mcontext.mc_rsi,
        (unsigned long) uc->uc_mcontext.mc_rbp,
        (unsigned long) uc->uc_mcontext.mc_rsp,
        (unsigned long) uc->uc_mcontext.mc_r8,
        (unsigned long) uc->uc_mcontext.mc_r9,
        (unsigned long) uc->uc_mcontext.mc_r10,
        (unsigned long) uc->uc_mcontext.mc_r11,
        (unsigned long) uc->uc_mcontext.mc_r12,
        (unsigned long) uc->uc_mcontext.mc_r13,
        (unsigned long) uc->uc_mcontext.mc_r14,
        (unsigned long) uc->uc_mcontext.mc_r15,
        (unsigned long) uc->uc_mcontext.mc_rip,
        (unsigned long) uc->uc_mcontext.mc_rflags,
        (unsigned long) uc->uc_mcontext.mc_cs
    );
    logStackContent((void**)uc->uc_mcontext.mc_rsp);
    #elif defined(__i386__)
    serverLog(LL_WARNING,
    "\n"
    "EAX:%08lx EBX:%08lx ECX:%08lx EDX:%08lx\n"
    "EDI:%08lx ESI:%08lx EBP:%08lx ESP:%08lx\n"
    "SS :%08lx EFL:%08lx EIP:%08lx CS:%08lx\n"
    "DS :%08lx ES :%08lx FS :%08lx GS:%08lx",
        (unsigned long) uc->uc_mcontext.mc_eax,
        (unsigned long) uc->uc_mcontext.mc_ebx,
        (unsigned long) uc->uc_mcontext.mc_ebx,
        (unsigned long) uc->uc_mcontext.mc_edx,
        (unsigned long) uc->uc_mcontext.mc_edi,
        (unsigned long) uc->uc_mcontext.mc_esi,
        (unsigned long) uc->uc_mcontext.mc_ebp,
        (unsigned long) uc->uc_mcontext.mc_esp,
        (unsigned long) uc->uc_mcontext.mc_ss,
        (unsigned long) uc->uc_mcontext.mc_eflags,
        (unsigned long) uc->uc_mcontext.mc_eip,
        (unsigned long) uc->uc_mcontext.mc_cs,
        (unsigned long) uc->uc_mcontext.mc_es,
        (unsigned long) uc->uc_mcontext.mc_fs,
        (unsigned long) uc->uc_mcontext.mc_gs
    );
    logStackContent((void**)uc->uc_mcontext.mc_esp);
    #else
    NOT_SUPPORTED();
    #endif
#elif defined(__OpenBSD__)
    #if defined(__x86_64__)
    serverLog(LL_WARNING,
    "\n"
    "RAX:%016lx RBX:%016lx\nRCX:%016lx RDX:%016lx\n"
    "RDI:%016lx RSI:%016lx\nRBP:%016lx RSP:%016lx\n"
    "R8 :%016lx R9 :%016lx\nR10:%016lx R11:%016lx\n"
    "R12:%016lx R13:%016lx\nR14:%016lx R15:%016lx\n"
    "RIP:%016lx EFL:%016lx\nCSGSFS:%016lx",
        (unsigned long) uc->sc_rax,
        (unsigned long) uc->sc_rbx,
        (unsigned long) uc->sc_rcx,
        (unsigned long) uc->sc_rdx,
        (unsigned long) uc->sc_rdi,
        (unsigned long) uc->sc_rsi,
        (unsigned long) uc->sc_rbp,
        (unsigned long) uc->sc_rsp,
        (unsigned long) uc->sc_r8,
        (unsigned long) uc->sc_r9,
        (unsigned long) uc->sc_r10,
        (unsigned long) uc->sc_r11,
        (unsigned long) uc->sc_r12,
        (unsigned long) uc->sc_r13,
        (unsigned long) uc->sc_r14,
        (unsigned long) uc->sc_r15,
        (unsigned long) uc->sc_rip,
        (unsigned long) uc->sc_rflags,
        (unsigned long) uc->sc_cs
    );
    logStackContent((void**)uc->sc_rsp);
    #elif defined(__i386__)
    serverLog(LL_WARNING,
    "\n"
    "EAX:%08lx EBX:%08lx ECX:%08lx EDX:%08lx\n"
    "EDI:%08lx ESI:%08lx EBP:%08lx ESP:%08lx\n"
    "SS :%08lx EFL:%08lx EIP:%08lx CS:%08lx\n"
    "DS :%08lx ES :%08lx FS :%08lx GS:%08lx",
        (unsigned long) uc->sc_eax,
        (unsigned long) uc->sc_ebx,
        (unsigned long) uc->sc_ebx,
        (unsigned long) uc->sc_edx,
        (unsigned long) uc->sc_edi,
        (unsigned long) uc->sc_esi,
        (unsigned long) uc->sc_ebp,
        (unsigned long) uc->sc_esp,
        (unsigned long) uc->sc_ss,
        (unsigned long) uc->sc_eflags,
        (unsigned long) uc->sc_eip,
        (unsigned long) uc->sc_cs,
        (unsigned long) uc->sc_es,
        (unsigned long) uc->sc_fs,
        (unsigned long) uc->sc_gs
    );
    logStackContent((void**)uc->sc_esp);
    #else
    NOT_SUPPORTED();
    #endif
#elif defined(__NetBSD__)
    #if defined(__x86_64__)
    serverLog(LL_WARNING,
    "\n"
    "RAX:%016lx RBX:%016lx\nRCX:%016lx RDX:%016lx\n"
    "RDI:%016lx RSI:%016lx\nRBP:%016lx RSP:%016lx\n"
    "R8 :%016lx R9 :%016lx\nR10:%016lx R11:%016lx\n"
    "R12:%016lx R13:%016lx\nR14:%016lx R15:%016lx\n"
    "RIP:%016lx EFL:%016lx\nCSGSFS:%016lx",
        (unsigned long) uc->uc_mcontext.__gregs[_REG_RAX],
        (unsigned long) uc->uc_mcontext.__gregs[_REG_RBX],
        (unsigned long) uc->uc_mcontext.__gregs[_REG_RCX],
        (unsigned long) uc->uc_mcontext.__gregs[_REG_RDX],
        (unsigned long) uc->uc_mcontext.__gregs[_REG_RDI],
        (unsigned long) uc->uc_mcontext.__gregs[_REG_RSI],
        (unsigned long) uc->uc_mcontext.__gregs[_REG_RBP],
        (unsigned long) uc->uc_mcontext.__gregs[_REG_RSP],
        (unsigned long) uc->uc_mcontext.__gregs[_REG_R8],
        (unsigned long) uc->uc_mcontext.__gregs[_REG_R9],
        (unsigned long) uc->uc_mcontext.__gregs[_REG_R10],
        (unsigned long) uc->uc_mcontext.__gregs[_REG_R11],
        (unsigned long) uc->uc_mcontext.__gregs[_REG_R12],
        (unsigned long) uc->uc_mcontext.__gregs[_REG_R13],
        (unsigned long) uc->uc_mcontext.__gregs[_REG_R14],
        (unsigned long) uc->uc_mcontext.__gregs[_REG_R15],
        (unsigned long) uc->uc_mcontext.__gregs[_REG_RIP],
        (unsigned long) uc->uc_mcontext.__gregs[_REG_RFLAGS],
        (unsigned long) uc->uc_mcontext.__gregs[_REG_CS]
    );
    logStackContent((void**)uc->uc_mcontext.__gregs[_REG_RSP]);
    #elif defined(__i386__)
    serverLog(LL_WARNING,
    "\n"
    "EAX:%08lx EBX:%08lx ECX:%08lx EDX:%08lx\n"
    "EDI:%08lx ESI:%08lx EBP:%08lx ESP:%08lx\n"
    "SS :%08lx EFL:%08lx EIP:%08lx CS:%08lx\n"
    "DS :%08lx ES :%08lx FS :%08lx GS:%08lx",
        (unsigned long) uc->uc_mcontext.__gregs[_REG_EAX],
        (unsigned long) uc->uc_mcontext.__gregs[_REG_EBX],
        (unsigned long) uc->uc_mcontext.__gregs[_REG_EDX],
        (unsigned long) uc->uc_mcontext.__gregs[_REG_EDI],
        (unsigned long) uc->uc_mcontext.__gregs[_REG_ESI],
        (unsigned long) uc->uc_mcontext.__gregs[_REG_EBP],
        (unsigned long) uc->uc_mcontext.__gregs[_REG_ESP],
        (unsigned long) uc->uc_mcontext.__gregs[_REG_SS],
        (unsigned long) uc->uc_mcontext.__gregs[_REG_EFLAGS],
        (unsigned long) uc->uc_mcontext.__gregs[_REG_EIP],
        (unsigned long) uc->uc_mcontext.__gregs[_REG_CS],
        (unsigned long) uc->uc_mcontext.__gregs[_REG_ES],
        (unsigned long) uc->uc_mcontext.__gregs[_REG_FS],
        (unsigned long) uc->uc_mcontext.__gregs[_REG_GS]
    );
    #else
    NOT_SUPPORTED();
    #endif
#elif defined(__DragonFly__)
    serverLog(LL_WARNING,
    "\n"
    "RAX:%016lx RBX:%016lx\nRCX:%016lx RDX:%016lx\n"
    "RDI:%016lx RSI:%016lx\nRBP:%016lx RSP:%016lx\n"
    "R8 :%016lx R9 :%016lx\nR10:%016lx R11:%016lx\n"
    "R12:%016lx R13:%016lx\nR14:%016lx R15:%016lx\n"
    "RIP:%016lx EFL:%016lx\nCSGSFS:%016lx",
        (unsigned long) uc->uc_mcontext.mc_rax,
        (unsigned long) uc->uc_mcontext.mc_rbx,
        (unsigned long) uc->uc_mcontext.mc_rcx,
        (unsigned long) uc->uc_mcontext.mc_rdx,
        (unsigned long) uc->uc_mcontext.mc_rdi,
        (unsigned long) uc->uc_mcontext.mc_rsi,
        (unsigned long) uc->uc_mcontext.mc_rbp,
        (unsigned long) uc->uc_mcontext.mc_rsp,
        (unsigned long) uc->uc_mcontext.mc_r8,
        (unsigned long) uc->uc_mcontext.mc_r9,
        (unsigned long) uc->uc_mcontext.mc_r10,
        (unsigned long) uc->uc_mcontext.mc_r11,
        (unsigned long) uc->uc_mcontext.mc_r12,
        (unsigned long) uc->uc_mcontext.mc_r13,
        (unsigned long) uc->uc_mcontext.mc_r14,
        (unsigned long) uc->uc_mcontext.mc_r15,
        (unsigned long) uc->uc_mcontext.mc_rip,
        (unsigned long) uc->uc_mcontext.mc_rflags,
        (unsigned long) uc->uc_mcontext.mc_cs
    );
    logStackContent((void**)uc->uc_mcontext.mc_rsp);
#elif defined(__sun)
    #if defined(__x86_64__)
    serverLog(LL_WARNING,
    "\n"
    "RAX:%016lx RBX:%016lx\nRCX:%016lx RDX:%016lx\n"
    "RDI:%016lx RSI:%016lx\nRBP:%016lx RSP:%016lx\n"
    "R8 :%016lx R9 :%016lx\nR10:%016lx R11:%016lx\n"
    "R12:%016lx R13:%016lx\nR14:%016lx R15:%016lx\n"
    "RIP:%016lx EFL:%016lx\nCSGSFS:%016lx",
        (unsigned long) uc->uc_mcontext.gregs[REG_RAX],
        (unsigned long) uc->uc_mcontext.gregs[REG_RBX],
        (unsigned long) uc->uc_mcontext.gregs[REG_RCX],
        (unsigned long) uc->uc_mcontext.gregs[REG_RDX],
        (unsigned long) uc->uc_mcontext.gregs[REG_RDI],
        (unsigned long) uc->uc_mcontext.gregs[REG_RSI],
        (unsigned long) uc->uc_mcontext.gregs[REG_RBP],
        (unsigned long) uc->uc_mcontext.gregs[REG_RSP],
        (unsigned long) uc->uc_mcontext.gregs[REG_R8],
        (unsigned long) uc->uc_mcontext.gregs[REG_R9],
        (unsigned long) uc->uc_mcontext.gregs[REG_R10],
        (unsigned long) uc->uc_mcontext.gregs[REG_R11],
        (unsigned long) uc->uc_mcontext.gregs[REG_R12],
        (unsigned long) uc->uc_mcontext.gregs[REG_R13],
        (unsigned long) uc->uc_mcontext.gregs[REG_R14],
        (unsigned long) uc->uc_mcontext.gregs[REG_R15],
        (unsigned long) uc->uc_mcontext.gregs[REG_RIP],
        (unsigned long) uc->uc_mcontext.gregs[REG_RFL],
        (unsigned long) uc->uc_mcontext.gregs[REG_CS]
    );
    logStackContent((void**)uc->uc_mcontext.gregs[REG_RSP]);
    #endif
#else
    NOT_SUPPORTED();
#endif
#undef NOT_SUPPORTED
}

#endif /* HAVE_BACKTRACE */

/* Return a file descriptor to write directly to the Redis log with the
 * write(2) syscall, that can be used in critical sections of the code
 * where the rest of Redis can't be trusted (for example during the memory
 * test) or when an API call requires a raw fd.
 *
 * Close it with closeDirectLogFiledes(). */
int openDirectLogFiledes(void) {
    int log_to_stdout = server.logfile[0] == '\0';
    int fd = log_to_stdout ?
        STDOUT_FILENO :
        open(server.logfile, O_APPEND|O_CREAT|O_WRONLY, 0644);
    return fd;
}

/* Used to close what closeDirectLogFiledes() returns. */
void closeDirectLogFiledes(int fd) {
    int log_to_stdout = server.logfile[0] == '\0';
    if (!log_to_stdout) close(fd);
}

#if defined(HAVE_BACKTRACE) && defined(__linux__)
static int stacktrace_pipe[2] = {0};
static void setupStacktracePipe(void) {
    if (-1 == anetPipe(stacktrace_pipe, O_CLOEXEC | O_NONBLOCK, O_CLOEXEC | O_NONBLOCK)) {
        serverLog(LL_WARNING, "setupStacktracePipe failed: %s", strerror(errno));
    }
}
#else
static void setupStacktracePipe(void) {/* we don't need a pipe to write the stacktraces */}
#endif
#ifdef HAVE_BACKTRACE
#define BACKTRACE_MAX_SIZE 100

#ifdef __linux__
#if !defined(_GNU_SOURCE)
#define _GNU_SOURCE
#endif
#include <sys/prctl.h>
#include <unistd.h>
#include <sys/syscall.h>
#include <dirent.h>

#define TIDS_MAX_SIZE 50
static size_t get_ready_to_signal_threads_tids(int sig_num, pid_t tids[TIDS_MAX_SIZE]);

typedef struct {
    char thread_name[16];
    int trace_size;
    pid_t tid;
    void *trace[BACKTRACE_MAX_SIZE];
} stacktrace_data;

__attribute__ ((noinline)) static void collect_stacktrace_data(void) {
    stacktrace_data trace_data = {{0}};

    /* Get the stack trace first! */
    trace_data.trace_size = backtrace(trace_data.trace, BACKTRACE_MAX_SIZE);

    /* get the thread name */
    prctl(PR_GET_NAME, trace_data.thread_name);

    /* get the thread id */
    trace_data.tid = syscall(SYS_gettid);

    /* Send the output to the main process*/
    if (write(stacktrace_pipe[1], &trace_data, sizeof(trace_data)) == -1) {/* Avoid warning. */};
}

__attribute__ ((noinline))
static void writeStacktraces(int fd, int uplevel) {
    /* get the list of all the process's threads that don't block or ignore the THREADS_SIGNAL */
    pid_t tids[TIDS_MAX_SIZE];
    size_t len_tids = get_ready_to_signal_threads_tids(THREADS_SIGNAL, tids);
    if (!len_tids) {
        serverLogRawFromHandler(LL_WARNING, "writeStacktraces(): Failed to get the process's threads.");
    }

    char buff[PIPE_BUF];
    /* Clear the stacktraces pipe */
    while (read(stacktrace_pipe[0], &buff, sizeof(buff)) > 0) {}

    /* ThreadsManager_runOnThreads returns 0 if it is already running */
    if (!ThreadsManager_runOnThreads(tids, len_tids, collect_stacktrace_data)) return;

    size_t collected = 0;

    pid_t calling_tid = syscall(SYS_gettid);

    /* Read the stacktrace_pipe until it's empty */
    stacktrace_data curr_stacktrace_data = {{0}};
    while (read(stacktrace_pipe[0], &curr_stacktrace_data, sizeof(curr_stacktrace_data)) > 0) {
        /* stacktrace header includes the tid and the thread's name */
        snprintf_async_signal_safe(buff, sizeof(buff), "\n%d %s", curr_stacktrace_data.tid, curr_stacktrace_data.thread_name);
        if (write(fd,buff,strlen(buff)) == -1) {/* Avoid warning. */};

        /* skip kernel call to the signal handler, the signal handler and the callback addresses */
        int curr_uplevel = 3;

        if (curr_stacktrace_data.tid == calling_tid) {
            /* skip signal syscall and ThreadsManager_runOnThreads */
            curr_uplevel += uplevel + 2;
            /* Add an indication to header of the thread that is handling the log file */
            if (write(fd," *\n",strlen(" *\n")) == -1) {/* Avoid warning. */};
        } else {
            /* just add a new line */
            if (write(fd,"\n",strlen("\n")) == -1) {/* Avoid warning. */};
        }

        /* add the stacktrace */
        backtrace_symbols_fd(curr_stacktrace_data.trace+curr_uplevel, curr_stacktrace_data.trace_size-curr_uplevel, fd);

        ++collected;
    }

    snprintf_async_signal_safe(buff, sizeof(buff), "\n%lu/%lu expected stacktraces.\n", (long unsigned)(collected), (long unsigned)len_tids);
    if (write(fd,buff,strlen(buff)) == -1) {/* Avoid warning. */};

}

#endif /* __linux__ */
__attribute__ ((noinline))
static void writeCurrentThreadsStackTrace(int fd, int uplevel) {
    void *trace[BACKTRACE_MAX_SIZE];

    int trace_size = backtrace(trace, BACKTRACE_MAX_SIZE);

    char *msg = "\nBacktrace:\n";
    if (write(fd,msg,strlen(msg)) == -1) {/* Avoid warning. */};
    backtrace_symbols_fd(trace+uplevel, trace_size-uplevel, fd);
}

/* Logs the stack trace using the backtrace() call. This function is designed
 * to be called from signal handlers safely.
 * The eip argument is optional (can take NULL).
 * The uplevel argument indicates how many of the calling functions to skip.
 * Functions that are taken in consideration in "uplevel" should be declared with
 * __attribute__ ((noinline)) to make sure the compiler won't inline them.
 */
__attribute__ ((noinline))
void logStackTrace(void *eip, int uplevel, int current_thread) {
    int fd = openDirectLogFiledes();
    char *msg;
    uplevel++; /* skip this function */

    if (fd == -1) return; /* If we can't log there is anything to do. */

    msg = "\n------ STACK TRACE ------\n";
    if (write(fd,msg,strlen(msg)) == -1) {/* Avoid warning. */};

    if (eip) {
        /* Write EIP to the log file*/
        msg = "EIP:\n";
        if (write(fd,msg,strlen(msg)) == -1) {/* Avoid warning. */};
        backtrace_symbols_fd(&eip, 1, fd);
    }

    /* Write symbols to log file */
    ++uplevel;
#ifdef __linux__
    if (current_thread) {
        writeCurrentThreadsStackTrace(fd, uplevel);
    } else {
        writeStacktraces(fd, uplevel);
    }
#else
    /* Outside of linux, we only support writing the current thread. */
    UNUSED(current_thread);
    writeCurrentThreadsStackTrace(fd, uplevel);
#endif
    msg = "\n------ STACK TRACE DONE ------\n";
    if (write(fd,msg,strlen(msg)) == -1) {/* Avoid warning. */};


    /* Cleanup */
    closeDirectLogFiledes(fd);
}

#endif /* HAVE_BACKTRACE */

sds genClusterDebugString(sds infostring) {
    sds cluster_info = genClusterInfoString();
    sds cluster_nodes = clusterGenNodesDescription(NULL, 0, 0);

    infostring = sdscatprintf(infostring, "\r\n# Cluster info\r\n");
    infostring = sdscatsds(infostring, cluster_info);
    infostring = sdscatprintf(infostring, "\n------ CLUSTER NODES OUTPUT ------\n");
    infostring = sdscatsds(infostring, cluster_nodes);

    sdsfree(cluster_info);
    sdsfree(cluster_nodes);

    return infostring;
}

/* Log global server info */
void logServerInfo(void) {
    sds infostring, clients;
    serverLogRaw(LL_WARNING|LL_RAW, "\n------ INFO OUTPUT ------\n");
    int all = 0, everything = 0;
    robj *argv[1];
    argv[0] = createStringObject("all", strlen("all"));
    dict *section_dict = genInfoSectionDict(argv, 1, NULL, &all, &everything);
    infostring = genRedisInfoString(section_dict, all, everything);
    if (server.cluster_enabled){
        infostring = genClusterDebugString(infostring);
    }
    serverLogRaw(LL_WARNING|LL_RAW, infostring);
    serverLogRaw(LL_WARNING|LL_RAW, "\n------ CLIENT LIST OUTPUT ------\n");
    clients = getAllClientsInfoString(-1);
    serverLogRaw(LL_WARNING|LL_RAW, clients);
    sdsfree(infostring);
    sdsfree(clients);
    releaseInfoSectionDict(section_dict);
    decrRefCount(argv[0]);
}

/* Log certain config values, which can be used for debugging */
void logConfigDebugInfo(void) {
    sds configstring;
    configstring = getConfigDebugInfo();
    serverLogRaw(LL_WARNING|LL_RAW, "\n------ CONFIG DEBUG OUTPUT ------\n");
    serverLogRaw(LL_WARNING|LL_RAW, configstring);
    sdsfree(configstring);
}

/* Log modules info. Something we wanna do last since we fear it may crash. */
void logModulesInfo(void) {
    serverLogRaw(LL_WARNING|LL_RAW, "\n------ MODULES INFO OUTPUT ------\n");
    sds infostring = modulesCollectInfo(sdsempty(), NULL, 1, 0);
    serverLogRaw(LL_WARNING|LL_RAW, infostring);
    sdsfree(infostring);
}

/* Log information about the "current" client, that is, the client that is
 * currently being served by Redis. May be NULL if Redis is not serving a
 * client right now. */
void logCurrentClient(client *cc, const char *title) {
    if (cc == NULL) return;

    sds client;
    int j;

    serverLog(LL_WARNING|LL_RAW, "\n------ %s CLIENT INFO ------\n", title);
    client = catClientInfoString(sdsempty(),cc);
    serverLog(LL_WARNING|LL_RAW,"%s\n", client);
    sdsfree(client);
    serverLog(LL_WARNING|LL_RAW,"argc: '%d'\n", cc->argc);
    for (j = 0; j < cc->argc; j++) {
        robj *decoded;
        decoded = getDecodedObject(cc->argv[j]);
        sds repr = sdscatrepr(sdsempty(),decoded->ptr, min(sdslen(decoded->ptr), 128));
        serverLog(LL_WARNING|LL_RAW,"argv[%d]: '%s'\n", j, (char*)repr);
        if (!strcasecmp(decoded->ptr, "auth") || !strcasecmp(decoded->ptr, "auth2")) {
            sdsfree(repr);
            decrRefCount(decoded);
            break;
        }
        sdsfree(repr);
        decrRefCount(decoded);
    }
    /* Check if the first argument, usually a key, is found inside the
     * selected DB, and if so print info about the associated object. */
    if (cc->argc > 1) {
        robj *val, *key;
        dictEntry *de;

        key = getDecodedObject(cc->argv[1]);
        de = dbFind(cc->db, key->ptr);
        if (de) {
            val = dictGetVal(de);
            serverLog(LL_WARNING,"key '%s' found in DB containing the following object:", (char*)key->ptr);
            serverLogObjectDebugInfo(val);
        }
        decrRefCount(key);
    }
}

#if defined(HAVE_PROC_MAPS)

#define MEMTEST_MAX_REGIONS 128

/* A non destructive memory test executed during segfault. */
int memtest_test_linux_anonymous_maps(void) {
    FILE *fp;
    char line[1024];
    char logbuf[1024];
    size_t start_addr, end_addr, size;
    size_t start_vect[MEMTEST_MAX_REGIONS];
    size_t size_vect[MEMTEST_MAX_REGIONS];
    int regions = 0, j;

    int fd = openDirectLogFiledes();
    if (fd == -1) return 0;

    fp = fopen("/proc/self/maps","r");
    if (!fp) {
        closeDirectLogFiledes(fd);
        return 0;
    }
    while(fgets(line,sizeof(line),fp) != NULL) {
        char *start, *end, *p = line;

        start = p;
        p = strchr(p,'-');
        if (!p) continue;
        *p++ = '\0';
        end = p;
        p = strchr(p,' ');
        if (!p) continue;
        *p++ = '\0';
        if (strstr(p,"stack") ||
            strstr(p,"vdso") ||
            strstr(p,"vsyscall")) continue;
        if (!strstr(p,"00:00")) continue;
        if (!strstr(p,"rw")) continue;

        start_addr = strtoul(start,NULL,16);
        end_addr = strtoul(end,NULL,16);
        size = end_addr-start_addr;

        start_vect[regions] = start_addr;
        size_vect[regions] = size;
        snprintf(logbuf,sizeof(logbuf),
            "*** Preparing to test memory region %lx (%lu bytes)\n",
                (unsigned long) start_vect[regions],
                (unsigned long) size_vect[regions]);
        if (write(fd,logbuf,strlen(logbuf)) == -1) { /* Nothing to do. */ }
        regions++;
    }

    int errors = 0;
    for (j = 0; j < regions; j++) {
        if (write(fd,".",1) == -1) { /* Nothing to do. */ }
        errors += memtest_preserving_test((void*)start_vect[j],size_vect[j],1);
        if (write(fd, errors ? "E" : "O",1) == -1) { /* Nothing to do. */ }
    }
    if (write(fd,"\n",1) == -1) { /* Nothing to do. */ }

    /* NOTE: It is very important to close the file descriptor only now
     * because closing it before may result into unmapping of some memory
     * region that we are testing. */
    fclose(fp);
    closeDirectLogFiledes(fd);
    return errors;
}
#endif /* HAVE_PROC_MAPS */

static void killMainThread(void) {
    int err;
    if (pthread_self() != server.main_thread_id && pthread_cancel(server.main_thread_id) == 0) {
        if ((err = pthread_join(server.main_thread_id,NULL)) != 0) {
            serverLog(LL_WARNING, "main thread can not be joined: %s", strerror(err));
        } else {
            serverLog(LL_WARNING, "main thread terminated");
        }
    }
}

/* Kill the running threads (other than current) in an unclean way. This function
 * should be used only when it's critical to stop the threads for some reason.
 * Currently Redis does this only on crash (for instance on SIGSEGV) in order
 * to perform a fast memory check without other threads messing with memory. */
void killThreads(void) {
    killMainThread();
    bioKillThreads();
    killIOThreads();
}

void doFastMemoryTest(void) {
#if defined(HAVE_PROC_MAPS)
    if (server.memcheck_enabled) {
        /* Test memory */
        serverLogRaw(LL_WARNING|LL_RAW, "\n------ FAST MEMORY TEST ------\n");
        killThreads();
        if (memtest_test_linux_anonymous_maps()) {
            serverLogRaw(LL_WARNING|LL_RAW,
                "!!! MEMORY ERROR DETECTED! Check your memory ASAP !!!\n");
        } else {
            serverLogRaw(LL_WARNING|LL_RAW,
                "Fast memory test PASSED, however your memory can still be broken. Please run a memory test for several hours if possible.\n");
        }
    }
#endif /* HAVE_PROC_MAPS */
}

/* Scans the (assumed) x86 code starting at addr, for a max of `len`
 * bytes, searching for E8 (callq) opcodes, and dumping the symbols
 * and the call offset if they appear to be valid. */
void dumpX86Calls(void *addr, size_t len) {
    size_t j;
    unsigned char *p = addr;
    Dl_info info;
    /* Hash table to best-effort avoid printing the same symbol
     * multiple times. */
    unsigned long ht[256] = {0};

    if (len < 5) return;
    for (j = 0; j < len-4; j++) {
        if (p[j] != 0xE8) continue; /* Not an E8 CALL opcode. */
        unsigned long target = (unsigned long)addr+j+5;
        uint32_t tmp;
        memcpy(&tmp, p+j+1, sizeof(tmp));
        target += tmp;
        if (dladdr((void*)target, &info) != 0 && info.dli_sname != NULL) {
            if (ht[target&0xff] != target) {
                printf("Function at 0x%lx is %s\n",target,info.dli_sname);
                ht[target&0xff] = target;
            }
            j += 4; /* Skip the 32 bit immediate. */
        }
    }
}

void dumpCodeAroundEIP(void *eip) {
    Dl_info info;
    if (dladdr(eip, &info) != 0) {
        serverLog(LL_WARNING|LL_RAW,
            "\n------ DUMPING CODE AROUND EIP ------\n"
            "Symbol: %s (base: %p)\n"
            "Module: %s (base %p)\n"
            "$ xxd -r -p /tmp/dump.hex /tmp/dump.bin\n"
            "$ objdump --adjust-vma=%p -D -b binary -m i386:x86-64 /tmp/dump.bin\n"
            "------\n",
            info.dli_sname, info.dli_saddr, info.dli_fname, info.dli_fbase,
            info.dli_saddr);
        size_t len = (long)eip - (long)info.dli_saddr;
        unsigned long sz = sysconf(_SC_PAGESIZE);
        if (len < 1<<13) { /* we don't have functions over 8k (verified) */
            /* Find the address of the next page, which is our "safety"
             * limit when dumping. Then try to dump just 128 bytes more
             * than EIP if there is room, or stop sooner. */
            void *base = (void *)info.dli_saddr;
            unsigned long next = ((unsigned long)eip + sz) & ~(sz-1);
            unsigned long end = (unsigned long)eip + 128;
            if (end > next) end = next;
            len = end - (unsigned long)base;
            serverLogHexDump(LL_WARNING, "dump of function",
                base, len);
            dumpX86Calls(base, len);
        }
    }
}

void invalidFunctionWasCalled(void) {}

typedef void (*invalidFunctionWasCalledType)(void);

__attribute__ ((noinline))
static void sigsegvHandler(int sig, siginfo_t *info, void *secret) {
    UNUSED(secret);
    UNUSED(info);
    int print_full_crash_info = 1;
    /* Check if it is safe to enter the signal handler. second thread crashing at the same time will deadlock. */
    if(pthread_mutex_lock(&signal_handler_lock) == EDEADLK) {
        /* If this thread already owns the lock (meaning we crashed during handling a signal) switch
         * to printing the minimal information about the crash. */
        serverLogRawFromHandler(LL_WARNING,
            "Crashed running signal handler. Providing reduced version of recursive crash report.");
        print_full_crash_info = 0;
    }

    bugReportStart();
    serverLog(LL_WARNING,
        SERVER_NAME " %s crashed by signal: %d, si_code: %d", VALKEY_VERSION, sig, info->si_code);
    if (sig == SIGSEGV || sig == SIGBUS) {
        serverLog(LL_WARNING,
        "Accessing address: %p", (void*)info->si_addr);
    }
    if (info->si_code == SI_USER && info->si_pid != -1) {
        serverLog(LL_WARNING, "Killed by PID: %ld, UID: %d", (long) info->si_pid, info->si_uid);
    }

#ifdef HAVE_BACKTRACE
    ucontext_t *uc = (ucontext_t*) secret;
    void *eip = getAndSetMcontextEip(uc, NULL);
    if (eip != NULL) {
        serverLog(LL_WARNING,
        "Crashed running the instruction at: %p", eip);
    }

    if (eip == info->si_addr) {
        /* When eip matches the bad address, it's an indication that we crashed when calling a non-mapped
         * function pointer. In that case the call to backtrace will crash trying to access that address and we
         * won't get a crash report logged. Set it to a valid point to avoid that crash. */

        /* This trick allow to avoid compiler warning */
        void *ptr;
        invalidFunctionWasCalledType *ptr_ptr = (invalidFunctionWasCalledType*)&ptr;
        *ptr_ptr = invalidFunctionWasCalled;
        getAndSetMcontextEip(uc, ptr);
    }

    /* When printing the reduced crash info, just print the current thread
     * to avoid race conditions with the multi-threaded stack collector. */
    logStackTrace(eip, 1, !print_full_crash_info);

    if (eip == info->si_addr) {
        /* Restore old eip */
        getAndSetMcontextEip(uc, eip);
    }

    logRegisters(uc);
#endif

    if (print_full_crash_info) printCrashReport();

#ifdef HAVE_BACKTRACE
    if (eip != NULL)
        dumpCodeAroundEIP(eip);
#endif

    bugReportEnd(1, sig);
}

void setupDebugSigHandlers(void) {
    setupStacktracePipe();

    setupSigSegvHandler();

    struct sigaction act;

    sigemptyset(&act.sa_mask);
    act.sa_flags = SA_SIGINFO;
    act.sa_sigaction = sigalrmSignalHandler;
    sigaction(SIGALRM, &act, NULL);
}

void setupSigSegvHandler(void) {
    /* Initialize the signal handler lock.
    Attempting to initialize an already initialized mutex or mutexattr results in undefined behavior. */
    if (!signal_handler_lock_initialized) {
        /* Set signal handler with error checking attribute. re-lock within the same thread will error. */
        pthread_mutexattr_init(&signal_handler_lock_attr);
        pthread_mutexattr_settype(&signal_handler_lock_attr, PTHREAD_MUTEX_ERRORCHECK);
        pthread_mutex_init(&signal_handler_lock, &signal_handler_lock_attr);
        signal_handler_lock_initialized = 1;
    }

    struct sigaction act;

    sigemptyset(&act.sa_mask);
    /* SA_NODEFER to disables adding the signal to the signal mask of the
     * calling process on entry to the signal handler unless it is included in the sa_mask field. */
    /* SA_SIGINFO flag is set to raise the function defined in sa_sigaction.
     * Otherwise, sa_handler is used. */
    act.sa_flags = SA_NODEFER | SA_SIGINFO;
    act.sa_sigaction = sigsegvHandler;
    if(server.crashlog_enabled) {
        sigaction(SIGSEGV, &act, NULL);
        sigaction(SIGBUS, &act, NULL);
        sigaction(SIGFPE, &act, NULL);
        sigaction(SIGILL, &act, NULL);
        sigaction(SIGABRT, &act, NULL);
    }
}

void removeSigSegvHandlers(void) {
    struct sigaction act;
    sigemptyset(&act.sa_mask);
    act.sa_flags = SA_NODEFER | SA_RESETHAND;
    act.sa_handler = SIG_DFL;
    sigaction(SIGSEGV, &act, NULL);
    sigaction(SIGBUS, &act, NULL);
    sigaction(SIGFPE, &act, NULL);
    sigaction(SIGILL, &act, NULL);
    sigaction(SIGABRT, &act, NULL);
}

void printCrashReport(void) {
    /* Log INFO and CLIENT LIST */
    logServerInfo();

    /* Log the current client */
    logCurrentClient(server.current_client, "CURRENT");
    logCurrentClient(server.executing_client, "EXECUTING");

    /* Log modules info. Something we wanna do last since we fear it may crash. */
    logModulesInfo();

    /* Log debug config information, which are some values
     * which may be useful for debugging crashes. */
    logConfigDebugInfo();

    /* Run memory test in case the crash was triggered by memory corruption. */
    doFastMemoryTest();
}

void bugReportEnd(int killViaSignal, int sig) {
    struct sigaction act;

    serverLogRawFromHandler(LL_WARNING|LL_RAW,
"\n=== VALKEY BUG REPORT END. Make sure to include from START to END. ===\n\n"
"       Please report the crash by opening an issue on github:\n\n"
<<<<<<< HEAD
"           https://github.com/valkey-io/valkey/issues\n\n"
"  If a Valkey module was involved, please open in the module's repo instead.\n\n"
=======
"           http://github.com/valkey-io/valkey/issues\n\n"
"  If a module was involved, please open in the module's repo instead.\n\n"
>>>>>>> c2ebe9eb
"  Suspect RAM error? Use valkey-server --test-memory to verify it.\n\n"
"  Some other issues could be detected by valkey-server --check-system\n"
);

    /* free(messages); Don't call free() with possibly corrupted memory. */
    if (server.daemonize && server.supervised == 0 && server.pidfile) unlink(server.pidfile);

    if (!killViaSignal) {
        /* To avoid issues with valgrind, we may wanna exit rather than generate a signal */
        if (server.use_exit_on_panic) {
             /* Using _exit to bypass false leak reports by gcc ASAN */
             fflush(stdout);
            _exit(1);
        }
        abort();
    }

    /* Make sure we exit with the right signal at the end. So for instance
     * the core will be dumped if enabled. */
    sigemptyset (&act.sa_mask);
    act.sa_flags = 0;
    act.sa_handler = SIG_DFL;
    sigaction (sig, &act, NULL);
    kill(getpid(),sig);
}

/* ==================== Logging functions for debugging ===================== */

void serverLogHexDump(int level, char *descr, void *value, size_t len) {
    char buf[65], *b;
    unsigned char *v = value;
    char charset[] = "0123456789abcdef";

    serverLog(level,"%s (hexdump of %zu bytes):", descr, len);
    b = buf;
    while(len) {
        b[0] = charset[(*v)>>4];
        b[1] = charset[(*v)&0xf];
        b[2] = '\0';
        b += 2;
        len--;
        v++;
        if (b-buf == 64 || len == 0) {
            serverLogRaw(level|LL_RAW,buf);
            b = buf;
        }
    }
    serverLogRaw(level|LL_RAW,"\n");
}

/* =========================== Software Watchdog ============================ */
#include <sys/time.h>

void sigalrmSignalHandler(int sig, siginfo_t *info, void *secret) {
#ifdef HAVE_BACKTRACE
    ucontext_t *uc = (ucontext_t*) secret;
#else
    (void)secret;
#endif
    UNUSED(sig);

    /* SIGALRM can be sent explicitly to the process calling kill() to get the stacktraces,
       or every watchdog_period interval. In the last case, si_pid is not set */
    if(info->si_pid == 0) {
        serverLogRawFromHandler(LL_WARNING,"\n--- WATCHDOG TIMER EXPIRED ---");
    } else {
        serverLogRawFromHandler(LL_WARNING, "\nReceived SIGALRM");
    }
#ifdef HAVE_BACKTRACE
    logStackTrace(getAndSetMcontextEip(uc, NULL), 1, 0);
#else
    serverLogRawFromHandler(LL_WARNING,"Sorry: no support for backtrace().");
#endif
    serverLogRawFromHandler(LL_WARNING,"--------\n");
}

/* Schedule a SIGALRM delivery after the specified period in milliseconds.
 * If a timer is already scheduled, this function will re-schedule it to the
 * specified time. If period is 0 the current timer is disabled. */
void watchdogScheduleSignal(int period) {
    struct itimerval it;

    /* Will stop the timer if period is 0. */
    it.it_value.tv_sec = period/1000;
    it.it_value.tv_usec = (period%1000)*1000;
    /* Don't automatically restart. */
    it.it_interval.tv_sec = 0;
    it.it_interval.tv_usec = 0;
    setitimer(ITIMER_REAL, &it, NULL);
}
void applyWatchdogPeriod(void) {
    /* Disable watchdog when period is 0 */
    if (server.watchdog_period == 0) {
        watchdogScheduleSignal(0); /* Stop the current timer. */
    } else {
        /* If the configured period is smaller than twice the timer period, it is
         * too short for the software watchdog to work reliably. Fix it now
         * if needed. */
        int min_period = (1000/server.hz)*2;
        if (server.watchdog_period < min_period) server.watchdog_period = min_period;
        watchdogScheduleSignal(server.watchdog_period); /* Adjust the current timer. */
    }
}

/* Positive input is sleep time in microseconds. Negative input is fractions
 * of microseconds, i.e. -10 means 100 nanoseconds. */
void debugDelay(int usec) {
    /* Since even the shortest sleep results in context switch and system call,
     * the way we achieve short sleeps is by statistically sleeping less often. */
    if (usec < 0) usec = (rand() % -usec) == 0 ? 1: 0;
    if (usec) usleep(usec);
}

#ifdef HAVE_BACKTRACE
#ifdef __linux__

/* =========================== Stacktrace Utils ============================ */



/** If it doesn't block and doesn't ignore, return 1 (the thread will handle the signal)
 * If thread tid blocks or ignores sig_num returns 0 (thread is not ready to catch the signal).
 * also returns 0 if something is wrong and prints a warning message to the log file **/
static int is_thread_ready_to_signal(const char *proc_pid_task_path, const char *tid, int sig_num) {
    /* Open the threads status file path /proc/<pid>>/task/<tid>/status */
    char path_buff[PATH_MAX];
    snprintf_async_signal_safe(path_buff, PATH_MAX, "%s/%s/status", proc_pid_task_path, tid);

    int thread_status_file = open(path_buff, O_RDONLY);
    char buff[PATH_MAX];
    if (thread_status_file == -1) {
        serverLogFromHandler(LL_WARNING, "tid:%s: failed to open %s file", tid, path_buff);
        return 0;
    }

    int ret = 1;
    size_t field_name_len = strlen("SigBlk:\t"); /* SigIgn has the same length */
    char *line = NULL;
    size_t fields_count = 2;
    while ((line = fgets_async_signal_safe(buff, PATH_MAX, thread_status_file)) && fields_count) {
        /* iterate the file until we reach SigBlk or SigIgn field line */
        if (!strncmp(buff, "SigBlk:\t", field_name_len) ||  !strncmp(buff, "SigIgn:\t", field_name_len)) {
            line = buff + field_name_len;
            unsigned long sig_mask;
            if (-1 == string2ul_base16_async_signal_safe(line, sizeof(buff), &sig_mask)) {
                serverLogRawFromHandler(LL_WARNING, "Can't convert signal mask to an unsigned long due to an overflow");
                ret = 0;
                break;
            }

            /* The bit position in a signal mask aligns with the signal number. Since signal numbers start from 1 
            we need to adjust the signal number by subtracting 1 to align it correctly with the zero-based indexing used */
            if (sig_mask & (1L << (sig_num - 1))) { /* if the signal is blocked/ignored return 0 */
                ret = 0;
                break;
            }
            --fields_count;
        }
    }

    close(thread_status_file);

    /* if we reached EOF, it means we haven't found SigBlk or/and SigIgn, something is wrong */
    if (line == NULL)  {
        ret = 0;
        serverLogFromHandler(LL_WARNING, "tid:%s: failed to find SigBlk or/and SigIgn field(s) in %s/%s/status file", tid, proc_pid_task_path, tid);
    }
    return ret;
}

/** We are using syscall(SYS_getdents64) to read directories, which unlike opendir(), is considered 
 * async-signal-safe. This function wrapper getdents64() in glibc is supported as of glibc 2.30.
 * To support earlier versions of glibc, we use syscall(SYS_getdents64), which requires defining
 * linux_dirent64 ourselves. This structure is very old and stable: It will not change unless the kernel
 * chooses to break compatibility with all existing binaries. Highly Unlikely.
*/
struct linux_dirent64 {
   unsigned long long d_ino;
   long long d_off;
   unsigned short d_reclen;     /* Length of this linux_dirent */
   unsigned char  d_type;
   char           d_name[256];  /* Filename (null-terminated) */
};

/** Returns the number of the process's threads that can receive signal sig_num.
 * Writes into tids the tids of these threads.
 * If it fails, returns 0.
*/
static size_t get_ready_to_signal_threads_tids(int sig_num, pid_t tids[TIDS_MAX_SIZE]) {
    /* Open /proc/<pid>/task file. */
    char path_buff[PATH_MAX];
    snprintf_async_signal_safe(path_buff, PATH_MAX, "/proc/%d/task", getpid());

    int dir;
    if (-1 == (dir = open(path_buff,  O_RDONLY | O_DIRECTORY))) return 0;

    size_t tids_count = 0;
    pid_t calling_tid = syscall(SYS_gettid);
    int current_thread_index = -1;
    long nread;
    char buff[PATH_MAX];

    /* readdir() is not async-signal-safe (AS-safe).
    Hence, we read the file using SYS_getdents64, which is considered AS-sync*/
    while ((nread = syscall(SYS_getdents64, dir, buff, PATH_MAX))) {
        if (nread == -1) {
            close(dir);
            serverLogRawFromHandler(LL_WARNING, "get_ready_to_signal_threads_tids(): Failed to read the process's task directory");
            return 0;
        }
        /* Each thread is represented by a directory */
        for (long pos = 0; pos < nread;) {
            struct linux_dirent64 *entry = (struct linux_dirent64 *)(buff + pos);
            pos += entry->d_reclen;
            /* Skip irrelevant directories. */
            if (strcmp(entry->d_name, ".") == 0 || strcmp(entry->d_name, "..") == 0) continue;

            /* the thread's directory name is equivalent to its tid. */
           long tid;
           string2l(entry->d_name, strlen(entry->d_name), &tid);

            if(!is_thread_ready_to_signal(path_buff, entry->d_name, sig_num)) continue;

            if(tid == calling_tid) {
                current_thread_index = tids_count;
            }

            /* save the thread id */
            tids[tids_count++] = tid;
            
            /* Stop if we reached the maximum threads number. */
            if(tids_count == TIDS_MAX_SIZE) {
                serverLogRawFromHandler(LL_WARNING, "get_ready_to_signal_threads_tids(): Reached the limit of the tids buffer.");
                break;
            }
        }

        if(tids_count == TIDS_MAX_SIZE) break;
    }

    /* Swap the last tid with the the current thread id */
    if(current_thread_index != -1) {
        pid_t last_tid = tids[tids_count - 1];

        tids[tids_count - 1] = calling_tid;
        tids[current_thread_index] = last_tid;
    }

    close(dir);

    return tids_count;
}
#endif /* __linux__ */
#endif /* HAVE_BACKTRACE */<|MERGE_RESOLUTION|>--- conflicted
+++ resolved
@@ -2382,13 +2382,8 @@
     serverLogRawFromHandler(LL_WARNING|LL_RAW,
 "\n=== VALKEY BUG REPORT END. Make sure to include from START to END. ===\n\n"
 "       Please report the crash by opening an issue on github:\n\n"
-<<<<<<< HEAD
-"           https://github.com/valkey-io/valkey/issues\n\n"
-"  If a Valkey module was involved, please open in the module's repo instead.\n\n"
-=======
 "           http://github.com/valkey-io/valkey/issues\n\n"
 "  If a module was involved, please open in the module's repo instead.\n\n"
->>>>>>> c2ebe9eb
 "  Suspect RAM error? Use valkey-server --test-memory to verify it.\n\n"
 "  Some other issues could be detected by valkey-server --check-system\n"
 );
