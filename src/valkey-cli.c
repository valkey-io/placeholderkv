--- conflicted
+++ resolved
@@ -3157,28 +3157,13 @@
                (!strcasecmp(argv[1], "deluser") || !strcasecmp(argv[1], "setuser") ||
                 !strcasecmp(argv[1], "getuser"))) {
         return 1;
-<<<<<<< HEAD
-    } else if (argc > 2 &&
-        !strcasecmp(argv[0],"config") &&
-        !strcasecmp(argv[1],"set")) {
-            for (int j = 2; j < argc; j = j+2) {
-                if (!strcasecmp(argv[j],"masterauth") ||
-                    !strcasecmp(argv[j],"masteruser") ||
-                    !strcasecmp(argv[j],"primaryuser") ||
-                    !strcasecmp(argv[j],"primaryauth") ||
-                    !strcasecmp(argv[j],"tls-key-file-pass") ||
-                    !strcasecmp(argv[j],"tls-client-key-file-pass") ||
-                    !strcasecmp(argv[j],"requirepass")) {
-                    return 1;
-                }
-=======
     } else if (argc > 2 && !strcasecmp(argv[0], "config") && !strcasecmp(argv[1], "set")) {
         for (int j = 2; j < argc; j = j + 2) {
             if (!strcasecmp(argv[j], "masterauth") || !strcasecmp(argv[j], "masteruser") ||
+                !strcasecmp(argv[j], "primaryuser") || !strcasecmp(argv[j], "primaryauth") ||
                 !strcasecmp(argv[j], "tls-key-file-pass") || !strcasecmp(argv[j], "tls-client-key-file-pass") ||
                 !strcasecmp(argv[j], "requirepass")) {
                 return 1;
->>>>>>> 0700c441
             }
         }
         return 0;
