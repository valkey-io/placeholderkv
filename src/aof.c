--- conflicted
+++ resolved
@@ -1249,16 +1249,8 @@
             latencyAddSampleIfNeeded("aof-fsync-always", latency);
             server.aof_last_incr_fsync_offset = server.aof_last_incr_size;
             server.aof_last_fsync = server.mstime;
-            atomic_store_explicit(&server.fsynced_reploff_pending, server.master_repl_offset, memory_order_relaxed);
-        }
-<<<<<<< HEAD
-=======
-        latencyEndMonitor(latency);
-        latencyAddSampleIfNeeded("aof-fsync-always", latency);
-        server.aof_last_incr_fsync_offset = server.aof_last_incr_size;
-        server.aof_last_fsync = server.mstime;
-        atomic_store_explicit(&server.fsynced_reploff_pending, server.primary_repl_offset, memory_order_relaxed);
->>>>>>> 5d9d4186
+            atomic_store_explicit(&server.fsynced_reploff_pending, server.primary_repl_offset, memory_order_relaxed);
+        }
     } else if (server.aof_fsync == AOF_FSYNC_EVERYSEC && server.mstime - server.aof_last_fsync >= 1000) {
         if (!sync_in_progress) {
             aof_background_fsync(server.aof_fd);
