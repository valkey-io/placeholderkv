--- conflicted
+++ resolved
@@ -1449,26 +1449,12 @@
  * In this mode replica will not redirect clients as long as clients access
  * with read-only commands to keys that are served by the replica's primary. */
 void readonlyCommand(client *c) {
-<<<<<<< HEAD
-=======
-    if (server.cluster_enabled == 0) {
-        addReplyError(c, "This instance has cluster support disabled");
-        return;
-    }
->>>>>>> 5a51bf50
     c->flags |= CLIENT_READONLY;
     addReply(c, shared.ok);
 }
 
 /* The READWRITE command just clears the READONLY command state. */
 void readwriteCommand(client *c) {
-<<<<<<< HEAD
-=======
-    if (server.cluster_enabled == 0) {
-        addReplyError(c, "This instance has cluster support disabled");
-        return;
-    }
->>>>>>> 5a51bf50
     c->flags &= ~CLIENT_READONLY;
     addReply(c, shared.ok);
 }