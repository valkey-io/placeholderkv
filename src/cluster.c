/*
 * Copyright (c) 2009-2012, Salvatore Sanfilippo <antirez at gmail dot com>
 * All rights reserved.
 *
 * Redistribution and use in source and binary forms, with or without
 * modification, are permitted provided that the following conditions are met:
 *
 *   * Redistributions of source code must retain the above copyright notice,
 *     this list of conditions and the following disclaimer.
 *   * Redistributions in binary form must reproduce the above copyright
 *     notice, this list of conditions and the following disclaimer in the
 *     documentation and/or other materials provided with the distribution.
 *   * Neither the name of Redis nor the names of its contributors may be used
 *     to endorse or promote products derived from this software without
 *     specific prior written permission.
 *
 * THIS SOFTWARE IS PROVIDED BY THE COPYRIGHT HOLDERS AND CONTRIBUTORS "AS IS"
 * AND ANY EXPRESS OR IMPLIED WARRANTIES, INCLUDING, BUT NOT LIMITED TO, THE
 * IMPLIED WARRANTIES OF MERCHANTABILITY AND FITNESS FOR A PARTICULAR PURPOSE
 * ARE DISCLAIMED. IN NO EVENT SHALL THE COPYRIGHT OWNER OR CONTRIBUTORS BE
 * LIABLE FOR ANY DIRECT, INDIRECT, INCIDENTAL, SPECIAL, EXEMPLARY, OR
 * CONSEQUENTIAL DAMAGES (INCLUDING, BUT NOT LIMITED TO, PROCUREMENT OF
 * SUBSTITUTE GOODS OR SERVICES; LOSS OF USE, DATA, OR PROFITS; OR BUSINESS
 * INTERRUPTION) HOWEVER CAUSED AND ON ANY THEORY OF LIABILITY, WHETHER IN
 * CONTRACT, STRICT LIABILITY, OR TORT (INCLUDING NEGLIGENCE OR OTHERWISE)
 * ARISING IN ANY WAY OUT OF THE USE OF THIS SOFTWARE, EVEN IF ADVISED OF THE
 * POSSIBILITY OF SUCH DAMAGE.
 */

/*
 * cluster.c contains the common parts of a clustering
 * implementation, the parts that are shared between
 * any implementation of clustering.
 */

#include "server.h"
#include "cluster.h"

#include <ctype.h>

/* -----------------------------------------------------------------------------
 * Key space handling
 * -------------------------------------------------------------------------- */

/* We have 16384 hash slots. The hash slot of a given key is obtained
 * as the least significant 14 bits of the crc16 of the key.
 *
 * However, if the key contains the {...} pattern, only the part between
 * { and } is hashed. This may be useful in the future to force certain
 * keys to be in the same node (assuming no resharding is in progress). */
unsigned int keyHashSlot(char *key, int keylen) {
    int s, e; /* start-end indexes of { and } */

    for (s = 0; s < keylen; s++)
        if (key[s] == '{') break;

    /* No '{' ? Hash the whole key. This is the base case. */
    if (s == keylen) return crc16(key, keylen) & 0x3FFF;

    /* '{' found? Check if we have the corresponding '}'. */
    for (e = s + 1; e < keylen; e++)
        if (key[e] == '}') break;

    /* No '}' or nothing between {} ? Hash the whole key. */
    if (e == keylen || e == s + 1) return crc16(key, keylen) & 0x3FFF;

    /* If we are here there is both a { and a } on its right. Hash
     * what is in the middle between { and }. */
    return crc16(key + s + 1, e - s - 1) & 0x3FFF;
}

/* If it can be inferred that the given glob-style pattern, as implemented in
 * stringmatchlen() in util.c, only can match keys belonging to a single slot,
 * that slot is returned. Otherwise -1 is returned. */
int patternHashSlot(char *pattern, int length) {
    int s = -1; /* index of the first '{' */

    for (int i = 0; i < length; i++) {
        if (pattern[i] == '*' || pattern[i] == '?' || pattern[i] == '[') {
            /* Wildcard or character class found. Keys can be in any slot. */
            return -1;
        } else if (pattern[i] == '\\') {
            /* Escaped character. Computing slot in this case is not
             * implemented. We would need a temp buffer. */
            return -1;
        } else if (s == -1 && pattern[i] == '{') {
            /* Opening brace '{' found. */
            s = i;
        } else if (s >= 0 && pattern[i] == '}' && i == s + 1) {
            /* Empty tag '{}' found. The whole key is hashed. Ignore braces. */
            s = -2;
        } else if (s >= 0 && pattern[i] == '}') {
            /* Non-empty tag '{...}' found. Hash what's between braces. */
            return crc16(pattern + s + 1, i - s - 1) & 0x3FFF;
        }
    }

    /* The pattern matches a single key. Hash the whole pattern. */
    return crc16(pattern, length) & 0x3FFF;
}

ConnectionType *connTypeOfCluster(void) {
    if (server.tls_cluster) {
        return connectionTypeTls();
    }

    return connectionTypeTcp();
}

/* -----------------------------------------------------------------------------
 * DUMP, RESTORE and MIGRATE commands
 * -------------------------------------------------------------------------- */

/* Generates a DUMP-format representation of the object 'o', adding it to the
 * io stream pointed by 'rio'. This function can't fail. */
void createDumpPayload(rio *payload, robj *o, robj *key, int dbid) {
    unsigned char buf[2];
    uint64_t crc;

    /* Serialize the object in an RDB-like format. It consist of an object type
     * byte followed by the serialized object. This is understood by RESTORE. */
    rioInitWithBuffer(payload, sdsempty());
    serverAssert(rdbSaveObjectType(payload, o));
    serverAssert(rdbSaveObject(payload, o, key, dbid));

    /* Write the footer, this is how it looks like:
     * ----------------+---------------------+---------------+
     * ... RDB payload | 2 bytes RDB version | 8 bytes CRC64 |
     * ----------------+---------------------+---------------+
     * RDB version and CRC are both in little endian.
     */

    /* RDB version */
    buf[0] = RDB_VERSION & 0xff;
    buf[1] = (RDB_VERSION >> 8) & 0xff;
    payload->io.buffer.ptr = sdscatlen(payload->io.buffer.ptr, buf, 2);

    /* CRC64 */
    crc = crc64(0, (unsigned char *)payload->io.buffer.ptr, sdslen(payload->io.buffer.ptr));
    memrev64ifbe(&crc);
    payload->io.buffer.ptr = sdscatlen(payload->io.buffer.ptr, &crc, 8);
}

/* Verify that the RDB version of the dump payload matches the one of this
 * instance and that the checksum is ok.
 * If the DUMP payload looks valid C_OK is returned, otherwise C_ERR
 * is returned. If rdbver_ptr is not NULL, its populated with the value read
 * from the input buffer. */
int verifyDumpPayload(unsigned char *p, size_t len, uint16_t *rdbver_ptr) {
    unsigned char *footer;
    uint16_t rdbver;
    uint64_t crc;

    /* At least 2 bytes of RDB version and 8 of CRC64 should be present. */
    if (len < 10) return C_ERR;
    footer = p + (len - 10);

    /* Set and verify RDB version. */
    rdbver = (footer[1] << 8) | footer[0];
    if (rdbver_ptr) {
        *rdbver_ptr = rdbver;
    }
    if (rdbver > RDB_VERSION) return C_ERR;

    if (server.skip_checksum_validation) return C_OK;

    /* Verify CRC64 */
    crc = crc64(0, p, len - 8);
    memrev64ifbe(&crc);
    return (memcmp(&crc, footer + 2, 8) == 0) ? C_OK : C_ERR;
}

/* DUMP keyname
 * DUMP is actually not used by Cluster but it is the obvious
 * complement of RESTORE and can be useful for different applications. */
void dumpCommand(client *c) {
    robj *o;
    rio payload;

    /* Check if the key is here. */
    if ((o = lookupKeyRead(c->db, c->argv[1])) == NULL) {
        addReplyNull(c);
        return;
    }

    /* Create the DUMP encoded representation. */
    createDumpPayload(&payload, o, c->argv[1], c->db->id);

    /* Transfer to the client */
    addReplyBulkSds(c, payload.io.buffer.ptr);
    return;
}

/* RESTORE key ttl serialized-value [REPLACE] [ABSTTL] [IDLETIME seconds] [FREQ frequency] */
void restoreCommand(client *c) {
    long long ttl, lfu_freq = -1, lru_idle = -1, lru_clock = -1;
    rio payload;
    int j, type, replace = 0, absttl = 0;
    robj *obj;

    /* Parse additional options */
    for (j = 4; j < c->argc; j++) {
        int additional = c->argc - j - 1;
        if (!strcasecmp(c->argv[j]->ptr, "replace")) {
            replace = 1;
        } else if (!strcasecmp(c->argv[j]->ptr, "absttl")) {
            absttl = 1;
        } else if (!strcasecmp(c->argv[j]->ptr, "idletime") && additional >= 1 && lfu_freq == -1) {
            if (getLongLongFromObjectOrReply(c, c->argv[j + 1], &lru_idle, NULL) != C_OK) return;
            if (lru_idle < 0) {
                addReplyError(c, "Invalid IDLETIME value, must be >= 0");
                return;
            }
            lru_clock = LRU_CLOCK();
            j++; /* Consume additional arg. */
        } else if (!strcasecmp(c->argv[j]->ptr, "freq") && additional >= 1 && lru_idle == -1) {
            if (getLongLongFromObjectOrReply(c, c->argv[j + 1], &lfu_freq, NULL) != C_OK) return;
            if (lfu_freq < 0 || lfu_freq > 255) {
                addReplyError(c, "Invalid FREQ value, must be >= 0 and <= 255");
                return;
            }
            j++; /* Consume additional arg. */
        } else {
            addReplyErrorObject(c, shared.syntaxerr);
            return;
        }
    }

    /* Make sure this key does not already exist here... */
    robj *key = c->argv[1];
    if (!replace && lookupKeyWrite(c->db, key) != NULL) {
        addReplyErrorObject(c, shared.busykeyerr);
        return;
    }

    /* Check if the TTL value makes sense */
    if (getLongLongFromObjectOrReply(c, c->argv[2], &ttl, NULL) != C_OK) {
        return;
    } else if (ttl < 0) {
        addReplyError(c, "Invalid TTL value, must be >= 0");
        return;
    }

    /* Verify RDB version and data checksum. */
    if (verifyDumpPayload(c->argv[3]->ptr, sdslen(c->argv[3]->ptr), NULL) == C_ERR) {
        addReplyError(c, "DUMP payload version or checksum are wrong");
        return;
    }

    rioInitWithBuffer(&payload, c->argv[3]->ptr);
    if (((type = rdbLoadObjectType(&payload)) == -1) ||
        ((obj = rdbLoadObject(type, &payload, key->ptr, c->db->id, NULL)) == NULL)) {
        addReplyError(c, "Bad data format");
        return;
    }

    /* Remove the old key if needed. */
    int deleted = 0;
    if (replace) deleted = dbDelete(c->db, key);

    if (ttl && !absttl) ttl += commandTimeSnapshot();
    if (ttl && checkAlreadyExpired(ttl)) {
        if (deleted) {
            robj *aux = server.lazyfree_lazy_server_del ? shared.unlink : shared.del;
            rewriteClientCommandVector(c, 2, aux, key);
            signalModifiedKey(c, c->db, key);
            notifyKeyspaceEvent(NOTIFY_GENERIC, "del", key, c->db->id);
            server.dirty++;
        }
        decrRefCount(obj);
        addReply(c, shared.ok);
        return;
    }

    /* Create the key and set the TTL if any */
    dbAdd(c->db, key, obj);
    if (ttl) {
        setExpire(c, c->db, key, ttl);
        if (!absttl) {
            /* Propagate TTL as absolute timestamp */
            robj *ttl_obj = createStringObjectFromLongLong(ttl);
            rewriteClientCommandArgument(c, 2, ttl_obj);
            decrRefCount(ttl_obj);
            rewriteClientCommandArgument(c, c->argc, shared.absttl);
        }
    }
    objectSetLRUOrLFU(obj, lfu_freq, lru_idle, lru_clock, 1000);
    signalModifiedKey(c, c->db, key);
    notifyKeyspaceEvent(NOTIFY_GENERIC, "restore", key, c->db->id);
    addReply(c, shared.ok);
    server.dirty++;
}
/* MIGRATE socket cache implementation.
 *
 * We take a map between host:ip and a TCP socket that we used to connect
 * to this instance in recent time.
 * This sockets are closed when the max number we cache is reached, and also
 * in serverCron() when they are around for more than a few seconds. */
#define MIGRATE_SOCKET_CACHE_ITEMS 64 /* max num of items in the cache. */
#define MIGRATE_SOCKET_CACHE_TTL 10   /* close cached sockets after 10 sec. */

typedef struct migrateCachedSocket {
    connection *conn;
    long last_dbid;
    time_t last_use_time;
} migrateCachedSocket;

/* Return a migrateCachedSocket containing a TCP socket connected with the
 * target instance, possibly returning a cached one.
 *
 * This function is responsible of sending errors to the client if a
 * connection can't be established. In this case -1 is returned.
 * Otherwise on success the socket is returned, and the caller should not
 * attempt to free it after usage.
 *
 * If the caller detects an error while using the socket, migrateCloseSocket()
 * should be called so that the connection will be created from scratch
 * the next time. */
migrateCachedSocket *migrateGetSocket(client *c, robj *host, robj *port, long timeout) {
    connection *conn;
    sds name = sdsempty();
    migrateCachedSocket *cs;

    /* Check if we have an already cached socket for this ip:port pair. */
    name = sdscatlen(name, host->ptr, sdslen(host->ptr));
    name = sdscatlen(name, ":", 1);
    name = sdscatlen(name, port->ptr, sdslen(port->ptr));
    cs = dictFetchValue(server.migrate_cached_sockets, name);
    if (cs) {
        sdsfree(name);
        cs->last_use_time = server.unixtime;
        return cs;
    }

    /* No cached socket, create one. */
    if (dictSize(server.migrate_cached_sockets) == MIGRATE_SOCKET_CACHE_ITEMS) {
        /* Too many items, drop one at random. */
        dictEntry *de = dictGetRandomKey(server.migrate_cached_sockets);
        cs = dictGetVal(de);
        connClose(cs->conn);
        zfree(cs);
        dictDelete(server.migrate_cached_sockets, dictGetKey(de));
    }

    /* Create the connection */
    conn = connCreate(connTypeOfCluster());
    if (connBlockingConnect(conn, host->ptr, atoi(port->ptr), timeout) != C_OK) {
        addReplyError(c, "-IOERR error or timeout connecting to the client");
        connClose(conn);
        sdsfree(name);
        return NULL;
    }
    connEnableTcpNoDelay(conn);

    /* Add to the cache and return it to the caller. */
    cs = zmalloc(sizeof(*cs));
    cs->conn = conn;

    cs->last_dbid = -1;
    cs->last_use_time = server.unixtime;
    dictAdd(server.migrate_cached_sockets, name, cs);
    return cs;
}

/* Free a migrate cached connection. */
void migrateCloseSocket(robj *host, robj *port) {
    sds name = sdsempty();
    migrateCachedSocket *cs;

    name = sdscatlen(name, host->ptr, sdslen(host->ptr));
    name = sdscatlen(name, ":", 1);
    name = sdscatlen(name, port->ptr, sdslen(port->ptr));
    cs = dictFetchValue(server.migrate_cached_sockets, name);
    if (!cs) {
        sdsfree(name);
        return;
    }

    connClose(cs->conn);
    zfree(cs);
    dictDelete(server.migrate_cached_sockets, name);
    sdsfree(name);
}

void migrateCloseTimedoutSockets(void) {
    dictIterator *di = dictGetSafeIterator(server.migrate_cached_sockets);
    dictEntry *de;

    while ((de = dictNext(di)) != NULL) {
        migrateCachedSocket *cs = dictGetVal(de);

        if ((server.unixtime - cs->last_use_time) > MIGRATE_SOCKET_CACHE_TTL) {
            connClose(cs->conn);
            zfree(cs);
            dictDelete(server.migrate_cached_sockets, dictGetKey(de));
        }
    }
    dictReleaseIterator(di);
}

/* MIGRATE host port key dbid timeout [COPY | REPLACE | AUTH password |
 *         AUTH2 username password]
 *
 * On in the multiple keys form:
 *
 * MIGRATE host port "" dbid timeout [COPY | REPLACE | AUTH password |
 *         AUTH2 username password] KEYS key1 key2 ... keyN */
void migrateCommand(client *c) {
    migrateCachedSocket *cs;
    int copy = 0, replace = 0, j;
    char *username = NULL;
    char *password = NULL;
    long timeout;
    long dbid;
    robj **ov = NULL;      /* Objects to migrate. */
    robj **kv = NULL;      /* Key names. */
    robj **newargv = NULL; /* Used to rewrite the command as DEL ... keys ... */
    rio cmd, payload;
    int may_retry = 1;
    int write_error = 0;
    int argv_rewritten = 0;

    /* To support the KEYS option we need the following additional state. */
    int first_key = 3; /* Argument index of the first key. */
    int num_keys = 1;  /* By default only migrate the 'key' argument. */

    /* Parse additional options */
    for (j = 6; j < c->argc; j++) {
        int moreargs = (c->argc - 1) - j;
        if (!strcasecmp(c->argv[j]->ptr, "copy")) {
            copy = 1;
        } else if (!strcasecmp(c->argv[j]->ptr, "replace")) {
            replace = 1;
        } else if (!strcasecmp(c->argv[j]->ptr, "auth")) {
            if (!moreargs) {
                addReplyErrorObject(c, shared.syntaxerr);
                return;
            }
            j++;
            password = c->argv[j]->ptr;
            redactClientCommandArgument(c, j);
        } else if (!strcasecmp(c->argv[j]->ptr, "auth2")) {
            if (moreargs < 2) {
                addReplyErrorObject(c, shared.syntaxerr);
                return;
            }
            username = c->argv[++j]->ptr;
            redactClientCommandArgument(c, j);
            password = c->argv[++j]->ptr;
            redactClientCommandArgument(c, j);
        } else if (!strcasecmp(c->argv[j]->ptr, "keys")) {
            if (sdslen(c->argv[3]->ptr) != 0) {
                addReplyError(c, "When using MIGRATE KEYS option, the key argument"
                                 " must be set to the empty string");
                return;
            }
            first_key = j + 1;
            num_keys = c->argc - j - 1;
            break; /* All the remaining args are keys. */
        } else {
            addReplyErrorObject(c, shared.syntaxerr);
            return;
        }
    }

    /* Sanity check */
    if (getLongFromObjectOrReply(c, c->argv[5], &timeout, NULL) != C_OK ||
        getLongFromObjectOrReply(c, c->argv[4], &dbid, NULL) != C_OK) {
        return;
    }
    if (timeout <= 0) timeout = 1000;

    /* Check if the keys are here. If at least one key is to migrate, do it
     * otherwise if all the keys are missing reply with "NOKEY" to signal
     * the caller there was nothing to migrate. We don't return an error in
     * this case, since often this is due to a normal condition like the key
     * expiring in the meantime. */
    ov = zrealloc(ov, sizeof(robj *) * num_keys);
    kv = zrealloc(kv, sizeof(robj *) * num_keys);
    int oi = 0;

    for (j = 0; j < num_keys; j++) {
        if ((ov[oi] = lookupKeyRead(c->db, c->argv[first_key + j])) != NULL) {
            kv[oi] = c->argv[first_key + j];
            oi++;
        }
    }
    num_keys = oi;
    if (num_keys == 0) {
        zfree(ov);
        zfree(kv);
        addReplySds(c, sdsnew("+NOKEY\r\n"));
        return;
    }

try_again:
    write_error = 0;

    /* Connect */
    cs = migrateGetSocket(c, c->argv[1], c->argv[2], timeout);
    if (cs == NULL) {
        zfree(ov);
        zfree(kv);
        return; /* error sent to the client by migrateGetSocket() */
    }

    rioInitWithBuffer(&cmd, sdsempty());

    /* Authentication */
    if (password) {
        int arity = username ? 3 : 2;
        serverAssertWithInfo(c, NULL, rioWriteBulkCount(&cmd, '*', arity));
        serverAssertWithInfo(c, NULL, rioWriteBulkString(&cmd, "AUTH", 4));
        if (username) {
            serverAssertWithInfo(c, NULL, rioWriteBulkString(&cmd, username, sdslen(username)));
        }
        serverAssertWithInfo(c, NULL, rioWriteBulkString(&cmd, password, sdslen(password)));
    }

    /* Send the SELECT command if the current DB is not already selected. */
    int select = cs->last_dbid != dbid; /* Should we emit SELECT? */
    if (select) {
        serverAssertWithInfo(c, NULL, rioWriteBulkCount(&cmd, '*', 2));
        serverAssertWithInfo(c, NULL, rioWriteBulkString(&cmd, "SELECT", 6));
        serverAssertWithInfo(c, NULL, rioWriteBulkLongLong(&cmd, dbid));
    }

    int non_expired = 0; /* Number of keys that we'll find non expired.
                            Note that serializing large keys may take some time
                            so certain keys that were found non expired by the
                            lookupKey() function, may be expired later. */

    /* Create RESTORE payload and generate the protocol to call the command. */
    for (j = 0; j < num_keys; j++) {
        long long ttl = 0;
        long long expireat = getExpire(c->db, kv[j]);

        if (expireat != -1) {
            ttl = expireat - commandTimeSnapshot();
            if (ttl < 0) {
                continue;
            }
            if (ttl < 1) ttl = 1;
        }

        /* Relocate valid (non expired) keys and values into the array in successive
         * positions to remove holes created by the keys that were present
         * in the first lookup but are now expired after the second lookup. */
        ov[non_expired] = ov[j];
        kv[non_expired++] = kv[j];

        serverAssertWithInfo(c, NULL, rioWriteBulkCount(&cmd, '*', replace ? 5 : 4));

        if (server.cluster_enabled)
            serverAssertWithInfo(c, NULL, rioWriteBulkString(&cmd, "RESTORE-ASKING", 14));
        else
            serverAssertWithInfo(c, NULL, rioWriteBulkString(&cmd, "RESTORE", 7));
        serverAssertWithInfo(c, NULL, sdsEncodedObject(kv[j]));
        serverAssertWithInfo(c, NULL, rioWriteBulkString(&cmd, kv[j]->ptr, sdslen(kv[j]->ptr)));
        serverAssertWithInfo(c, NULL, rioWriteBulkLongLong(&cmd, ttl));

        /* Emit the payload argument, that is the serialized object using
         * the DUMP format. */
        createDumpPayload(&payload, ov[j], kv[j], dbid);
        serverAssertWithInfo(c, NULL, rioWriteBulkString(&cmd, payload.io.buffer.ptr, sdslen(payload.io.buffer.ptr)));
        sdsfree(payload.io.buffer.ptr);

        /* Add the REPLACE option to the RESTORE command if it was specified
         * as a MIGRATE option. */
        if (replace) serverAssertWithInfo(c, NULL, rioWriteBulkString(&cmd, "REPLACE", 7));
    }

    /* Fix the actual number of keys we are migrating. */
    num_keys = non_expired;

    /* Transfer the query to the other node in 64K chunks. */
    errno = 0;
    {
        sds buf = cmd.io.buffer.ptr;
        size_t pos = 0, towrite;
        int nwritten = 0;

        while ((towrite = sdslen(buf) - pos) > 0) {
            towrite = (towrite > (64 * 1024) ? (64 * 1024) : towrite);
            nwritten = connSyncWrite(cs->conn, buf + pos, towrite, timeout);
            if (nwritten != (signed)towrite) {
                write_error = 1;
                goto socket_err;
            }
            pos += nwritten;
        }
    }

    char buf0[1024]; /* Auth reply. */
    char buf1[1024]; /* Select reply. */
    char buf2[1024]; /* Restore reply. */

    /* Read the AUTH reply if needed. */
    if (password && connSyncReadLine(cs->conn, buf0, sizeof(buf0), timeout) <= 0) goto socket_err;

    /* Read the SELECT reply if needed. */
    if (select && connSyncReadLine(cs->conn, buf1, sizeof(buf1), timeout) <= 0) goto socket_err;

    /* Read the RESTORE replies. */
    int error_from_target = 0;
    int socket_error = 0;
    int del_idx = 1; /* Index of the key argument for the replicated DEL op. */

    /* Allocate the new argument vector that will replace the current command,
     * to propagate the MIGRATE as a DEL command (if no COPY option was given).
     * We allocate num_keys+1 because the additional argument is for "DEL"
     * command name itself. */
    if (!copy) newargv = zmalloc(sizeof(robj *) * (num_keys + 1));

    for (j = 0; j < num_keys; j++) {
        if (connSyncReadLine(cs->conn, buf2, sizeof(buf2), timeout) <= 0) {
            socket_error = 1;
            break;
        }
        if ((password && buf0[0] == '-') || (select && buf1[0] == '-') || buf2[0] == '-') {
            /* On error assume that last_dbid is no longer valid. */
            if (!error_from_target) {
                cs->last_dbid = -1;
                char *errbuf;
                if (password && buf0[0] == '-')
                    errbuf = buf0;
                else if (select && buf1[0] == '-')
                    errbuf = buf1;
                else
                    errbuf = buf2;

                error_from_target = 1;
                addReplyErrorFormat(c, "Target instance replied with error: %s", errbuf + 1);
            }
        } else {
            if (!copy) {
                /* No COPY option: remove the local key, signal the change. */
                dbDelete(c->db, kv[j]);
                signalModifiedKey(c, c->db, kv[j]);
                notifyKeyspaceEvent(NOTIFY_GENERIC, "del", kv[j], c->db->id);
                server.dirty++;

                /* Populate the argument vector to replace the old one. */
                newargv[del_idx++] = kv[j];
                incrRefCount(kv[j]);
            }
        }
    }

    /* On socket error, if we want to retry, do it now before rewriting the
     * command vector. We only retry if we are sure nothing was processed
     * and we failed to read the first reply (j == 0 test). */
    if (!error_from_target && socket_error && j == 0 && may_retry && errno != ETIMEDOUT) {
        goto socket_err; /* A retry is guaranteed because of tested conditions.*/
    }

    /* On socket errors, close the migration socket now that we still have
     * the original host/port in the ARGV. Later the original command may be
     * rewritten to DEL and will be too later. */
    if (socket_error) migrateCloseSocket(c->argv[1], c->argv[2]);

    if (!copy) {
        /* Translate MIGRATE as DEL for replication/AOF. Note that we do
         * this only for the keys for which we received an acknowledgement
         * from the receiving server, by using the del_idx index. */
        if (del_idx > 1) {
            newargv[0] = createStringObject("DEL", 3);
            /* Note that the following call takes ownership of newargv. */
            replaceClientCommandVector(c, del_idx, newargv);
            argv_rewritten = 1;
        } else {
            /* No key transfer acknowledged, no need to rewrite as DEL. */
            zfree(newargv);
        }
        newargv = NULL; /* Make it safe to call zfree() on it in the future. */
    }

    /* If we are here and a socket error happened, we don't want to retry.
     * Just signal the problem to the client, but only do it if we did not
     * already queue a different error reported by the destination server. */
    if (!error_from_target && socket_error) {
        may_retry = 0;
        goto socket_err;
    }

    if (!error_from_target) {
        /* Success! Update the last_dbid in migrateCachedSocket, so that we can
         * avoid SELECT the next time if the target DB is the same. Reply +OK.
         *
         * Note: If we reached this point, even if socket_error is true
         * still the SELECT command succeeded (otherwise the code jumps to
         * socket_err label. */
        cs->last_dbid = dbid;
        addReply(c, shared.ok);
    } else {
        /* On error we already sent it in the for loop above, and set
         * the currently selected socket to -1 to force SELECT the next time. */
    }

    sdsfree(cmd.io.buffer.ptr);
    zfree(ov);
    zfree(kv);
    zfree(newargv);
    return;

    /* On socket errors we try to close the cached socket and try again.
     * It is very common for the cached socket to get closed, if just reopening
     * it works it's a shame to notify the error to the caller. */
socket_err:
    /* Cleanup we want to perform in both the retry and no retry case.
     * Note: Closing the migrate socket will also force SELECT next time. */
    sdsfree(cmd.io.buffer.ptr);

    /* If the command was rewritten as DEL and there was a socket error,
     * we already closed the socket earlier. While migrateCloseSocket()
     * is idempotent, the host/port arguments are now gone, so don't do it
     * again. */
    if (!argv_rewritten) migrateCloseSocket(c->argv[1], c->argv[2]);
    zfree(newargv);
    newargv = NULL; /* This will get reallocated on retry. */

    /* Retry only if it's not a timeout and we never attempted a retry
     * (or the code jumping here did not set may_retry to zero). */
    if (errno != ETIMEDOUT && may_retry) {
        may_retry = 0;
        goto try_again;
    }

    /* Cleanup we want to do if no retry is attempted. */
    zfree(ov);
    zfree(kv);
    addReplyErrorSds(c, sdscatprintf(sdsempty(), "-IOERR error or timeout %s to target instance",
                                     write_error ? "writing" : "reading"));
    return;
}

/* Cluster node sanity check. Returns C_OK if the node id
 * is valid an C_ERR otherwise. */
int verifyClusterNodeId(const char *name, int length) {
    if (length != CLUSTER_NAMELEN) return C_ERR;
    for (int i = 0; i < length; i++) {
        if (name[i] >= 'a' && name[i] <= 'z') continue;
        if (name[i] >= '0' && name[i] <= '9') continue;
        return C_ERR;
    }
    return C_OK;
}

int isValidAuxChar(int c) {
    return isalnum(c) || (strchr("!#$%&()*+:;<>?@[]^{|}~", c) == NULL);
}

int isValidAuxString(char *s, unsigned int length) {
    for (unsigned i = 0; i < length; i++) {
        if (!isValidAuxChar(s[i])) return 0;
    }
    return 1;
}

void clusterCommandMyId(client *c) {
    char *name = clusterNodeGetName(getMyClusterNode());
    if (name) {
        addReplyBulkCBuffer(c, name, CLUSTER_NAMELEN);
    } else {
        addReplyError(c, "No ID yet");
    }
}

int clusterNodeIsMyself(clusterNode *n) {
    return n == getMyClusterNode();
}

void clusterCommandMyShardId(client *c) {
    char *sid = clusterNodeGetShardId(getMyClusterNode());
    if (sid) {
        addReplyBulkCBuffer(c, sid, CLUSTER_NAMELEN);
    } else {
        addReplyError(c, "No shard ID yet");
    }
}

/* When a cluster command is called, we need to decide whether to return TLS info or
 * non-TLS info by the client's connection type. However if the command is called by
 * a Lua script or RM_call, there is no connection in the fake client, so we use
 * server.current_client here to get the real client if available. And if it is not
 * available (modules may call commands without a real client), we return the default
 * info, which is determined by server.tls_cluster. */
static int shouldReturnTlsInfo(void) {
    if (server.current_client && server.current_client->conn) {
        return connIsTLS(server.current_client->conn);
    } else {
        return server.tls_cluster;
    }
}

unsigned int countKeysInSlot(unsigned int slot) {
    return kvstoreDictSize(server.db->keys, slot);
}

void clusterCommandHelp(client *c) {
    const char *help[] = {
        "COUNTKEYSINSLOT <slot>",
        "    Return the number of keys in <slot>.",
        "GETKEYSINSLOT <slot> <count>",
        "    Return key names stored by current node in a slot.",
        "INFO",
        "    Return information about the cluster.",
        "KEYSLOT <key>",
        "    Return the hash slot for <key>.",
        "MYID",
        "    Return the node id.",
        "MYSHARDID",
        "    Return the node's shard id.",
        "NODES",
        "    Return cluster configuration seen by node. Output format:",
        "    <id> <ip:port@bus-port[,hostname]> <flags> <primary> <pings> <pongs> <epoch> <link> <slot> ...",
        "REPLICAS <node-id>",
        "    Return <node-id> replicas.",
        "SLOTS",
        "    Return information about slots range mappings. Each range is made of:",
        "    start, end, primary and replicas IP addresses, ports and ids",
        "SHARDS",
        "    Return information about slot range mappings and the nodes associated with them.",
        NULL};

    addExtendedReplyHelp(c, help, clusterCommandExtendedHelp());
}

void clusterCommand(client *c) {
    if (server.cluster_enabled == 0) {
        addReplyError(c, "This instance has cluster support disabled");
        return;
    }

    if (c->argc == 2 && !strcasecmp(c->argv[1]->ptr, "help")) {
        clusterCommandHelp(c);
    } else if (!strcasecmp(c->argv[1]->ptr, "nodes") && c->argc == 2) {
        /* CLUSTER NODES */
        /* Report TLS ports to TLS client, and report non-TLS port to non-TLS client. */
        sds nodes = clusterGenNodesDescription(c, 0, shouldReturnTlsInfo());
        addReplyVerbatim(c, nodes, sdslen(nodes), "txt");
        sdsfree(nodes);
    } else if (!strcasecmp(c->argv[1]->ptr, "myid") && c->argc == 2) {
        /* CLUSTER MYID */
        clusterCommandMyId(c);
    } else if (!strcasecmp(c->argv[1]->ptr, "myshardid") && c->argc == 2) {
        /* CLUSTER MYSHARDID */
        clusterCommandMyShardId(c);
    } else if (!strcasecmp(c->argv[1]->ptr, "slots") && c->argc == 2) {
        /* CLUSTER SLOTS */
        clusterCommandSlots(c);
    } else if (!strcasecmp(c->argv[1]->ptr, "shards") && c->argc == 2) {
        /* CLUSTER SHARDS */
        clusterCommandShards(c);
    } else if (!strcasecmp(c->argv[1]->ptr, "info") && c->argc == 2) {
        /* CLUSTER INFO */

        sds info = genClusterInfoString();

        /* Produce the reply protocol. */
        addReplyVerbatim(c, info, sdslen(info), "txt");
        sdsfree(info);
    } else if (!strcasecmp(c->argv[1]->ptr, "keyslot") && c->argc == 3) {
        /* CLUSTER KEYSLOT <key> */
        sds key = c->argv[2]->ptr;

        addReplyLongLong(c, keyHashSlot(key, sdslen(key)));
    } else if (!strcasecmp(c->argv[1]->ptr, "countkeysinslot") && c->argc == 3) {
        /* CLUSTER COUNTKEYSINSLOT <slot> */
        long long slot;

        if (getLongLongFromObjectOrReply(c, c->argv[2], &slot, NULL) != C_OK) return;
        if (slot < 0 || slot >= CLUSTER_SLOTS) {
            addReplyError(c, "Invalid slot");
            return;
        }
        addReplyLongLong(c, countKeysInSlot(slot));
    } else if (!strcasecmp(c->argv[1]->ptr, "getkeysinslot") && c->argc == 4) {
        /* CLUSTER GETKEYSINSLOT <slot> <count> */
        long long maxkeys, slot;

        if (getLongLongFromObjectOrReply(c, c->argv[2], &slot, NULL) != C_OK) return;
        if (getLongLongFromObjectOrReply(c, c->argv[3], &maxkeys, NULL) != C_OK) return;
        if (slot < 0 || slot >= CLUSTER_SLOTS || maxkeys < 0) {
            addReplyError(c, "Invalid slot or number of keys");
            return;
        }

        unsigned int keys_in_slot = countKeysInSlot(slot);
        unsigned int numkeys = maxkeys > keys_in_slot ? keys_in_slot : maxkeys;
        addReplyArrayLen(c, numkeys);
        kvstoreDictIterator *kvs_di = NULL;
        dictEntry *de = NULL;
        kvs_di = kvstoreGetDictIterator(server.db->keys, slot);
        for (unsigned int i = 0; i < numkeys; i++) {
            de = kvstoreDictIteratorNext(kvs_di);
            serverAssert(de != NULL);
            sds sdskey = dictGetKey(de);
            addReplyBulkCBuffer(c, sdskey, sdslen(sdskey));
        }
        kvstoreReleaseDictIterator(kvs_di);
    } else if ((!strcasecmp(c->argv[1]->ptr, "slaves") || !strcasecmp(c->argv[1]->ptr, "replicas")) && c->argc == 3) {
        /* CLUSTER REPLICAS <NODE ID> */
        clusterNode *n = clusterLookupNode(c->argv[2]->ptr, sdslen(c->argv[2]->ptr));
        int j;

        /* Lookup the specified node in our table. */
        if (!n) {
            addReplyErrorFormat(c, "Unknown node %s", (char *)c->argv[2]->ptr);
            return;
        }

        if (clusterNodeIsReplica(n)) {
            addReplyError(c, "The specified node is not a master");
            return;
        }

        /* Report TLS ports to TLS client, and report non-TLS port to non-TLS client. */
        addReplyArrayLen(c, clusterNodeNumReplicas(n));
        for (j = 0; j < clusterNodeNumReplicas(n); j++) {
            sds ni = clusterGenNodeDescription(c, clusterNodeGetReplica(n, j), shouldReturnTlsInfo());
            addReplyBulkCString(c, ni);
            sdsfree(ni);
        }
    } else if (!clusterCommandSpecial(c)) {
        addReplySubcommandSyntaxError(c);
        return;
    }
}

/* Return the pointer to the cluster node that is able to serve the command.
 * For the function to succeed the command should only target either:
 *
 * 1) A single key (even multiple times like RPOPLPUSH mylist mylist).
 * 2) Multiple keys in the same hash slot, while the slot is stable (no
 *    resharding in progress).
 *
 * On success the function returns the node that is able to serve the request.
 * If the node is not 'myself' a redirection must be performed. The kind of
 * redirection is specified setting the integer passed by reference
 * 'error_code', which will be set to CLUSTER_REDIR_ASK or
 * CLUSTER_REDIR_MOVED.
 *
 * When the node is 'myself' 'error_code' is set to CLUSTER_REDIR_NONE.
 *
 * If the command fails NULL is returned, and the reason of the failure is
 * provided via 'error_code', which will be set to:
 *
 * CLUSTER_REDIR_CROSS_SLOT if the request contains multiple keys that
 * don't belong to the same hash slot.
 *
 * CLUSTER_REDIR_UNSTABLE if the request contains multiple keys
 * belonging to the same slot, but the slot is not stable (in migration or
 * importing state, likely because a resharding is in progress).
 *
 * CLUSTER_REDIR_DOWN_UNBOUND if the request addresses a slot which is
 * not bound to any node. In this case the cluster global state should be
 * already "down" but it is fragile to rely on the update of the global state,
 * so we also handle it here.
 *
 * CLUSTER_REDIR_DOWN_STATE and CLUSTER_REDIR_DOWN_RO_STATE if the cluster is
 * down but the user attempts to execute a command that addresses one or more keys. */
clusterNode *
getNodeByQuery(client *c, struct serverCommand *cmd, robj **argv, int argc, int *hashslot, int *error_code) {
    clusterNode *myself = getMyClusterNode();
    clusterNode *n = NULL;
    robj *firstkey = NULL;
    int multiple_keys = 0;
    multiState *ms, _ms;
    multiCmd mc;
    int i, slot = 0, migrating_slot = 0, importing_slot = 0, missing_keys = 0, existing_keys = 0;

    /* Allow any key to be set if a module disabled cluster redirections. */
    if (server.cluster_module_flags & CLUSTER_MODULE_FLAG_NO_REDIRECTION) return myself;

    /* Set error code optimistically for the base case. */
    if (error_code) *error_code = CLUSTER_REDIR_NONE;

    /* Modules can turn off Cluster redirection: this is useful
     * when writing a module that implements a completely different
     * distributed system. */

    /* We handle all the cases as if they were EXEC commands, so we have
     * a common code path for everything */
    if (cmd->proc == execCommand) {
        /* If CLIENT_MULTI flag is not set EXEC is just going to return an
         * error. */
        if (!c->flag.multi) return myself;
        ms = &c->mstate;
    } else {
        /* In order to have a single codepath create a fake Multi State
         * structure if the client is not in MULTI/EXEC state, this way
         * we have a single codepath below. */
        ms = &_ms;
        _ms.commands = &mc;
        _ms.count = 1;
        mc.argv = argv;
        mc.argc = argc;
        mc.cmd = cmd;
    }

    uint64_t cmd_flags = getCommandFlags(c);

    /* Only valid for sharded pubsub as regular pubsub can operate on any node and bypasses this layer. */
    int pubsubshard_included =
        (cmd_flags & CMD_PUBSUB) || (c->cmd->proc == execCommand && (c->mstate.cmd_flags & CMD_PUBSUB));

    /* Check that all the keys are in the same hash slot, and obtain this
     * slot and the node associated. */
    for (i = 0; i < ms->count; i++) {
        struct serverCommand *mcmd;
        robj **margv;
        int margc, numkeys, j;
        keyReference *keyindex;

        mcmd = ms->commands[i].cmd;
        margc = ms->commands[i].argc;
        margv = ms->commands[i].argv;

        getKeysResult result;
        initGetKeysResult(&result);
        numkeys = getKeysFromCommand(mcmd, margv, margc, &result);
        keyindex = result.keys;

        for (j = 0; j < numkeys; j++) {
            robj *thiskey = margv[keyindex[j].pos];
            int thisslot = keyHashSlot((char *)thiskey->ptr, sdslen(thiskey->ptr));

            if (firstkey == NULL) {
                /* This is the first key we see. Check what is the slot
                 * and node. */
                firstkey = thiskey;
                slot = thisslot;
                n = getNodeBySlot(slot);

                /* Error: If a slot is not served, we are in "cluster down"
                 * state. However the state is yet to be updated, so this was
                 * not trapped earlier in processCommand(). Report the same
                 * error to the client. */
                if (n == NULL) {
                    getKeysFreeResult(&result);
                    if (error_code) *error_code = CLUSTER_REDIR_DOWN_UNBOUND;
                    return NULL;
                }

                /* If we are migrating or importing this slot, we need to check
                 * if we have all the keys in the request (the only way we
                 * can safely serve the request, otherwise we return a TRYAGAIN
                 * error). To do so we set the importing/migrating state and
                 * increment a counter for every missing key. */
                if (clusterNodeIsPrimary(myself) || c->flag.readonly) {
                    if (n == clusterNodeGetPrimary(myself) && getMigratingSlotDest(slot) != NULL) {
                        migrating_slot = 1;
                    } else if (getImportingSlotSource(slot) != NULL) {
                        importing_slot = 1;
                    }
                }
            } else {
                /* If it is not the first key/channel, make sure it is exactly
                 * the same key/channel as the first we saw. */
                if (slot != thisslot) {
                    /* Error: multiple keys from different slots. */
                    getKeysFreeResult(&result);
                    if (error_code) *error_code = CLUSTER_REDIR_CROSS_SLOT;
                    return NULL;
                }
                if (importing_slot && !multiple_keys && !equalStringObjects(firstkey, thiskey)) {
                    /* Flag this request as one with multiple different
                     * keys/channels when the slot is in importing state. */
                    multiple_keys = 1;
                }
            }

            /* Migrating / Importing slot? Count keys we don't have.
             * If it is pubsubshard command, it isn't required to check
             * the channel being present or not in the node during the
             * slot migration, the channel will be served from the source
             * node until the migration completes with CLUSTER SETSLOT <slot>
             * NODE <node-id>. */
            int flags = LOOKUP_NOTOUCH | LOOKUP_NOSTATS | LOOKUP_NONOTIFY | LOOKUP_NOEXPIRE;
            if ((migrating_slot || importing_slot) && !pubsubshard_included) {
                if (lookupKeyReadWithFlags(&server.db[0], thiskey, flags) == NULL)
                    missing_keys++;
                else
                    existing_keys++;
            }
        }
        getKeysFreeResult(&result);
    }

    /* No key at all in command? then we can serve the request
     * without redirections or errors in all the cases. */
    if (n == NULL) return myself;

    /* Cluster is globally down but we got keys? We only serve the request
     * if it is a read command and when allow_reads_when_down is enabled. */
    if (!isClusterHealthy()) {
        if (pubsubshard_included) {
            if (!server.cluster_allow_pubsubshard_when_down) {
                if (error_code) *error_code = CLUSTER_REDIR_DOWN_STATE;
                return NULL;
            }
        } else if (!server.cluster_allow_reads_when_down) {
            /* The cluster is configured to block commands when the
             * cluster is down. */
            if (error_code) *error_code = CLUSTER_REDIR_DOWN_STATE;
            return NULL;
        } else if (cmd_flags & CMD_WRITE) {
            /* The cluster is configured to allow read only commands */
            if (error_code) *error_code = CLUSTER_REDIR_DOWN_RO_STATE;
            return NULL;
        } else {
            /* Fall through and allow the command to be executed:
             * this happens when server.cluster_allow_reads_when_down is
             * true and the command is not a write command */
        }
    }

    /* Return the hashslot by reference. */
    if (hashslot) *hashslot = slot;

    /* MIGRATE always works in the context of the local node if the slot
     * is open (migrating or importing state). We need to be able to freely
     * move keys among instances in this case. */
    if ((migrating_slot || importing_slot) && cmd->proc == migrateCommand && clusterNodeIsPrimary(myself)) {
        return myself;
    }

    /* If we don't have all the keys and we are migrating the slot, send
     * an ASK redirection or TRYAGAIN. */
    if (migrating_slot && missing_keys) {
        /* If we have keys but we don't have all keys, we return TRYAGAIN */
        if (existing_keys) {
            if (error_code) *error_code = CLUSTER_REDIR_UNSTABLE;
            return NULL;
        } else {
            if (error_code) *error_code = CLUSTER_REDIR_ASK;
            return getMigratingSlotDest(slot);
        }
    }

    /* If we are receiving the slot, and the client correctly flagged the
     * request as "ASKING", we can serve the request. However if the request
     * involves multiple keys and we don't have them all, the only option is
     * to send a TRYAGAIN error. */
    if (importing_slot && (c->flag.asking || cmd_flags & CMD_ASKING)) {
        if (multiple_keys && missing_keys) {
            if (error_code) *error_code = CLUSTER_REDIR_UNSTABLE;
            return NULL;
        } else {
            return myself;
        }
    }

    /* Handle the read-only client case reading from a replica: if this
     * node is a replica and the request is about a hash slot our primary
     * is serving, we can reply without redirection. */
    int is_write_command =
        (cmd_flags & CMD_WRITE) || (c->cmd->proc == execCommand && (c->mstate.cmd_flags & CMD_WRITE));
    if ((c->flag.readonly || pubsubshard_included) && !is_write_command && clusterNodeIsReplica(myself) &&
        clusterNodeGetPrimary(myself) == n) {
        return myself;
    }

    /* Base case: just return the right node. However, if this node is not
     * myself, set error_code to MOVED since we need to issue a redirection. */
    if (n != myself && error_code) *error_code = CLUSTER_REDIR_MOVED;
    return n;
}

/* Send the client the right redirection code, according to error_code
 * that should be set to one of CLUSTER_REDIR_* macros.
 *
 * If CLUSTER_REDIR_ASK or CLUSTER_REDIR_MOVED error codes
 * are used, then the node 'n' should not be NULL, but should be the
 * node we want to mention in the redirection. Moreover hashslot should
 * be set to the hash slot that caused the redirection. */
void clusterRedirectClient(client *c, clusterNode *n, int hashslot, int error_code) {
    if (error_code == CLUSTER_REDIR_CROSS_SLOT) {
        addReplyError(c, "-CROSSSLOT Keys in request don't hash to the same slot");
    } else if (error_code == CLUSTER_REDIR_UNSTABLE) {
        /* The request spawns multiple keys in the same slot,
         * but the slot is not "stable" currently as there is
         * a migration or import in progress. */
        addReplyError(c, "-TRYAGAIN Multiple keys request during rehashing of slot");
    } else if (error_code == CLUSTER_REDIR_DOWN_STATE) {
        addReplyError(c, "-CLUSTERDOWN The cluster is down");
    } else if (error_code == CLUSTER_REDIR_DOWN_RO_STATE) {
        addReplyError(c, "-CLUSTERDOWN The cluster is down and only accepts read commands");
    } else if (error_code == CLUSTER_REDIR_DOWN_UNBOUND) {
        addReplyError(c, "-CLUSTERDOWN Hash slot not served");
    } else if (error_code == CLUSTER_REDIR_MOVED || error_code == CLUSTER_REDIR_ASK) {
        /* Report TLS ports to TLS client, and report non-TLS port to non-TLS client. */
        int port = clusterNodeClientPort(n, shouldReturnTlsInfo());
        addReplyErrorSds(c,
                         sdscatprintf(sdsempty(), "-%s %d %s:%d", (error_code == CLUSTER_REDIR_ASK) ? "ASK" : "MOVED",
                                      hashslot, clusterNodePreferredEndpoint(n), port));
    } else {
        serverPanic("getNodeByQuery() unknown error.");
    }
}

/* This function is called by the function processing clients incrementally
 * to detect timeouts, in order to handle the following case:
 *
 * 1) A client blocks with BLPOP or similar blocking operation.
 * 2) The primary migrates the hash slot elsewhere or turns into a replica.
 * 3) The client may remain blocked forever (or up to the max timeout time)
 *    waiting for a key change that will never happen.
 *
 * If the client is found to be blocked into a hash slot this node no
 * longer handles, the client is sent a redirection error, and the function
 * returns 1. Otherwise 0 is returned and no operation is performed. */
int clusterRedirectBlockedClientIfNeeded(client *c) {
    clusterNode *myself = getMyClusterNode();
<<<<<<< HEAD
    if (c->flags & CLIENT_BLOCKED && (c->bstate.btype == BLOCKED_LIST || c->bstate.btype == BLOCKED_ZSET ||
                                      c->bstate.btype == BLOCKED_STREAM || c->bstate.btype == BLOCKED_MODULE)) {
        /* If the client is blocked on module, but not on a specific key,
         * don't unblock it. */
        if (c->bstate.btype == BLOCKED_MODULE && !moduleClientIsBlockedOnKeys(c)) return 0;
=======
    if (c->flag.blocked && (c->bstate.btype == BLOCKED_LIST || c->bstate.btype == BLOCKED_ZSET ||
                            c->bstate.btype == BLOCKED_STREAM || c->bstate.btype == BLOCKED_MODULE)) {
        dictEntry *de;
        dictIterator *di;
>>>>>>> 752b6ee8

        /* If the cluster is down, unblock the client with the right error.
         * If the cluster is configured to allow reads on cluster down, we
         * still want to emit this error since a write will be required
         * to unblock them which may never come.  */
        if (!isClusterHealthy()) {
            clusterRedirectClient(c, NULL, 0, CLUSTER_REDIR_DOWN_STATE);
            return 1;
        }

        dictEntry *de;
        dictIterator *di;
        /* All keys must belong to the same slot, so check first key only. */
        di = dictGetIterator(c->bstate.keys);
        if ((de = dictNext(di)) != NULL) {
            robj *key = dictGetKey(de);
            int slot = keyHashSlot((char *)key->ptr, sdslen(key->ptr));
            clusterNode *node = getNodeBySlot(slot);

            /* if the client is read-only and attempting to access key that our
             * replica can handle, allow it. */
            if (c->flag.readonly && !(c->lastcmd->flags & CMD_WRITE) && clusterNodeIsReplica(myself) &&
                clusterNodeGetPrimary(myself) == node) {
                node = myself;
            }

            /* We send an error and unblock the client if:
             * 1) The slot is unassigned, emitting a cluster down error.
             * 2) The slot is not handled by this node, nor being imported. */
            if (node != myself && getImportingSlotSource(slot) == NULL) {
                if (node == NULL) {
                    clusterRedirectClient(c, NULL, 0, CLUSTER_REDIR_DOWN_UNBOUND);
                } else {
                    clusterRedirectClient(c, node, slot, CLUSTER_REDIR_MOVED);
                }
                dictReleaseIterator(di);
                return 1;
            }
        }
        dictReleaseIterator(di);
    }
    return 0;
}

void addNodeToNodeReply(client *c, clusterNode *node) {
    char *hostname = clusterNodeHostname(node);
    addReplyArrayLen(c, 4);
    if (server.cluster_preferred_endpoint_type == CLUSTER_ENDPOINT_TYPE_IP) {
        addReplyBulkCString(c, clusterNodeIp(node));
    } else if (server.cluster_preferred_endpoint_type == CLUSTER_ENDPOINT_TYPE_HOSTNAME) {
        if (hostname != NULL && hostname[0] != '\0') {
            addReplyBulkCString(c, hostname);
        } else {
            addReplyBulkCString(c, "?");
        }
    } else if (server.cluster_preferred_endpoint_type == CLUSTER_ENDPOINT_TYPE_UNKNOWN_ENDPOINT) {
        addReplyNull(c);
    } else {
        serverPanic("Unrecognized preferred endpoint type");
    }

    /* Report TLS ports to TLS client, and report non-TLS port to non-TLS client. */
    addReplyLongLong(c, clusterNodeClientPort(node, shouldReturnTlsInfo()));
    addReplyBulkCBuffer(c, clusterNodeGetName(node), CLUSTER_NAMELEN);

    /* Add the additional endpoint information, this is all the known networking information
     * that is not the preferred endpoint. Note the logic is evaluated twice so we can
     * correctly report the number of additional network arguments without using a deferred
     * map, an assertion is made at the end to check we set the right length. */
    int length = 0;
    if (server.cluster_preferred_endpoint_type != CLUSTER_ENDPOINT_TYPE_IP) {
        length++;
    }
    if (server.cluster_preferred_endpoint_type != CLUSTER_ENDPOINT_TYPE_HOSTNAME && hostname != NULL &&
        hostname[0] != '\0') {
        length++;
    }
    addReplyMapLen(c, length);

    if (server.cluster_preferred_endpoint_type != CLUSTER_ENDPOINT_TYPE_IP) {
        addReplyBulkCString(c, "ip");
        addReplyBulkCString(c, clusterNodeIp(node));
        length--;
    }
    if (server.cluster_preferred_endpoint_type != CLUSTER_ENDPOINT_TYPE_HOSTNAME && hostname != NULL &&
        hostname[0] != '\0') {
        addReplyBulkCString(c, "hostname");
        addReplyBulkCString(c, hostname);
        length--;
    }
    serverAssert(length == 0);
}

/* Returns an indication if the node is fully available
 * and should be listed in CLUSTER SLOTS response.
 * Returns 1 for available nodes, 0 for nodes that have
 * not finished their initial sync, in failed state, or are
 * otherwise considered not available to serve read commands. */
int isNodeAvailable(clusterNode *node) {
    if (clusterNodeIsFailing(node)) {
        return 0;
    }
    long long repl_offset = clusterNodeReplOffset(node);
    if (clusterNodeIsMyself(node)) {
        /* Nodes do not update their own information
         * in the cluster node list. */
        repl_offset = getNodeReplicationOffset(node);
    }
    return (repl_offset != 0);
}

void addNodeReplyForClusterSlot(client *c, clusterNode *node, int start_slot, int end_slot) {
    int i, nested_elements = 3; /* slots (2) + primary addr (1) */
    for (i = 0; i < clusterNodeNumReplicas(node); i++) {
        if (!isNodeAvailable(clusterNodeGetReplica(node, i))) continue;
        nested_elements++;
    }
    addReplyArrayLen(c, nested_elements);
    addReplyLongLong(c, start_slot);
    addReplyLongLong(c, end_slot);
    addNodeToNodeReply(c, node);

    /* Remaining nodes in reply are replicas for slot range */
    for (i = 0; i < clusterNodeNumReplicas(node); i++) {
        /* This loop is copy/pasted from clusterGenNodeDescription()
         * with modifications for per-slot node aggregation. */
        if (!isNodeAvailable(clusterNodeGetReplica(node, i))) continue;
        addNodeToNodeReply(c, clusterNodeGetReplica(node, i));
        nested_elements--;
    }
    serverAssert(nested_elements == 3); /* Original 3 elements */
}

void clearCachedClusterSlotsResponse(void) {
    for (connTypeForCaching conn_type = CACHE_CONN_TCP; conn_type < CACHE_CONN_TYPE_MAX; conn_type++) {
        for (int resp = 0; resp <= 3; resp++) {
            if (server.cached_cluster_slot_info[conn_type][resp]) {
                sdsfree(server.cached_cluster_slot_info[conn_type][resp]);
                server.cached_cluster_slot_info[conn_type][resp] = NULL;
            }
        }
    }
}

sds generateClusterSlotResponse(int resp) {
    client *recording_client = createCachedResponseClient(resp);
    clusterNode *n = NULL;
    int num_primaries = 0, start = -1;
    void *slot_replylen = addReplyDeferredLen(recording_client);

    for (int i = 0; i <= CLUSTER_SLOTS; i++) {
        /* Find start node and slot id. */
        if (n == NULL) {
            if (i == CLUSTER_SLOTS) break;
            n = getNodeBySlot(i);
            start = i;
            continue;
        }

        /* Add cluster slots info when occur different node with start
         * or end of slot. */
        if (i == CLUSTER_SLOTS || n != getNodeBySlot(i)) {
            addNodeReplyForClusterSlot(recording_client, n, start, i - 1);
            num_primaries++;
            if (i == CLUSTER_SLOTS) break;
            n = getNodeBySlot(i);
            start = i;
        }
    }
    setDeferredArrayLen(recording_client, slot_replylen, num_primaries);
    sds cluster_slot_response = aggregateClientOutputBuffer(recording_client);
    deleteCachedResponseClient(recording_client);
    return cluster_slot_response;
}

int verifyCachedClusterSlotsResponse(sds cached_response, int resp) {
    sds generated_response = generateClusterSlotResponse(resp);
    int is_equal = !sdscmp(generated_response, cached_response);
    /* Here, we use LL_WARNING so this gets printed when debug assertions are enabled and the system is about to crash. */
    if (!is_equal)
        serverLog(LL_WARNING, "\ngenerated_response:\n%s\n\ncached_response:\n%s", generated_response, cached_response);
    sdsfree(generated_response);
    return is_equal;
}

void clusterCommandSlots(client *c) {
    /* Format: 1) 1) start slot
     *            2) end slot
     *            3) 1) primary IP
     *               2) primary port
     *               3) node ID
     *            4) 1) replica IP
     *               2) replica port
     *               3) node ID
     *           ... continued until done
     */
    connTypeForCaching conn_type = shouldReturnTlsInfo();

    if (detectAndUpdateCachedNodeHealth()) clearCachedClusterSlotsResponse();

    sds cached_reply = server.cached_cluster_slot_info[conn_type][c->resp];
    if (!cached_reply) {
        cached_reply = generateClusterSlotResponse(c->resp);
        server.cached_cluster_slot_info[conn_type][c->resp] = cached_reply;
    } else {
        debugServerAssertWithInfo(c, NULL, verifyCachedClusterSlotsResponse(cached_reply, c->resp) == 1);
    }

    addReplyProto(c, cached_reply, sdslen(cached_reply));
}

/* -----------------------------------------------------------------------------
 * Cluster functions related to serving / redirecting clients
 * -------------------------------------------------------------------------- */

/* The ASKING command is required after a -ASK redirection.
 * The client should issue ASKING before to actually send the command to
 * the target instance. See the Cluster specification for more
 * information. */
void askingCommand(client *c) {
    if (server.cluster_enabled == 0) {
        addReplyError(c, "This instance has cluster support disabled");
        return;
    }
    c->flag.asking = 1;
    addReply(c, shared.ok);
}

/* The READONLY command is used by clients to enter the read-only mode.
 * In this mode replica will not redirect clients as long as clients access
 * with read-only commands to keys that are served by the replica's primary. */
void readonlyCommand(client *c) {
    c->flag.readonly = 1;
    addReply(c, shared.ok);
}

/* The READWRITE command just clears the READONLY command state. */
void readwriteCommand(client *c) {
    c->flag.readonly = 0;
    addReply(c, shared.ok);
}<|MERGE_RESOLUTION|>--- conflicted
+++ resolved
@@ -1213,18 +1213,11 @@
  * returns 1. Otherwise 0 is returned and no operation is performed. */
 int clusterRedirectBlockedClientIfNeeded(client *c) {
     clusterNode *myself = getMyClusterNode();
-<<<<<<< HEAD
     if (c->flags & CLIENT_BLOCKED && (c->bstate.btype == BLOCKED_LIST || c->bstate.btype == BLOCKED_ZSET ||
                                       c->bstate.btype == BLOCKED_STREAM || c->bstate.btype == BLOCKED_MODULE)) {
         /* If the client is blocked on module, but not on a specific key,
          * don't unblock it. */
         if (c->bstate.btype == BLOCKED_MODULE && !moduleClientIsBlockedOnKeys(c)) return 0;
-=======
-    if (c->flag.blocked && (c->bstate.btype == BLOCKED_LIST || c->bstate.btype == BLOCKED_ZSET ||
-                            c->bstate.btype == BLOCKED_STREAM || c->bstate.btype == BLOCKED_MODULE)) {
-        dictEntry *de;
-        dictIterator *di;
->>>>>>> 752b6ee8
 
         /* If the cluster is down, unblock the client with the right error.
          * If the cluster is configured to allow reads on cluster down, we
