--- conflicted
+++ resolved
@@ -331,11 +331,8 @@
 
 /* Struct used for storing slot statistics. */
 typedef struct slotStat {
-<<<<<<< HEAD
+    uint64_t cpu_usec;
     uint64_t network_bytes_in;
-=======
-    uint64_t cpu_usec;
->>>>>>> 5000c050
 } slotStat;
 
 struct clusterState {
