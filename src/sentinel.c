<<<<<<< HEAD
/* Valkey Sentinel implementation
=======
/* Sentinel implementation
>>>>>>> 03650e91
 *
 * Copyright (c) 2009-2012, Salvatore Sanfilippo <antirez at gmail dot com>
 * All rights reserved.
 *
 * Redistribution and use in source and binary forms, with or without
 * modification, are permitted provided that the following conditions are met:
 *
 *   * Redistributions of source code must retain the above copyright notice,
 *     this list of conditions and the following disclaimer.
 *   * Redistributions in binary form must reproduce the above copyright
 *     notice, this list of conditions and the following disclaimer in the
 *     documentation and/or other materials provided with the distribution.
 *   * Neither the name of Redis nor the names of its contributors may be used
 *     to endorse or promote products derived from this software without
 *     specific prior written permission.
 *
 * THIS SOFTWARE IS PROVIDED BY THE COPYRIGHT HOLDERS AND CONTRIBUTORS "AS IS"
 * AND ANY EXPRESS OR IMPLIED WARRANTIES, INCLUDING, BUT NOT LIMITED TO, THE
 * IMPLIED WARRANTIES OF MERCHANTABILITY AND FITNESS FOR A PARTICULAR PURPOSE
 * ARE DISCLAIMED. IN NO EVENT SHALL THE COPYRIGHT OWNER OR CONTRIBUTORS BE
 * LIABLE FOR ANY DIRECT, INDIRECT, INCIDENTAL, SPECIAL, EXEMPLARY, OR
 * CONSEQUENTIAL DAMAGES (INCLUDING, BUT NOT LIMITED TO, PROCUREMENT OF
 * SUBSTITUTE GOODS OR SERVICES; LOSS OF USE, DATA, OR PROFITS; OR BUSINESS
 * INTERRUPTION) HOWEVER CAUSED AND ON ANY THEORY OF LIABILITY, WHETHER IN
 * CONTRACT, STRICT LIABILITY, OR TORT (INCLUDING NEGLIGENCE OR OTHERWISE)
 * ARISING IN ANY WAY OUT OF THE USE OF THIS SOFTWARE, EVEN IF ADVISED OF THE
 * POSSIBILITY OF SUCH DAMAGE.
 */

#include "server.h"
#include "hiredis.h"
#if USE_OPENSSL == 1 /* BUILD_YES */
#include "openssl/ssl.h"
#include "hiredis_ssl.h"
#endif
#include "async.h"

#include <ctype.h>
#include <arpa/inet.h>
#include <sys/socket.h>
#include <sys/wait.h>
#include <fcntl.h>

extern char **environ;

#if USE_OPENSSL == 1 /* BUILD_YES */
extern SSL_CTX *server_tls_ctx;
extern SSL_CTX *server_tls_client_ctx;
#endif

#define REDIS_SENTINEL_PORT 26379

/* ======================== Sentinel global state =========================== */

/* Address object, used to describe an ip:port pair. */
typedef struct sentinelAddr {
    char *hostname;         /* Hostname OR address, as specified */
    char *ip;               /* Always a resolved address */
    int port;
} sentinelAddr;

/* A Sentinel Instance object is monitoring. */
#define SRI_MASTER  (1<<0)
#define SRI_SLAVE   (1<<1)
#define SRI_SENTINEL (1<<2)
#define SRI_S_DOWN (1<<3)   /* Subjectively down (no quorum). */
#define SRI_O_DOWN (1<<4)   /* Objectively down (confirmed by others). */
#define SRI_MASTER_DOWN (1<<5) /* A Sentinel with this flag set thinks that
                                   its master is down. */
#define SRI_FAILOVER_IN_PROGRESS (1<<6) /* Failover is in progress for
                                           this master. */
#define SRI_PROMOTED (1<<7)            /* Slave selected for promotion. */
#define SRI_RECONF_SENT (1<<8)     /* SLAVEOF <newmaster> sent. */
#define SRI_RECONF_INPROG (1<<9)   /* Slave synchronization in progress. */
#define SRI_RECONF_DONE (1<<10)     /* Slave synchronized with new master. */
#define SRI_FORCE_FAILOVER (1<<11)  /* Force failover with master up. */
#define SRI_SCRIPT_KILL_SENT (1<<12) /* SCRIPT KILL already sent on -BUSY */
#define SRI_MASTER_REBOOT  (1<<13)   /* Master was detected as rebooting */
/* Note: when adding new flags, please check the flags section in addReplySentinelRedisInstance. */

/* Note: times are in milliseconds. */
#define SENTINEL_PING_PERIOD 1000

static mstime_t sentinel_info_period = 10000;
static mstime_t sentinel_ping_period = SENTINEL_PING_PERIOD;
static mstime_t sentinel_ask_period = 1000;
static mstime_t sentinel_publish_period = 2000;
static mstime_t sentinel_default_down_after = 30000;
static mstime_t sentinel_tilt_trigger = 2000;
static mstime_t sentinel_tilt_period = SENTINEL_PING_PERIOD * 30;
static mstime_t sentinel_slave_reconf_timeout = 10000;
static mstime_t sentinel_min_link_reconnect_period = 15000;
static mstime_t sentinel_election_timeout = 10000;
static mstime_t sentinel_script_max_runtime = 60000;  /* 60 seconds max exec time. */
static mstime_t sentinel_script_retry_delay = 30000;  /* 30 seconds between retries. */
static mstime_t sentinel_default_failover_timeout = 60*3*1000;

#define SENTINEL_HELLO_CHANNEL "__sentinel__:hello"
#define SENTINEL_DEFAULT_SLAVE_PRIORITY 100
#define SENTINEL_DEFAULT_PARALLEL_SYNCS 1
#define SENTINEL_MAX_PENDING_COMMANDS 100

#define SENTINEL_MAX_DESYNC 1000
#define SENTINEL_DEFAULT_DENY_SCRIPTS_RECONFIG 1
#define SENTINEL_DEFAULT_RESOLVE_HOSTNAMES 0
#define SENTINEL_DEFAULT_ANNOUNCE_HOSTNAMES 0

/* Failover machine different states. */
#define SENTINEL_FAILOVER_STATE_NONE 0  /* No failover in progress. */
#define SENTINEL_FAILOVER_STATE_WAIT_START 1  /* Wait for failover_start_time*/
#define SENTINEL_FAILOVER_STATE_SELECT_SLAVE 2 /* Select slave to promote */
#define SENTINEL_FAILOVER_STATE_SEND_SLAVEOF_NOONE 3 /* Slave -> Master */
#define SENTINEL_FAILOVER_STATE_WAIT_PROMOTION 4 /* Wait slave to change role */
#define SENTINEL_FAILOVER_STATE_RECONF_SLAVES 5 /* SLAVEOF newmaster */
#define SENTINEL_FAILOVER_STATE_UPDATE_CONFIG 6 /* Monitor promoted slave. */

#define SENTINEL_MASTER_LINK_STATUS_UP 0
#define SENTINEL_MASTER_LINK_STATUS_DOWN 1

/* Generic flags that can be used with different functions.
 * They use higher bits to avoid colliding with the function specific
 * flags. */
#define SENTINEL_NO_FLAGS 0
#define SENTINEL_GENERATE_EVENT (1<<16)
#define SENTINEL_LEADER (1<<17)
#define SENTINEL_OBSERVER (1<<18)

/* Script execution flags and limits. */
#define SENTINEL_SCRIPT_NONE 0
#define SENTINEL_SCRIPT_RUNNING 1
#define SENTINEL_SCRIPT_MAX_QUEUE 256
#define SENTINEL_SCRIPT_MAX_RUNNING 16
#define SENTINEL_SCRIPT_MAX_RETRY 10

/* SENTINEL SIMULATE-FAILURE command flags. */
#define SENTINEL_SIMFAILURE_NONE 0
#define SENTINEL_SIMFAILURE_CRASH_AFTER_ELECTION (1<<0)
#define SENTINEL_SIMFAILURE_CRASH_AFTER_PROMOTION (1<<1)

/* The link to a sentinelRedisInstance. When we have the same set of Sentinels
 * monitoring many masters, we have different instances representing the
 * same Sentinels, one per master, and we need to share the hiredis connections
 * among them. Otherwise if 5 Sentinels are monitoring 100 masters we create
 * 500 outgoing connections instead of 5.
 *
 * So this structure represents a reference counted link in terms of the two
 * hiredis connections for commands and Pub/Sub, and the fields needed for
 * failure detection, since the ping/pong time are now local to the link: if
 * the link is available, the instance is available. This way we don't just
 * have 5 connections instead of 500, we also send 5 pings instead of 500.
 *
 * Links are shared only for Sentinels: master and slave instances have
 * a link with refcount = 1, always. */
typedef struct instanceLink {
    int refcount;          /* Number of sentinelRedisInstance owners. */
    int disconnected;      /* Non-zero if we need to reconnect cc or pc. */
    int pending_commands;  /* Number of commands sent waiting for a reply. */
    redisAsyncContext *cc; /* Hiredis context for commands. */
    redisAsyncContext *pc; /* Hiredis context for Pub / Sub. */
    mstime_t cc_conn_time; /* cc connection time. */
    mstime_t pc_conn_time; /* pc connection time. */
    mstime_t pc_last_activity; /* Last time we received any message. */
    mstime_t last_avail_time; /* Last time the instance replied to ping with
                                 a reply we consider valid. */
    mstime_t act_ping_time;   /* Time at which the last pending ping (no pong
                                 received after it) was sent. This field is
                                 set to 0 when a pong is received, and set again
                                 to the current time if the value is 0 and a new
                                 ping is sent. */
    mstime_t last_ping_time;  /* Time at which we sent the last ping. This is
                                 only used to avoid sending too many pings
                                 during failure. Idle time is computed using
                                 the act_ping_time field. */
    mstime_t last_pong_time;  /* Last time the instance replied to ping,
                                 whatever the reply was. That's used to check
                                 if the link is idle and must be reconnected. */
    mstime_t last_reconn_time;  /* Last reconnection attempt performed when
                                   the link was down. */
} instanceLink;

typedef struct sentinelRedisInstance {
    int flags;      /* See SRI_... defines */
    char *name;     /* Master name from the point of view of this sentinel. */
    char *runid;    /* Run ID of this instance, or unique ID if is a Sentinel.*/
    uint64_t config_epoch;  /* Configuration epoch. */
    sentinelAddr *addr; /* Master host. */
    instanceLink *link; /* Link to the instance, may be shared for Sentinels. */
    mstime_t last_pub_time;   /* Last time we sent hello via Pub/Sub. */
    mstime_t last_hello_time; /* Only used if SRI_SENTINEL is set. Last time
                                 we received a hello from this Sentinel
                                 via Pub/Sub. */
    mstime_t last_master_down_reply_time; /* Time of last reply to
                                             SENTINEL is-master-down command. */
    mstime_t s_down_since_time; /* Subjectively down since time. */
    mstime_t o_down_since_time; /* Objectively down since time. */
    mstime_t down_after_period; /* Consider it down after that period. */
    mstime_t master_reboot_down_after_period; /* Consider master down after that period. */
    mstime_t master_reboot_since_time; /* master reboot time since time. */
    mstime_t info_refresh;  /* Time at which we received INFO output from it. */
    dict *renamed_commands;     /* Commands renamed in this instance:
                                   Sentinel will use the alternative commands
                                   mapped on this table to send things like
                                   SLAVEOF, CONFIG, INFO, ... */

    /* Role and the first time we observed it.
     * This is useful in order to delay replacing what the instance reports
     * with our own configuration. We need to always wait some time in order
     * to give a chance to the leader to report the new configuration before
     * we do silly things. */
    int role_reported;
    mstime_t role_reported_time;
    mstime_t slave_conf_change_time; /* Last time slave master addr changed. */

    /* Master specific. */
    dict *sentinels;    /* Other sentinels monitoring the same master. */
    dict *slaves;       /* Slaves for this master instance. */
    unsigned int quorum;/* Number of sentinels that need to agree on failure. */
    int parallel_syncs; /* How many slaves to reconfigure at same time. */
    char *auth_pass;    /* Password to use for AUTH against master & replica. */
    char *auth_user;    /* Username for ACLs AUTH against master & replica. */

    /* Slave specific. */
    mstime_t master_link_down_time; /* Slave replication link down time. */
    int slave_priority; /* Slave priority according to its INFO output. */
    int replica_announced; /* Replica announcing according to its INFO output. */
    mstime_t slave_reconf_sent_time; /* Time at which we sent SLAVE OF <new> */
    struct sentinelRedisInstance *master; /* Master instance if it's slave. */
    char *slave_master_host;    /* Master host as reported by INFO */
    int slave_master_port;      /* Master port as reported by INFO */
    int slave_master_link_status; /* Master link status as reported by INFO */
    unsigned long long slave_repl_offset; /* Slave replication offset. */
    /* Failover */
    char *leader;       /* If this is a master instance, this is the runid of
                           the Sentinel that should perform the failover. If
                           this is a Sentinel, this is the runid of the Sentinel
                           that this Sentinel voted as leader. */
    uint64_t leader_epoch; /* Epoch of the 'leader' field. */
    uint64_t failover_epoch; /* Epoch of the currently started failover. */
    int failover_state; /* See SENTINEL_FAILOVER_STATE_* defines. */
    mstime_t failover_state_change_time;
    mstime_t failover_start_time;   /* Last failover attempt start time. */
    mstime_t failover_timeout;      /* Max time to refresh failover state. */
    mstime_t failover_delay_logged; /* For what failover_start_time value we
                                       logged the failover delay. */
    struct sentinelRedisInstance *promoted_slave; /* Promoted slave instance. */
    /* Scripts executed to notify admin or reconfigure clients: when they
     * are set to NULL no script is executed. */
    char *notification_script;
    char *client_reconfig_script;
    sds info; /* cached INFO output */
} sentinelRedisInstance;

/* Main state. */
struct sentinelState {
    char myid[CONFIG_RUN_ID_SIZE+1]; /* This sentinel ID. */
    uint64_t current_epoch;         /* Current epoch. */
    dict *masters;      /* Dictionary of master sentinelRedisInstances.
                           Key is the instance name, value is the
                           sentinelRedisInstance structure pointer. */
    int tilt;           /* Are we in TILT mode? */
    int running_scripts;    /* Number of scripts in execution right now. */
    mstime_t tilt_start_time;       /* When TITL started. */
    mstime_t previous_time;         /* Last time we ran the time handler. */
    list *scripts_queue;            /* Queue of user scripts to execute. */
    char *announce_ip;  /* IP addr that is gossiped to other sentinels if
                           not NULL. */
    int announce_port;  /* Port that is gossiped to other sentinels if
                           non zero. */
    unsigned long simfailure_flags; /* Failures simulation. */
    int deny_scripts_reconfig; /* Allow SENTINEL SET ... to change script
                                  paths at runtime? */
    char *sentinel_auth_pass;    /* Password to use for AUTH against other sentinel */
    char *sentinel_auth_user;    /* Username for ACLs AUTH against other sentinel. */
    int resolve_hostnames;       /* Support use of hostnames, assuming DNS is well configured. */
    int announce_hostnames;      /* Announce hostnames instead of IPs when we have them. */
} sentinel;

/* A script execution job. */
typedef struct sentinelScriptJob {
    int flags;              /* Script job flags: SENTINEL_SCRIPT_* */
    int retry_num;          /* Number of times we tried to execute it. */
    char **argv;            /* Arguments to call the script. */
    mstime_t start_time;    /* Script execution time if the script is running,
                               otherwise 0 if we are allowed to retry the
                               execution at any time. If the script is not
                               running and it's not 0, it means: do not run
                               before the specified time. */
    pid_t pid;              /* Script execution pid. */
} sentinelScriptJob;

/* ======================= hiredis ae.c adapters =============================
 * Note: this implementation is taken from hiredis/adapters/ae.h, however
 * we have our modified copy for Sentinel in order to use our allocator
 * and to have full control over how the adapter works. */

typedef struct redisAeEvents {
    redisAsyncContext *context;
    aeEventLoop *loop;
    int fd;
    int reading, writing;
} redisAeEvents;

static void redisAeReadEvent(aeEventLoop *el, int fd, void *privdata, int mask) {
    ((void)el); ((void)fd); ((void)mask);

    redisAeEvents *e = (redisAeEvents*)privdata;
    redisAsyncHandleRead(e->context);
}

static void redisAeWriteEvent(aeEventLoop *el, int fd, void *privdata, int mask) {
    ((void)el); ((void)fd); ((void)mask);

    redisAeEvents *e = (redisAeEvents*)privdata;
    redisAsyncHandleWrite(e->context);
}

static void redisAeAddRead(void *privdata) {
    redisAeEvents *e = (redisAeEvents*)privdata;
    aeEventLoop *loop = e->loop;
    if (!e->reading) {
        e->reading = 1;
        aeCreateFileEvent(loop,e->fd,AE_READABLE,redisAeReadEvent,e);
    }
}

static void redisAeDelRead(void *privdata) {
    redisAeEvents *e = (redisAeEvents*)privdata;
    aeEventLoop *loop = e->loop;
    if (e->reading) {
        e->reading = 0;
        aeDeleteFileEvent(loop,e->fd,AE_READABLE);
    }
}

static void redisAeAddWrite(void *privdata) {
    redisAeEvents *e = (redisAeEvents*)privdata;
    aeEventLoop *loop = e->loop;
    if (!e->writing) {
        e->writing = 1;
        aeCreateFileEvent(loop,e->fd,AE_WRITABLE,redisAeWriteEvent,e);
    }
}

static void redisAeDelWrite(void *privdata) {
    redisAeEvents *e = (redisAeEvents*)privdata;
    aeEventLoop *loop = e->loop;
    if (e->writing) {
        e->writing = 0;
        aeDeleteFileEvent(loop,e->fd,AE_WRITABLE);
    }
}

static void redisAeCleanup(void *privdata) {
    redisAeEvents *e = (redisAeEvents*)privdata;
    redisAeDelRead(privdata);
    redisAeDelWrite(privdata);
    zfree(e);
}

static int redisAeAttach(aeEventLoop *loop, redisAsyncContext *ac) {
    redisContext *c = &(ac->c);
    redisAeEvents *e;

    /* Nothing should be attached when something is already attached */
    if (ac->ev.data != NULL)
        return C_ERR;

    /* Create container for context and r/w events */
    e = (redisAeEvents*)zmalloc(sizeof(*e));
    e->context = ac;
    e->loop = loop;
    e->fd = c->fd;
    e->reading = e->writing = 0;

    /* Register functions to start/stop listening for events */
    ac->ev.addRead = redisAeAddRead;
    ac->ev.delRead = redisAeDelRead;
    ac->ev.addWrite = redisAeAddWrite;
    ac->ev.delWrite = redisAeDelWrite;
    ac->ev.cleanup = redisAeCleanup;
    ac->ev.data = e;

    return C_OK;
}

/* ============================= Prototypes ================================= */

void sentinelLinkEstablishedCallback(const redisAsyncContext *c, int status);
void sentinelDisconnectCallback(const redisAsyncContext *c, int status);
void sentinelReceiveHelloMessages(redisAsyncContext *c, void *reply, void *privdata);
sentinelRedisInstance *sentinelGetMasterByName(char *name);
char *sentinelGetSubjectiveLeader(sentinelRedisInstance *master);
char *sentinelGetObjectiveLeader(sentinelRedisInstance *master);
void instanceLinkConnectionError(const redisAsyncContext *c);
const char *sentinelRedisInstanceTypeStr(sentinelRedisInstance *ri);
void sentinelAbortFailover(sentinelRedisInstance *ri);
void sentinelEvent(int level, char *type, sentinelRedisInstance *ri, const char *fmt, ...);
sentinelRedisInstance *sentinelSelectSlave(sentinelRedisInstance *master);
void sentinelScheduleScriptExecution(char *path, ...);
void sentinelStartFailover(sentinelRedisInstance *master);
void sentinelDiscardReplyCallback(redisAsyncContext *c, void *reply, void *privdata);
int sentinelSendSlaveOf(sentinelRedisInstance *ri, const sentinelAddr *addr);
char *sentinelVoteLeader(sentinelRedisInstance *master, uint64_t req_epoch, char *req_runid, uint64_t *leader_epoch);
int sentinelFlushConfig(void);
void sentinelGenerateInitialMonitorEvents(void);
int sentinelSendPing(sentinelRedisInstance *ri);
int sentinelForceHelloUpdateForMaster(sentinelRedisInstance *master);
sentinelRedisInstance *getSentinelRedisInstanceByAddrAndRunID(dict *instances, char *ip, int port, char *runid);
void sentinelSimFailureCrash(void);

/* ========================= Dictionary types =============================== */

void releaseSentinelRedisInstance(sentinelRedisInstance *ri);

void dictInstancesValDestructor (dict *d, void *obj) {
    UNUSED(d);
    releaseSentinelRedisInstance(obj);
}

/* Instance name (sds) -> instance (sentinelRedisInstance pointer)
 *
 * also used for: sentinelRedisInstance->sentinels dictionary that maps
 * sentinels ip:port to last seen time in Pub/Sub hello message. */
dictType instancesDictType = {
    dictSdsHash,               /* hash function */
    NULL,                      /* key dup */
    NULL,                      /* val dup */
    dictSdsKeyCompare,         /* key compare */
    NULL,                      /* key destructor */
    dictInstancesValDestructor,/* val destructor */
    NULL                       /* allow to expand */
};

/* Instance runid (sds) -> votes (long casted to void*)
 *
 * This is useful into sentinelGetObjectiveLeader() function in order to
 * count the votes and understand who is the leader. */
dictType leaderVotesDictType = {
    dictSdsHash,               /* hash function */
    NULL,                      /* key dup */
    NULL,                      /* val dup */
    dictSdsKeyCompare,         /* key compare */
    NULL,                      /* key destructor */
    NULL,                      /* val destructor */
    NULL                       /* allow to expand */
};

/* Instance renamed commands table. */
dictType renamedCommandsDictType = {
    dictSdsCaseHash,           /* hash function */
    NULL,                      /* key dup */
    NULL,                      /* val dup */
    dictSdsKeyCaseCompare,     /* key compare */
    dictSdsDestructor,         /* key destructor */
    dictSdsDestructor,         /* val destructor */
    NULL                       /* allow to expand */
};

/* =========================== Initialization =============================== */

void sentinelSetCommand(client *c);
void sentinelConfigGetCommand(client *c);
void sentinelConfigSetCommand(client *c);

/* this array is used for sentinel config lookup, which need to be loaded
 * before monitoring masters config to avoid dependency issues */
const char *preMonitorCfgName[] = { 
    "announce-ip",
    "announce-port",
    "deny-scripts-reconfig",
    "sentinel-user",
    "sentinel-pass",
    "current-epoch",
    "myid",
    "resolve-hostnames",
    "announce-hostnames"
};

/* This function overwrites a few normal server config default with Sentinel
 * specific defaults. */
void initSentinelConfig(void) {
    server.port = REDIS_SENTINEL_PORT;
    server.protected_mode = 0; /* Sentinel must be exposed. */
}

void freeSentinelLoadQueueEntry(void *item);

/* Perform the Sentinel mode initialization. */
void initSentinel(void) {
    /* Initialize various data structures. */
    sentinel.current_epoch = 0;
    sentinel.masters = dictCreate(&instancesDictType);
    sentinel.tilt = 0;
    sentinel.tilt_start_time = 0;
    sentinel.previous_time = mstime();
    sentinel.running_scripts = 0;
    sentinel.scripts_queue = listCreate();
    sentinel.announce_ip = NULL;
    sentinel.announce_port = 0;
    sentinel.simfailure_flags = SENTINEL_SIMFAILURE_NONE;
    sentinel.deny_scripts_reconfig = SENTINEL_DEFAULT_DENY_SCRIPTS_RECONFIG;
    sentinel.sentinel_auth_pass = NULL;
    sentinel.sentinel_auth_user = NULL;
    sentinel.resolve_hostnames = SENTINEL_DEFAULT_RESOLVE_HOSTNAMES;
    sentinel.announce_hostnames = SENTINEL_DEFAULT_ANNOUNCE_HOSTNAMES;
    memset(sentinel.myid,0,sizeof(sentinel.myid));
    server.sentinel_config = NULL;
}

/* This function is for checking whether sentinel config file has been set,
 * also checking whether we have write permissions. */
void sentinelCheckConfigFile(void) {
    if (server.configfile == NULL) {
        serverLog(LL_WARNING,
            "Sentinel needs config file on disk to save state. Exiting...");
        exit(1);
    } else if (access(server.configfile,W_OK) == -1) {
        serverLog(LL_WARNING,
            "Sentinel config file %s is not writable: %s. Exiting...",
            server.configfile,strerror(errno));
        exit(1);
    }
}

/* This function gets called when the server is in Sentinel mode, started,
 * loaded the configuration, and is ready for normal operations. */
void sentinelIsRunning(void) {
    int j;

    /* If this Sentinel has yet no ID set in the configuration file, we
     * pick a random one and persist the config on disk. From now on this
     * will be this Sentinel ID across restarts. */
    for (j = 0; j < CONFIG_RUN_ID_SIZE; j++)
        if (sentinel.myid[j] != 0) break;

    if (j == CONFIG_RUN_ID_SIZE) {
        /* Pick ID and persist the config. */
        getRandomHexChars(sentinel.myid,CONFIG_RUN_ID_SIZE);
        sentinelFlushConfig();
    }

    /* Log its ID to make debugging of issues simpler. */
    serverLog(LL_NOTICE,"Sentinel ID is %s", sentinel.myid);

    /* We want to generate a +monitor event for every configured master
     * at startup. */
    sentinelGenerateInitialMonitorEvents();
}

/* ============================== sentinelAddr ============================== */

/* Create a sentinelAddr object and return it on success.
 * On error NULL is returned and errno is set to:
 *  ENOENT: Can't resolve the hostname, unless accept_unresolved is non-zero.
 *  EINVAL: Invalid port number.
 */
sentinelAddr *createSentinelAddr(char *hostname, int port, int is_accept_unresolved) {
    char ip[NET_IP_STR_LEN];
    sentinelAddr *sa;

    if (port < 0 || port > 65535) {
        errno = EINVAL;
        return NULL;
    }
    if (anetResolve(NULL,hostname,ip,sizeof(ip),
                    sentinel.resolve_hostnames ? ANET_NONE : ANET_IP_ONLY) == ANET_ERR) {
        serverLog(LL_WARNING, "Failed to resolve hostname '%s'", hostname);
        if (sentinel.resolve_hostnames && is_accept_unresolved) {
            ip[0] = '\0';
        }
        else {
            errno = ENOENT;
            return NULL;
        }
    }
    sa = zmalloc(sizeof(*sa));
    sa->hostname = sdsnew(hostname);
    sa->ip = sdsnew(ip);
    sa->port = port;
    return sa;
}

/* Return a duplicate of the source address. */
sentinelAddr *dupSentinelAddr(sentinelAddr *src) {
    sentinelAddr *sa;

    sa = zmalloc(sizeof(*sa));
    sa->hostname = sdsnew(src->hostname);
    sa->ip = sdsnew(src->ip);
    sa->port = src->port;
    return sa;
}

/* Free a Sentinel address. Can't fail. */
void releaseSentinelAddr(sentinelAddr *sa) {
    sdsfree(sa->hostname);
    sdsfree(sa->ip);
    zfree(sa);
}

/* Return non-zero if the two addresses are equal, either by address
 * or by hostname if they could not have been resolved.
 */
int sentinelAddrOrHostnameEqual(sentinelAddr *a, sentinelAddr *b) {
    return a->port == b->port &&
            (!strcmp(a->ip, b->ip)  ||
            !strcasecmp(a->hostname, b->hostname));
}

/* Return non-zero if a hostname matches an address. */
int sentinelAddrEqualsHostname(sentinelAddr *a, char *hostname) {
    char ip[NET_IP_STR_LEN];

    /* Try resolve the hostname and compare it to the address */
    if (anetResolve(NULL, hostname, ip, sizeof(ip),
                    sentinel.resolve_hostnames ? ANET_NONE : ANET_IP_ONLY) == ANET_ERR) {

        /* If failed resolve then compare based on hostnames. That is our best effort as
         * long as the server is unavailable for some reason. It is fine since an
         * instance cannot have multiple hostnames for a given setup */
        return !strcasecmp(sentinel.resolve_hostnames ? a->hostname : a->ip, hostname);
    }
    /* Compare based on address */
    return !strcasecmp(a->ip, ip);
}

const char *announceSentinelAddr(const sentinelAddr *a) {
    return sentinel.announce_hostnames ? a->hostname : a->ip;
}

/* Return an allocated sds with hostname/address:port. IPv6
 * addresses are bracketed the same way anetFormatAddr() does.
 */
sds announceSentinelAddrAndPort(const sentinelAddr *a) {
    const char *addr = announceSentinelAddr(a);
    if (strchr(addr, ':') != NULL)
        return sdscatprintf(sdsempty(), "[%s]:%d", addr, a->port);
    else
        return sdscatprintf(sdsempty(), "%s:%d", addr, a->port);
}

/* =========================== Events notification ========================== */

/* Send an event to log, pub/sub, user notification script.
 *
 * 'level' is the log level for logging. Only LL_WARNING events will trigger
 * the execution of the user notification script.
 *
 * 'type' is the message type, also used as a pub/sub channel name.
 *
 * 'ri', is the server instance target of this event if applicable, and is
 * used to obtain the path of the notification script to execute.
 *
 * The remaining arguments are printf-alike.
 * If the format specifier starts with the two characters "%@" then ri is
 * not NULL, and the message is prefixed with an instance identifier in the
 * following format:
 *
 *  <instance type> <instance name> <ip> <port>
 *
 *  If the instance type is not master, than the additional string is
 *  added to specify the originating master:
 *
 *  @ <master name> <master ip> <master port>
 *
 *  Any other specifier after "%@" is processed by printf itself.
 */
void sentinelEvent(int level, char *type, sentinelRedisInstance *ri,
                   const char *fmt, ...) {
    va_list ap;
    char msg[LOG_MAX_LEN];
    robj *channel, *payload;

    /* Handle %@ */
    if (fmt[0] == '%' && fmt[1] == '@') {
        sentinelRedisInstance *master = (ri->flags & SRI_MASTER) ?
                                         NULL : ri->master;

        if (master) {
            snprintf(msg, sizeof(msg), "%s %s %s %d @ %s %s %d",
                sentinelRedisInstanceTypeStr(ri),
                ri->name, announceSentinelAddr(ri->addr), ri->addr->port,
                master->name, announceSentinelAddr(master->addr), master->addr->port);
        } else {
            snprintf(msg, sizeof(msg), "%s %s %s %d",
                sentinelRedisInstanceTypeStr(ri),
                ri->name, announceSentinelAddr(ri->addr), ri->addr->port);
        }
        fmt += 2;
    } else {
        msg[0] = '\0';
    }

    /* Use vsprintf for the rest of the formatting if any. */
    if (fmt[0] != '\0') {
        va_start(ap, fmt);
        vsnprintf(msg+strlen(msg), sizeof(msg)-strlen(msg), fmt, ap);
        va_end(ap);
    }

    /* Log the message if the log level allows it to be logged. */
    if (level >= server.verbosity)
        serverLog(level,"%s %s",type,msg);

    /* Publish the message via Pub/Sub if it's not a debugging one. */
    if (level != LL_DEBUG) {
        channel = createStringObject(type,strlen(type));
        payload = createStringObject(msg,strlen(msg));
        pubsubPublishMessage(channel,payload,0);
        decrRefCount(channel);
        decrRefCount(payload);
    }

    /* Call the notification script if applicable. */
    if (level == LL_WARNING && ri != NULL) {
        sentinelRedisInstance *master = (ri->flags & SRI_MASTER) ?
                                         ri : ri->master;
        if (master && master->notification_script) {
            sentinelScheduleScriptExecution(master->notification_script,
                type,msg,NULL);
        }
    }
}

/* This function is called only at startup and is used to generate a
 * +monitor event for every configured master. The same events are also
 * generated when a master to monitor is added at runtime via the
 * SENTINEL MONITOR command. */
void sentinelGenerateInitialMonitorEvents(void) {
    dictIterator *di;
    dictEntry *de;

    di = dictGetIterator(sentinel.masters);
    while((de = dictNext(di)) != NULL) {
        sentinelRedisInstance *ri = dictGetVal(de);
        sentinelEvent(LL_WARNING,"+monitor",ri,"%@ quorum %d",ri->quorum);
    }
    dictReleaseIterator(di);
}

/* ============================ script execution ============================ */

/* Release a script job structure and all the associated data. */
void sentinelReleaseScriptJob(sentinelScriptJob *sj) {
    int j = 0;

    while(sj->argv[j]) sdsfree(sj->argv[j++]);
    zfree(sj->argv);
    zfree(sj);
}

#define SENTINEL_SCRIPT_MAX_ARGS 16
void sentinelScheduleScriptExecution(char *path, ...) {
    va_list ap;
    char *argv[SENTINEL_SCRIPT_MAX_ARGS+1];
    int argc = 1;
    sentinelScriptJob *sj;

    va_start(ap, path);
    while(argc < SENTINEL_SCRIPT_MAX_ARGS) {
        argv[argc] = va_arg(ap,char*);
        if (!argv[argc]) break;
        argv[argc] = sdsnew(argv[argc]); /* Copy the string. */
        argc++;
    }
    va_end(ap);
    argv[0] = sdsnew(path);

    sj = zmalloc(sizeof(*sj));
    sj->flags = SENTINEL_SCRIPT_NONE;
    sj->retry_num = 0;
    sj->argv = zmalloc(sizeof(char*)*(argc+1));
    sj->start_time = 0;
    sj->pid = 0;
    memcpy(sj->argv,argv,sizeof(char*)*(argc+1));

    listAddNodeTail(sentinel.scripts_queue,sj);

    /* Remove the oldest non running script if we already hit the limit. */
    if (listLength(sentinel.scripts_queue) > SENTINEL_SCRIPT_MAX_QUEUE) {
        listNode *ln;
        listIter li;

        listRewind(sentinel.scripts_queue,&li);
        while ((ln = listNext(&li)) != NULL) {
            sj = ln->value;

            if (sj->flags & SENTINEL_SCRIPT_RUNNING) continue;
            /* The first node is the oldest as we add on tail. */
            listDelNode(sentinel.scripts_queue,ln);
            sentinelReleaseScriptJob(sj);
            break;
        }
        serverAssert(listLength(sentinel.scripts_queue) <=
                    SENTINEL_SCRIPT_MAX_QUEUE);
    }
}

/* Lookup a script in the scripts queue via pid, and returns the list node
 * (so that we can easily remove it from the queue if needed). */
listNode *sentinelGetScriptListNodeByPid(pid_t pid) {
    listNode *ln;
    listIter li;

    listRewind(sentinel.scripts_queue,&li);
    while ((ln = listNext(&li)) != NULL) {
        sentinelScriptJob *sj = ln->value;

        if ((sj->flags & SENTINEL_SCRIPT_RUNNING) && sj->pid == pid)
            return ln;
    }
    return NULL;
}

/* Run pending scripts if we are not already at max number of running
 * scripts. */
void sentinelRunPendingScripts(void) {
    listNode *ln;
    listIter li;
    mstime_t now = mstime();

    /* Find jobs that are not running and run them, from the top to the
     * tail of the queue, so we run older jobs first. */
    listRewind(sentinel.scripts_queue,&li);
    while (sentinel.running_scripts < SENTINEL_SCRIPT_MAX_RUNNING &&
           (ln = listNext(&li)) != NULL)
    {
        sentinelScriptJob *sj = ln->value;
        pid_t pid;

        /* Skip if already running. */
        if (sj->flags & SENTINEL_SCRIPT_RUNNING) continue;

        /* Skip if it's a retry, but not enough time has elapsed. */
        if (sj->start_time && sj->start_time > now) continue;

        sj->flags |= SENTINEL_SCRIPT_RUNNING;
        sj->start_time = mstime();
        sj->retry_num++;
        pid = fork();

        if (pid == -1) {
            /* Parent (fork error).
             * We report fork errors as signal 99, in order to unify the
             * reporting with other kind of errors. */
            sentinelEvent(LL_WARNING,"-script-error",NULL,
                          "%s %d %d", sj->argv[0], 99, 0);
            sj->flags &= ~SENTINEL_SCRIPT_RUNNING;
            sj->pid = 0;
        } else if (pid == 0) {
            /* Child */
            connTypeCleanupAll();
            execve(sj->argv[0],sj->argv,environ);
            /* If we are here an error occurred. */
            _exit(2); /* Don't retry execution. */
        } else {
            sentinel.running_scripts++;
            sj->pid = pid;
            sentinelEvent(LL_DEBUG,"+script-child",NULL,"%ld",(long)pid);
        }
    }
}

/* How much to delay the execution of a script that we need to retry after
 * an error?
 *
 * We double the retry delay for every further retry we do. So for instance
 * if RETRY_DELAY is set to 30 seconds and the max number of retries is 10
 * starting from the second attempt to execute the script the delays are:
 * 30 sec, 60 sec, 2 min, 4 min, 8 min, 16 min, 32 min, 64 min, 128 min. */
mstime_t sentinelScriptRetryDelay(int retry_num) {
    mstime_t delay = sentinel_script_retry_delay;

    while (retry_num-- > 1) delay *= 2;
    return delay;
}

/* Check for scripts that terminated, and remove them from the queue if the
 * script terminated successfully. If instead the script was terminated by
 * a signal, or returned exit code "1", it is scheduled to run again if
 * the max number of retries did not already elapsed. */
void sentinelCollectTerminatedScripts(void) {
    int statloc;
    pid_t pid;

    while ((pid = waitpid(-1, &statloc, WNOHANG)) > 0) {
        int exitcode = WEXITSTATUS(statloc);
        int bysignal = 0;
        listNode *ln;
        sentinelScriptJob *sj;

        if (WIFSIGNALED(statloc)) bysignal = WTERMSIG(statloc);
        sentinelEvent(LL_DEBUG,"-script-child",NULL,"%ld %d %d",
            (long)pid, exitcode, bysignal);

        ln = sentinelGetScriptListNodeByPid(pid);
        if (ln == NULL) {
            serverLog(LL_WARNING,"waitpid() returned a pid (%ld) we can't find in our scripts execution queue!", (long)pid);
            continue;
        }
        sj = ln->value;

        /* If the script was terminated by a signal or returns an
         * exit code of "1" (that means: please retry), we reschedule it
         * if the max number of retries is not already reached. */
        if ((bysignal || exitcode == 1) &&
            sj->retry_num != SENTINEL_SCRIPT_MAX_RETRY)
        {
            sj->flags &= ~SENTINEL_SCRIPT_RUNNING;
            sj->pid = 0;
            sj->start_time = mstime() +
                             sentinelScriptRetryDelay(sj->retry_num);
        } else {
            /* Otherwise let's remove the script, but log the event if the
             * execution did not terminated in the best of the ways. */
            if (bysignal || exitcode != 0) {
                sentinelEvent(LL_WARNING,"-script-error",NULL,
                              "%s %d %d", sj->argv[0], bysignal, exitcode);
            }
            listDelNode(sentinel.scripts_queue,ln);
            sentinelReleaseScriptJob(sj);
        }
        sentinel.running_scripts--;
    }
}

/* Kill scripts in timeout, they'll be collected by the
 * sentinelCollectTerminatedScripts() function. */
void sentinelKillTimedoutScripts(void) {
    listNode *ln;
    listIter li;
    mstime_t now = mstime();

    listRewind(sentinel.scripts_queue,&li);
    while ((ln = listNext(&li)) != NULL) {
        sentinelScriptJob *sj = ln->value;

        if (sj->flags & SENTINEL_SCRIPT_RUNNING &&
            (now - sj->start_time) > sentinel_script_max_runtime)
        {
            sentinelEvent(LL_WARNING,"-script-timeout",NULL,"%s %ld",
                sj->argv[0], (long)sj->pid);
            kill(sj->pid,SIGKILL);
        }
    }
}

/* Implements SENTINEL PENDING-SCRIPTS command. */
void sentinelPendingScriptsCommand(client *c) {
    listNode *ln;
    listIter li;

    addReplyArrayLen(c,listLength(sentinel.scripts_queue));
    listRewind(sentinel.scripts_queue,&li);
    while ((ln = listNext(&li)) != NULL) {
        sentinelScriptJob *sj = ln->value;
        int j = 0;

        addReplyMapLen(c,5);

        addReplyBulkCString(c,"argv");
        while (sj->argv[j]) j++;
        addReplyArrayLen(c,j);
        j = 0;
        while (sj->argv[j]) addReplyBulkCString(c,sj->argv[j++]);

        addReplyBulkCString(c,"flags");
        addReplyBulkCString(c,
            (sj->flags & SENTINEL_SCRIPT_RUNNING) ? "running" : "scheduled");

        addReplyBulkCString(c,"pid");
        addReplyBulkLongLong(c,sj->pid);

        if (sj->flags & SENTINEL_SCRIPT_RUNNING) {
            addReplyBulkCString(c,"run-time");
            addReplyBulkLongLong(c,mstime() - sj->start_time);
        } else {
            mstime_t delay = sj->start_time ? (sj->start_time-mstime()) : 0;
            if (delay < 0) delay = 0;
            addReplyBulkCString(c,"run-delay");
            addReplyBulkLongLong(c,delay);
        }

        addReplyBulkCString(c,"retry-num");
        addReplyBulkLongLong(c,sj->retry_num);
    }
}

/* This function calls, if any, the client reconfiguration script with the
 * following parameters:
 *
 * <master-name> <role> <state> <from-ip> <from-port> <to-ip> <to-port>
 *
 * It is called every time a failover is performed.
 *
 * <state> is currently always "start".
 * <role> is either "leader" or "observer".
 *
 * from/to fields are respectively master -> promoted slave addresses for
 * "start" and "end". */
void sentinelCallClientReconfScript(sentinelRedisInstance *master, int role, char *state, sentinelAddr *from, sentinelAddr *to) {
    char fromport[32], toport[32];

    if (master->client_reconfig_script == NULL) return;
    ll2string(fromport,sizeof(fromport),from->port);
    ll2string(toport,sizeof(toport),to->port);
    sentinelScheduleScriptExecution(master->client_reconfig_script,
        master->name,
        (role == SENTINEL_LEADER) ? "leader" : "observer",
        state, announceSentinelAddr(from), fromport,
        announceSentinelAddr(to), toport, NULL);
}

/* =============================== instanceLink ============================= */

/* Create a not yet connected link object. */
instanceLink *createInstanceLink(void) {
    instanceLink *link = zmalloc(sizeof(*link));

    link->refcount = 1;
    link->disconnected = 1;
    link->pending_commands = 0;
    link->cc = NULL;
    link->pc = NULL;
    link->cc_conn_time = 0;
    link->pc_conn_time = 0;
    link->last_reconn_time = 0;
    link->pc_last_activity = 0;
    /* We set the act_ping_time to "now" even if we actually don't have yet
     * a connection with the node, nor we sent a ping.
     * This is useful to detect a timeout in case we'll not be able to connect
     * with the node at all. */
    link->act_ping_time = mstime();
    link->last_ping_time = 0;
    link->last_avail_time = mstime();
    link->last_pong_time = mstime();
    return link;
}

/* Disconnect a hiredis connection in the context of an instance link. */
void instanceLinkCloseConnection(instanceLink *link, redisAsyncContext *c) {
    if (c == NULL) return;

    if (link->cc == c) {
        link->cc = NULL;
        link->pending_commands = 0;
    }
    if (link->pc == c) link->pc = NULL;
    c->data = NULL;
    link->disconnected = 1;
    redisAsyncFree(c);
}

/* Decrement the refcount of a link object, if it drops to zero, actually
 * free it and return NULL. Otherwise don't do anything and return the pointer
 * to the object.
 *
 * If we are not going to free the link and ri is not NULL, we rebind all the
 * pending requests in link->cc (hiredis connection for commands) to a
 * callback that will just ignore them. This is useful to avoid processing
 * replies for an instance that no longer exists. */
instanceLink *releaseInstanceLink(instanceLink *link, sentinelRedisInstance *ri)
{
    serverAssert(link->refcount > 0);
    link->refcount--;
    if (link->refcount != 0) {
        if (ri && ri->link->cc) {
            /* This instance may have pending callbacks in the hiredis async
             * context, having as 'privdata' the instance that we are going to
             * free. Let's rewrite the callback list, directly exploiting
             * hiredis internal data structures, in order to bind them with
             * a callback that will ignore the reply at all. */
            redisCallback *cb;
            redisCallbackList *callbacks = &link->cc->replies;

            cb = callbacks->head;
            while(cb) {
                if (cb->privdata == ri) {
                    cb->fn = sentinelDiscardReplyCallback;
                    cb->privdata = NULL; /* Not strictly needed. */
                }
                cb = cb->next;
            }
        }
        return link; /* Other active users. */
    }

    instanceLinkCloseConnection(link,link->cc);
    instanceLinkCloseConnection(link,link->pc);
    zfree(link);
    return NULL;
}

/* This function will attempt to share the instance link we already have
 * for the same Sentinel in the context of a different master, with the
 * instance we are passing as argument.
 *
 * This way multiple Sentinel objects that refer all to the same physical
 * Sentinel instance but in the context of different masters will use
 * a single connection, will send a single PING per second for failure
 * detection and so forth.
 *
 * Return C_OK if a matching Sentinel was found in the context of a
 * different master and sharing was performed. Otherwise C_ERR
 * is returned. */
int sentinelTryConnectionSharing(sentinelRedisInstance *ri) {
    serverAssert(ri->flags & SRI_SENTINEL);
    dictIterator *di;
    dictEntry *de;

    if (ri->runid == NULL) return C_ERR; /* No way to identify it. */
    if (ri->link->refcount > 1) return C_ERR; /* Already shared. */

    di = dictGetIterator(sentinel.masters);
    while((de = dictNext(di)) != NULL) {
        sentinelRedisInstance *master = dictGetVal(de), *match;
        /* We want to share with the same physical Sentinel referenced
         * in other masters, so skip our master. */
        if (master == ri->master) continue;
        match = getSentinelRedisInstanceByAddrAndRunID(master->sentinels,
                                                       NULL,0,ri->runid);
        if (match == NULL) continue; /* No match. */
        if (match == ri) continue; /* Should never happen but... safer. */

        /* We identified a matching Sentinel, great! Let's free our link
         * and use the one of the matching Sentinel. */
        releaseInstanceLink(ri->link,NULL);
        ri->link = match->link;
        match->link->refcount++;
        dictReleaseIterator(di);
        return C_OK;
    }
    dictReleaseIterator(di);
    return C_ERR;
}

/* Disconnect the relevant master and its replicas. */
void dropInstanceConnections(sentinelRedisInstance *ri) {
    serverAssert(ri->flags & SRI_MASTER);

    /* Disconnect with the master. */
    instanceLinkCloseConnection(ri->link, ri->link->cc);
    instanceLinkCloseConnection(ri->link, ri->link->pc);
    
    /* Disconnect with all replicas. */
    dictIterator *di;
    dictEntry *de;
    sentinelRedisInstance *repl_ri;
    di = dictGetIterator(ri->slaves);
    while ((de = dictNext(di)) != NULL) {
        repl_ri = dictGetVal(de);
        instanceLinkCloseConnection(repl_ri->link, repl_ri->link->cc);
        instanceLinkCloseConnection(repl_ri->link, repl_ri->link->pc);
    }
    dictReleaseIterator(di);
}

/* Drop all connections to other sentinels. Returns the number of connections
 * dropped.*/
int sentinelDropConnections(void) {
    dictIterator *di;
    dictEntry *de;
    int dropped = 0;

    di = dictGetIterator(sentinel.masters);
    while ((de = dictNext(di)) != NULL) {
        dictIterator *sdi;
        dictEntry *sde;

        sentinelRedisInstance *ri = dictGetVal(de);
        sdi = dictGetIterator(ri->sentinels);
        while ((sde = dictNext(sdi)) != NULL) {
            sentinelRedisInstance *si = dictGetVal(sde);
            if (!si->link->disconnected) {
                instanceLinkCloseConnection(si->link, si->link->pc);
                instanceLinkCloseConnection(si->link, si->link->cc);
                dropped++;
            }
        }
        dictReleaseIterator(sdi);
    }
    dictReleaseIterator(di);

    return dropped;
}

/* When we detect a Sentinel to switch address (reporting a different IP/port
 * pair in Hello messages), let's update all the matching Sentinels in the
 * context of other masters as well and disconnect the links, so that everybody
 * will be updated.
 *
 * Return the number of updated Sentinel addresses. */
int sentinelUpdateSentinelAddressInAllMasters(sentinelRedisInstance *ri) {
    serverAssert(ri->flags & SRI_SENTINEL);
    dictIterator *di;
    dictEntry *de;
    int reconfigured = 0;

    di = dictGetIterator(sentinel.masters);
    while((de = dictNext(di)) != NULL) {
        sentinelRedisInstance *master = dictGetVal(de), *match;
        match = getSentinelRedisInstanceByAddrAndRunID(master->sentinels,
                                                       NULL,0,ri->runid);
        /* If there is no match, this master does not know about this
         * Sentinel, try with the next one. */
        if (match == NULL) continue;

        /* Disconnect the old links if connected. */
        if (match->link->cc != NULL)
            instanceLinkCloseConnection(match->link,match->link->cc);
        if (match->link->pc != NULL)
            instanceLinkCloseConnection(match->link,match->link->pc);

        if (match == ri) continue; /* Address already updated for it. */

        /* Update the address of the matching Sentinel by copying the address
         * of the Sentinel object that received the address update. */
        releaseSentinelAddr(match->addr);
        match->addr = dupSentinelAddr(ri->addr);
        reconfigured++;
    }
    dictReleaseIterator(di);
    if (reconfigured)
        sentinelEvent(LL_NOTICE,"+sentinel-address-update", ri,
                    "%@ %d additional matching instances", reconfigured);
    return reconfigured;
}

/* This function is called when a hiredis connection reported an error.
 * We set it to NULL and mark the link as disconnected so that it will be
 * reconnected again.
 *
 * Note: we don't free the hiredis context as hiredis will do it for us
 * for async connections. */
void instanceLinkConnectionError(const redisAsyncContext *c) {
    instanceLink *link = c->data;
    int pubsub;

    if (!link) return;

    pubsub = (link->pc == c);
    if (pubsub)
        link->pc = NULL;
    else
        link->cc = NULL;
    link->disconnected = 1;
}

/* Hiredis connection established / disconnected callbacks. We need them
 * just to cleanup our link state. */
void sentinelLinkEstablishedCallback(const redisAsyncContext *c, int status) {
    if (status != C_OK) instanceLinkConnectionError(c);
}

void sentinelDisconnectCallback(const redisAsyncContext *c, int status) {
    UNUSED(status);
    instanceLinkConnectionError(c);
}

/* ========================== sentinelRedisInstance ========================= */

/* Create an instance of the server, the following fields must be populated by the
 * caller if needed:
 * runid: set to NULL but will be populated once INFO output is received.
 * info_refresh: is set to 0 to mean that we never received INFO so far.
 *
 * If SRI_MASTER is set into initial flags the instance is added to
 * sentinel.masters table.
 *
 * if SRI_SLAVE or SRI_SENTINEL is set then 'master' must be not NULL and the
 * instance is added into master->slaves or master->sentinels table.
 *
 * If the instance is a slave, the name parameter is ignored and is created
 * automatically as ip/hostname:port.
 *
 * The function fails if hostname can't be resolved or port is out of range.
 * When this happens NULL is returned and errno is set accordingly to the
 * createSentinelAddr() function.
 *
 * The function may also fail and return NULL with errno set to EBUSY if
 * a master with the same name, a slave with the same address, or a sentinel
 * with the same ID already exists. */

sentinelRedisInstance *createSentinelRedisInstance(char *name, int flags, char *hostname, int port, int quorum, sentinelRedisInstance *master) {
    sentinelRedisInstance *ri;
    sentinelAddr *addr;
    dict *table = NULL;
    sds sdsname;

    serverAssert(flags & (SRI_MASTER|SRI_SLAVE|SRI_SENTINEL));
    serverAssert((flags & SRI_MASTER) || master != NULL);

    /* Check address validity. */
    addr = createSentinelAddr(hostname,port,1);
    if (addr == NULL) return NULL;

    /* For slaves use ip/host:port as name. */
    if (flags & SRI_SLAVE)
        sdsname = announceSentinelAddrAndPort(addr);
    else
        sdsname = sdsnew(name);

    /* Make sure the entry is not duplicated. This may happen when the same
     * name for a master is used multiple times inside the configuration or
     * if we try to add multiple times a slave or sentinel with same ip/port
     * to a master. */
    if (flags & SRI_MASTER) table = sentinel.masters;
    else if (flags & SRI_SLAVE) table = master->slaves;
    else if (flags & SRI_SENTINEL) table = master->sentinels;
    if (dictFind(table,sdsname)) {
        releaseSentinelAddr(addr);
        sdsfree(sdsname);
        errno = EBUSY;
        return NULL;
    }

    /* Create the instance object. */
    ri = zmalloc(sizeof(*ri));
    /* Note that all the instances are started in the disconnected state,
     * the event loop will take care of connecting them. */
    ri->flags = flags;
    ri->name = sdsname;
    ri->runid = NULL;
    ri->config_epoch = 0;
    ri->addr = addr;
    ri->link = createInstanceLink();
    ri->last_pub_time = mstime();
    ri->last_hello_time = mstime();
    ri->last_master_down_reply_time = mstime();
    ri->s_down_since_time = 0;
    ri->o_down_since_time = 0;
    ri->down_after_period = master ? master->down_after_period : sentinel_default_down_after;
    ri->master_reboot_down_after_period = 0;
    ri->master_link_down_time = 0;
    ri->auth_pass = NULL;
    ri->auth_user = NULL;
    ri->slave_priority = SENTINEL_DEFAULT_SLAVE_PRIORITY;
    ri->replica_announced = 1;
    ri->slave_reconf_sent_time = 0;
    ri->slave_master_host = NULL;
    ri->slave_master_port = 0;
    ri->slave_master_link_status = SENTINEL_MASTER_LINK_STATUS_DOWN;
    ri->slave_repl_offset = 0;
    ri->sentinels = dictCreate(&instancesDictType);
    ri->quorum = quorum;
    ri->parallel_syncs = SENTINEL_DEFAULT_PARALLEL_SYNCS;
    ri->master = master;
    ri->slaves = dictCreate(&instancesDictType);
    ri->info_refresh = 0;
    ri->renamed_commands = dictCreate(&renamedCommandsDictType);

    /* Failover state. */
    ri->leader = NULL;
    ri->leader_epoch = 0;
    ri->failover_epoch = 0;
    ri->failover_state = SENTINEL_FAILOVER_STATE_NONE;
    ri->failover_state_change_time = 0;
    ri->failover_start_time = 0;
    ri->failover_timeout = sentinel_default_failover_timeout;
    ri->failover_delay_logged = 0;
    ri->promoted_slave = NULL;
    ri->notification_script = NULL;
    ri->client_reconfig_script = NULL;
    ri->info = NULL;

    /* Role */
    ri->role_reported = ri->flags & (SRI_MASTER|SRI_SLAVE);
    ri->role_reported_time = mstime();
    ri->slave_conf_change_time = mstime();

    /* Add into the right table. */
    dictAdd(table, ri->name, ri);
    return ri;
}

/* Release this instance and all its slaves, sentinels, hiredis connections.
 * This function does not take care of unlinking the instance from the main
 * masters table (if it is a master) or from its master sentinels/slaves table
 * if it is a slave or sentinel. */
void releaseSentinelRedisInstance(sentinelRedisInstance *ri) {
    /* Release all its slaves or sentinels if any. */
    dictRelease(ri->sentinels);
    dictRelease(ri->slaves);

    /* Disconnect the instance. */
    releaseInstanceLink(ri->link,ri);

    /* Free other resources. */
    sdsfree(ri->name);
    sdsfree(ri->runid);
    sdsfree(ri->notification_script);
    sdsfree(ri->client_reconfig_script);
    sdsfree(ri->slave_master_host);
    sdsfree(ri->leader);
    sdsfree(ri->auth_pass);
    sdsfree(ri->auth_user);
    sdsfree(ri->info);
    releaseSentinelAddr(ri->addr);
    dictRelease(ri->renamed_commands);

    /* Clear state into the master if needed. */
    if ((ri->flags & SRI_SLAVE) && (ri->flags & SRI_PROMOTED) && ri->master)
        ri->master->promoted_slave = NULL;

    zfree(ri);
}

/* Lookup a slave in a master instance, by ip and port. */
sentinelRedisInstance *sentinelRedisInstanceLookupSlave(
                sentinelRedisInstance *ri, char *slave_addr, int port)
{
    sds key;
    sentinelRedisInstance *slave;
    sentinelAddr *addr;

    serverAssert(ri->flags & SRI_MASTER);

    /* We need to handle a slave_addr that is potentially a hostname.
     * If that is the case, depending on configuration we either resolve
     * it and use the IP address or fail.
     */
    addr = createSentinelAddr(slave_addr, port, 0);
    if (!addr) return NULL;
    key = announceSentinelAddrAndPort(addr);
    releaseSentinelAddr(addr);

    slave = dictFetchValue(ri->slaves,key);
    sdsfree(key);
    return slave;
}

/* Return the name of the type of the instance as a string. */
const char *sentinelRedisInstanceTypeStr(sentinelRedisInstance *ri) {
    if (ri->flags & SRI_MASTER) return "master";
    else if (ri->flags & SRI_SLAVE) return "slave";
    else if (ri->flags & SRI_SENTINEL) return "sentinel";
    else return "unknown";
}

/* This function remove the Sentinel with the specified ID from the
 * specified master.
 *
 * If "runid" is NULL the function returns ASAP.
 *
 * This function is useful because on Sentinels address switch, we want to
 * remove our old entry and add a new one for the same ID but with the new
 * address.
 *
 * The function returns 1 if the matching Sentinel was removed, otherwise
 * 0 if there was no Sentinel with this ID. */
int removeMatchingSentinelFromMaster(sentinelRedisInstance *master, char *runid) {
    dictIterator *di;
    dictEntry *de;
    int removed = 0;

    if (runid == NULL) return 0;

    di = dictGetSafeIterator(master->sentinels);
    while((de = dictNext(di)) != NULL) {
        sentinelRedisInstance *ri = dictGetVal(de);

        if (ri->runid && strcmp(ri->runid,runid) == 0) {
            dictDelete(master->sentinels,ri->name);
            removed++;
        }
    }
    dictReleaseIterator(di);
    return removed;
}

/* Search an instance with the same runid, ip and port into a dictionary
 * of instances. Return NULL if not found, otherwise return the instance
 * pointer.
 *
 * runid or addr can be NULL. In such a case the search is performed only
 * by the non-NULL field. */
sentinelRedisInstance *getSentinelRedisInstanceByAddrAndRunID(dict *instances, char *addr, int port, char *runid) {
    dictIterator *di;
    dictEntry *de;
    sentinelRedisInstance *instance = NULL;
    sentinelAddr *ri_addr = NULL;

    serverAssert(addr || runid);   /* User must pass at least one search param. */
    if (addr != NULL) {
        /* Try to resolve addr. If hostnames are used, we're accepting an ri_addr
         * that contains an hostname only and can still be matched based on that.
         */
        ri_addr = createSentinelAddr(addr,port,1);
        if (!ri_addr) return NULL;
    }
    di = dictGetIterator(instances);
    while((de = dictNext(di)) != NULL) {
        sentinelRedisInstance *ri = dictGetVal(de);

        if (runid && !ri->runid) continue;
        if ((runid == NULL || strcmp(ri->runid, runid) == 0) &&
            (addr == NULL || sentinelAddrOrHostnameEqual(ri->addr, ri_addr)))
        {
            instance = ri;
            break;
        }
    }
    dictReleaseIterator(di);
    if (ri_addr != NULL)
        releaseSentinelAddr(ri_addr);

    return instance;
}

/* Master lookup by name */
sentinelRedisInstance *sentinelGetMasterByName(char *name) {
    sentinelRedisInstance *ri;
    sds sdsname = sdsnew(name);

    ri = dictFetchValue(sentinel.masters,sdsname);
    sdsfree(sdsname);
    return ri;
}

/* Reset the state of a monitored master:
 * 1) Remove all slaves.
 * 2) Remove all sentinels.
 * 3) Remove most of the flags resulting from runtime operations.
 * 4) Reset timers to their default value. For example after a reset it will be
 *    possible to failover again the same master ASAP, without waiting the
 *    failover timeout delay.
 * 5) In the process of doing this undo the failover if in progress.
 * 6) Disconnect the connections with the master (will reconnect automatically).
 */

#define SENTINEL_RESET_NO_SENTINELS (1<<0)
void sentinelResetMaster(sentinelRedisInstance *ri, int flags) {
    serverAssert(ri->flags & SRI_MASTER);
    dictRelease(ri->slaves);
    ri->slaves = dictCreate(&instancesDictType);
    if (!(flags & SENTINEL_RESET_NO_SENTINELS)) {
        dictRelease(ri->sentinels);
        ri->sentinels = dictCreate(&instancesDictType);
    }
    instanceLinkCloseConnection(ri->link,ri->link->cc);
    instanceLinkCloseConnection(ri->link,ri->link->pc);
    ri->flags &= SRI_MASTER;
    if (ri->leader) {
        sdsfree(ri->leader);
        ri->leader = NULL;
    }
    ri->failover_state = SENTINEL_FAILOVER_STATE_NONE;
    ri->failover_state_change_time = 0;
    ri->failover_start_time = 0; /* We can failover again ASAP. */
    ri->promoted_slave = NULL;
    sdsfree(ri->runid);
    sdsfree(ri->slave_master_host);
    ri->runid = NULL;
    ri->slave_master_host = NULL;
    ri->link->act_ping_time = mstime();
    ri->link->last_ping_time = 0;
    ri->link->last_avail_time = mstime();
    ri->link->last_pong_time = mstime();
    ri->role_reported_time = mstime();
    ri->role_reported = SRI_MASTER;
    if (flags & SENTINEL_GENERATE_EVENT)
        sentinelEvent(LL_WARNING,"+reset-master",ri,"%@");
}

/* Call sentinelResetMaster() on every master with a name matching the specified
 * pattern. */
int sentinelResetMastersByPattern(char *pattern, int flags) {
    dictIterator *di;
    dictEntry *de;
    int reset = 0;

    di = dictGetIterator(sentinel.masters);
    while((de = dictNext(di)) != NULL) {
        sentinelRedisInstance *ri = dictGetVal(de);

        if (ri->name) {
            if (stringmatch(pattern,ri->name,0)) {
                sentinelResetMaster(ri,flags);
                reset++;
            }
        }
    }
    dictReleaseIterator(di);
    return reset;
}

/* Reset the specified master with sentinelResetMaster(), and also change
 * the ip:port address, but take the name of the instance unmodified.
 *
 * This is used to handle the +switch-master event.
 *
 * The function returns C_ERR if the address can't be resolved for some
 * reason. Otherwise C_OK is returned.  */
int sentinelResetMasterAndChangeAddress(sentinelRedisInstance *master, char *hostname, int port) {
    sentinelAddr *oldaddr, *newaddr;
    sentinelAddr **slaves = NULL;
    int numslaves = 0, j;
    dictIterator *di;
    dictEntry *de;

    newaddr = createSentinelAddr(hostname,port,0);
    if (newaddr == NULL) return C_ERR;

    /* There can be only 0 or 1 slave that has the newaddr.
     * and It can add old master 1 more slave. 
     * so It allocates dictSize(master->slaves) + 1          */
    slaves = zmalloc(sizeof(sentinelAddr*)*(dictSize(master->slaves) + 1));
    
    /* Don't include the one having the address we are switching to. */
    di = dictGetIterator(master->slaves);
    while((de = dictNext(di)) != NULL) {
        sentinelRedisInstance *slave = dictGetVal(de);

        if (sentinelAddrOrHostnameEqual(slave->addr,newaddr)) continue;
        slaves[numslaves++] = dupSentinelAddr(slave->addr);
    }
    dictReleaseIterator(di);

    /* If we are switching to a different address, include the old address
     * as a slave as well, so that we'll be able to sense / reconfigure
     * the old master. */
    if (!sentinelAddrOrHostnameEqual(newaddr,master->addr)) {
        slaves[numslaves++] = dupSentinelAddr(master->addr);
    }

    /* Reset and switch address. */
    sentinelResetMaster(master,SENTINEL_RESET_NO_SENTINELS);
    oldaddr = master->addr;
    master->addr = newaddr;
    master->o_down_since_time = 0;
    master->s_down_since_time = 0;

    /* Add slaves back. */
    for (j = 0; j < numslaves; j++) {
        sentinelRedisInstance *slave;

        slave = createSentinelRedisInstance(NULL,SRI_SLAVE,slaves[j]->hostname,
                    slaves[j]->port, master->quorum, master);
        releaseSentinelAddr(slaves[j]);
        if (slave) sentinelEvent(LL_NOTICE,"+slave",slave,"%@");
    }
    zfree(slaves);

    /* Release the old address at the end so we are safe even if the function
     * gets the master->addr->ip and master->addr->port as arguments. */
    releaseSentinelAddr(oldaddr);
    sentinelFlushConfig();
    return C_OK;
}

/* Return non-zero if there was no SDOWN or ODOWN error associated to this
 * instance in the latest 'ms' milliseconds. */
int sentinelRedisInstanceNoDownFor(sentinelRedisInstance *ri, mstime_t ms) {
    mstime_t most_recent;

    most_recent = ri->s_down_since_time;
    if (ri->o_down_since_time > most_recent)
        most_recent = ri->o_down_since_time;
    return most_recent == 0 || (mstime() - most_recent) > ms;
}

/* Return the current master address, that is, its address or the address
 * of the promoted slave if already operational. */
sentinelAddr *sentinelGetCurrentMasterAddress(sentinelRedisInstance *master) {
    /* If we are failing over the master, and the state is already
     * SENTINEL_FAILOVER_STATE_RECONF_SLAVES or greater, it means that we
     * already have the new configuration epoch in the master, and the
     * slave acknowledged the configuration switch. Advertise the new
     * address. */
    if ((master->flags & SRI_FAILOVER_IN_PROGRESS) &&
        master->promoted_slave &&
        master->failover_state >= SENTINEL_FAILOVER_STATE_RECONF_SLAVES)
    {
        return master->promoted_slave->addr;
    } else {
        return master->addr;
    }
}

/* This function sets the down_after_period field value in 'master' to all
 * the slaves and sentinel instances connected to this master. */
void sentinelPropagateDownAfterPeriod(sentinelRedisInstance *master) {
    dictIterator *di;
    dictEntry *de;
    int j;
    dict *d[] = {master->slaves, master->sentinels, NULL};

    for (j = 0; d[j]; j++) {
        di = dictGetIterator(d[j]);
        while((de = dictNext(di)) != NULL) {
            sentinelRedisInstance *ri = dictGetVal(de);
            ri->down_after_period = master->down_after_period;
        }
        dictReleaseIterator(di);
    }
}

/* This function is used in order to send commands to server instances: the
 * commands we send from Sentinel may be renamed, a common case is a master
 * with CONFIG and SLAVEOF commands renamed for security concerns. In that
 * case we check the ri->renamed_command table (or if the instance is a slave,
 * we check the one of the master), and map the command that we should send
 * to the set of renamed commands. However, if the command was not renamed,
 * we just return "command" itself. */
char *sentinelInstanceMapCommand(sentinelRedisInstance *ri, char *command) {
    sds sc = sdsnew(command);
    if (ri->master) ri = ri->master;
    char *retval = dictFetchValue(ri->renamed_commands, sc);
    sdsfree(sc);
    return retval ? retval : command;
}

/* ============================ Config handling ============================= */

/* Generalise handling create instance error. Use SRI_MASTER, SRI_SLAVE or
 * SRI_SENTINEL as a role value. */
const char *sentinelCheckCreateInstanceErrors(int role) {
    switch(errno) {
    case EBUSY:
        switch (role) {
        case SRI_MASTER:
            return "Duplicate master name.";
        case SRI_SLAVE:
            return "Duplicate hostname and port for replica.";
        case SRI_SENTINEL:
            return "Duplicate runid for sentinel.";
        default:
            serverAssert(0);
            break;
        }
        break;
    case ENOENT:
        return "Can't resolve instance hostname.";
    case EINVAL:
        return "Invalid port number.";
    default:
        return "Unknown Error for creating instances.";
    }
}

/* init function for server.sentinel_config */
void initializeSentinelConfig(void) {
    server.sentinel_config = zmalloc(sizeof(struct sentinelConfig));
    server.sentinel_config->monitor_cfg = listCreate();
    server.sentinel_config->pre_monitor_cfg = listCreate();
    server.sentinel_config->post_monitor_cfg = listCreate();
    listSetFreeMethod(server.sentinel_config->monitor_cfg,freeSentinelLoadQueueEntry);
    listSetFreeMethod(server.sentinel_config->pre_monitor_cfg,freeSentinelLoadQueueEntry);
    listSetFreeMethod(server.sentinel_config->post_monitor_cfg,freeSentinelLoadQueueEntry);
}

/* destroy function for server.sentinel_config */
void freeSentinelConfig(void) {
    /* release these three config queues since we will not use it anymore */
    listRelease(server.sentinel_config->pre_monitor_cfg);
    listRelease(server.sentinel_config->monitor_cfg);
    listRelease(server.sentinel_config->post_monitor_cfg);
    zfree(server.sentinel_config);
    server.sentinel_config = NULL;
}

/* Search config name in pre monitor config name array, return 1 if found,
 * 0 if not found. */
int searchPreMonitorCfgName(const char *name) {
    for (unsigned int i = 0; i < sizeof(preMonitorCfgName)/sizeof(preMonitorCfgName[0]); i++) {
        if (!strcasecmp(preMonitorCfgName[i],name)) return 1;
    }
    return 0;
}

/* free method for sentinelLoadQueueEntry when release the list */
void freeSentinelLoadQueueEntry(void *item) {
    struct sentinelLoadQueueEntry *entry = item;
    sdsfreesplitres(entry->argv,entry->argc);
    sdsfree(entry->line);
    zfree(entry);
}

/* This function is used for queuing sentinel configuration, the main
 * purpose of this function is to delay parsing the sentinel config option
 * in order to avoid the order dependent issue from the config. */
void queueSentinelConfig(sds *argv, int argc, int linenum, sds line) {
    int i;
    struct sentinelLoadQueueEntry *entry;

    /* initialize sentinel_config for the first call */
    if (server.sentinel_config == NULL) initializeSentinelConfig();

    entry = zmalloc(sizeof(struct sentinelLoadQueueEntry));
    entry->argv = zmalloc(sizeof(char*)*argc);
    entry->argc = argc;
    entry->linenum = linenum;
    entry->line = sdsdup(line);
    for (i = 0; i < argc; i++) {
        entry->argv[i] = sdsdup(argv[i]);
    }
    /*  Separate config lines with pre monitor config, monitor config and
     *  post monitor config, in order to parsing config dependencies
     *  correctly. */
    if (!strcasecmp(argv[0],"monitor")) {
        listAddNodeTail(server.sentinel_config->monitor_cfg,entry);
    } else if (searchPreMonitorCfgName(argv[0])) {
        listAddNodeTail(server.sentinel_config->pre_monitor_cfg,entry);
    } else{
        listAddNodeTail(server.sentinel_config->post_monitor_cfg,entry);
    }
}

/* This function is used for loading the sentinel configuration from
 * pre_monitor_cfg, monitor_cfg and post_monitor_cfg list */
void loadSentinelConfigFromQueue(void) {
    const char *err = NULL;
    listIter li;
    listNode *ln;
    int linenum = 0;
    sds line = NULL;
    unsigned int j;

    /* if there is no sentinel_config entry, we can return immediately */
    if (server.sentinel_config == NULL) return;

    list *sentinel_configs[3] = {
        server.sentinel_config->pre_monitor_cfg,
        server.sentinel_config->monitor_cfg,
        server.sentinel_config->post_monitor_cfg
    };
    /* loading from pre monitor config queue first to avoid dependency issues
     * loading from monitor config queue
     * loading from the post monitor config queue */
    for (j = 0; j < sizeof(sentinel_configs) / sizeof(sentinel_configs[0]); j++) {
        listRewind(sentinel_configs[j],&li);
        while((ln = listNext(&li))) {
            struct sentinelLoadQueueEntry *entry = ln->value;
            err = sentinelHandleConfiguration(entry->argv,entry->argc);
            if (err) {
                linenum = entry->linenum;
                line = entry->line;
                goto loaderr;
            }
        }
    }

    /* free sentinel_config when config loading is finished */
    freeSentinelConfig();
    return;

loaderr:
    fprintf(stderr, "\n*** FATAL CONFIG FILE ERROR (Version %s) ***\n", VALKEY_VERSION);
    fprintf(stderr, "Reading the configuration file, at line %d\n", linenum);
    fprintf(stderr, ">>> '%s'\n", line);
    fprintf(stderr, "%s\n", err);
    exit(1);
}

const char *sentinelHandleConfiguration(char **argv, int argc) {

    sentinelRedisInstance *ri;

    if (!strcasecmp(argv[0],"monitor") && argc == 5) {
        /* monitor <name> <host> <port> <quorum> */
        int quorum = atoi(argv[4]);

        if (quorum <= 0) return "Quorum must be 1 or greater.";
        if (createSentinelRedisInstance(argv[1],SRI_MASTER,argv[2],
                                        atoi(argv[3]),quorum,NULL) == NULL)
        {
            return sentinelCheckCreateInstanceErrors(SRI_MASTER);
        }
    } else if (!strcasecmp(argv[0],"down-after-milliseconds") && argc == 3) {
        /* down-after-milliseconds <name> <milliseconds> */
        ri = sentinelGetMasterByName(argv[1]);
        if (!ri) return "No such master with specified name.";
        ri->down_after_period = atoi(argv[2]);
        if (ri->down_after_period <= 0)
            return "negative or zero time parameter.";
        sentinelPropagateDownAfterPeriod(ri);
    } else if (!strcasecmp(argv[0],"failover-timeout") && argc == 3) {
        /* failover-timeout <name> <milliseconds> */
        ri = sentinelGetMasterByName(argv[1]);
        if (!ri) return "No such master with specified name.";
        ri->failover_timeout = atoi(argv[2]);
        if (ri->failover_timeout <= 0)
            return "negative or zero time parameter.";
    } else if (!strcasecmp(argv[0],"parallel-syncs") && argc == 3) {
        /* parallel-syncs <name> <milliseconds> */
        ri = sentinelGetMasterByName(argv[1]);
        if (!ri) return "No such master with specified name.";
        ri->parallel_syncs = atoi(argv[2]);
    } else if (!strcasecmp(argv[0],"notification-script") && argc == 3) {
        /* notification-script <name> <path> */
        ri = sentinelGetMasterByName(argv[1]);
        if (!ri) return "No such master with specified name.";
        if (access(argv[2],X_OK) == -1)
            return "Notification script seems non existing or non executable.";
        ri->notification_script = sdsnew(argv[2]);
    } else if (!strcasecmp(argv[0],"client-reconfig-script") && argc == 3) {
        /* client-reconfig-script <name> <path> */
        ri = sentinelGetMasterByName(argv[1]);
        if (!ri) return "No such master with specified name.";
        if (access(argv[2],X_OK) == -1)
            return "Client reconfiguration script seems non existing or "
                   "non executable.";
        ri->client_reconfig_script = sdsnew(argv[2]);
    } else if (!strcasecmp(argv[0],"auth-pass") && argc == 3) {
        /* auth-pass <name> <password> */
        ri = sentinelGetMasterByName(argv[1]);
        if (!ri) return "No such master with specified name.";
        ri->auth_pass = sdsnew(argv[2]);
    } else if (!strcasecmp(argv[0],"auth-user") && argc == 3) {
        /* auth-user <name> <username> */
        ri = sentinelGetMasterByName(argv[1]);
        if (!ri) return "No such master with specified name.";
        ri->auth_user = sdsnew(argv[2]);
    } else if (!strcasecmp(argv[0],"current-epoch") && argc == 2) {
        /* current-epoch <epoch> */
        unsigned long long current_epoch = strtoull(argv[1],NULL,10);
        if (current_epoch > sentinel.current_epoch)
            sentinel.current_epoch = current_epoch;
    } else if (!strcasecmp(argv[0],"myid") && argc == 2) {
        if (strlen(argv[1]) != CONFIG_RUN_ID_SIZE)
            return "Malformed Sentinel id in myid option.";
        memcpy(sentinel.myid,argv[1],CONFIG_RUN_ID_SIZE);
    } else if (!strcasecmp(argv[0],"config-epoch") && argc == 3) {
        /* config-epoch <name> <epoch> */
        ri = sentinelGetMasterByName(argv[1]);
        if (!ri) return "No such master with specified name.";
        ri->config_epoch = strtoull(argv[2],NULL,10);
        /* The following update of current_epoch is not really useful as
         * now the current epoch is persisted on the config file, but
         * we leave this check here for redundancy. */
        if (ri->config_epoch > sentinel.current_epoch)
            sentinel.current_epoch = ri->config_epoch;
    } else if (!strcasecmp(argv[0],"leader-epoch") && argc == 3) {
        /* leader-epoch <name> <epoch> */
        ri = sentinelGetMasterByName(argv[1]);
        if (!ri) return "No such master with specified name.";
        ri->leader_epoch = strtoull(argv[2],NULL,10);
    } else if ((!strcasecmp(argv[0],"known-slave") ||
                !strcasecmp(argv[0],"known-replica")) && argc == 4)
    {
        sentinelRedisInstance *slave;

        /* known-replica <name> <ip> <port> */
        ri = sentinelGetMasterByName(argv[1]);
        if (!ri) return "No such master with specified name.";
        if ((slave = createSentinelRedisInstance(NULL,SRI_SLAVE,argv[2],
                    atoi(argv[3]), ri->quorum, ri)) == NULL)
        {
            return sentinelCheckCreateInstanceErrors(SRI_SLAVE);
        }
    } else if (!strcasecmp(argv[0],"known-sentinel") &&
               (argc == 4 || argc == 5)) {
        sentinelRedisInstance *si;

        if (argc == 5) { /* Ignore the old form without runid. */
            /* known-sentinel <name> <ip> <port> [runid] */
            ri = sentinelGetMasterByName(argv[1]);
            if (!ri) return "No such master with specified name.";
            if ((si = createSentinelRedisInstance(argv[4],SRI_SENTINEL,argv[2],
                        atoi(argv[3]), ri->quorum, ri)) == NULL)
            {
                return sentinelCheckCreateInstanceErrors(SRI_SENTINEL);
            }
            si->runid = sdsnew(argv[4]);
            sentinelTryConnectionSharing(si);
        }
    } else if (!strcasecmp(argv[0],"rename-command") && argc == 4) {
        /* rename-command <name> <command> <renamed-command> */
        ri = sentinelGetMasterByName(argv[1]);
        if (!ri) return "No such master with specified name.";
        sds oldcmd = sdsnew(argv[2]);
        sds newcmd = sdsnew(argv[3]);
        if (dictAdd(ri->renamed_commands,oldcmd,newcmd) != DICT_OK) {
            sdsfree(oldcmd);
            sdsfree(newcmd);
            return "Same command renamed multiple times with rename-command.";
        }
    } else if (!strcasecmp(argv[0],"announce-ip") && argc == 2) {
        /* announce-ip <ip-address> */
        if (strlen(argv[1]))
            sentinel.announce_ip = sdsnew(argv[1]);
    } else if (!strcasecmp(argv[0],"announce-port") && argc == 2) {
        /* announce-port <port> */
        sentinel.announce_port = atoi(argv[1]);
    } else if (!strcasecmp(argv[0],"deny-scripts-reconfig") && argc == 2) {
        /* deny-scripts-reconfig <yes|no> */
        if ((sentinel.deny_scripts_reconfig = yesnotoi(argv[1])) == -1) {
            return "Please specify yes or no for the "
                   "deny-scripts-reconfig options.";
        }
    } else if (!strcasecmp(argv[0],"sentinel-user") && argc == 2) {
        /* sentinel-user <user-name> */
        if (strlen(argv[1]))
            sentinel.sentinel_auth_user = sdsnew(argv[1]);
    } else if (!strcasecmp(argv[0],"sentinel-pass") && argc == 2) {
        /* sentinel-pass <password> */
        if (strlen(argv[1]))
            sentinel.sentinel_auth_pass = sdsnew(argv[1]);
    } else if (!strcasecmp(argv[0],"resolve-hostnames") && argc == 2) {
        /* resolve-hostnames <yes|no> */
        if ((sentinel.resolve_hostnames = yesnotoi(argv[1])) == -1) {
            return "Please specify yes or no for the resolve-hostnames option.";
        }
    } else if (!strcasecmp(argv[0],"announce-hostnames") && argc == 2) {
        /* announce-hostnames <yes|no> */
        if ((sentinel.announce_hostnames = yesnotoi(argv[1])) == -1) {
            return "Please specify yes or no for the announce-hostnames option.";
        }
    } else if (!strcasecmp(argv[0],"master-reboot-down-after-period") && argc == 3) {
        /* master-reboot-down-after-period <name> <milliseconds> */
        ri = sentinelGetMasterByName(argv[1]);
        if (!ri) return "No such master with specified name.";
        ri->master_reboot_down_after_period = atoi(argv[2]);
        if (ri->master_reboot_down_after_period < 0)
            return "negative time parameter.";
    } else {
        return "Unrecognized sentinel configuration statement.";
    }
    return NULL;
}

/* Implements CONFIG REWRITE for "sentinel" option.
 * This is used not just to rewrite the configuration given by the user
 * (the configured masters) but also in order to retain the state of
 * Sentinel across restarts: config epoch of masters, associated slaves
 * and sentinel instances, and so forth. */
void rewriteConfigSentinelOption(struct rewriteConfigState *state) {
    dictIterator *di, *di2;
    dictEntry *de;
    sds line;

    /* sentinel unique ID. */
    line = sdscatprintf(sdsempty(), "sentinel myid %s", sentinel.myid);
    rewriteConfigRewriteLine(state,"sentinel myid",line,1);

    /* sentinel deny-scripts-reconfig. */
    line = sdscatprintf(sdsempty(), "sentinel deny-scripts-reconfig %s",
        sentinel.deny_scripts_reconfig ? "yes" : "no");
    rewriteConfigRewriteLine(state,"sentinel deny-scripts-reconfig",line,
        sentinel.deny_scripts_reconfig != SENTINEL_DEFAULT_DENY_SCRIPTS_RECONFIG);

    /* sentinel resolve-hostnames.
     * This must be included early in the file so it is already in effect
     * when reading the file.
     */
    line = sdscatprintf(sdsempty(), "sentinel resolve-hostnames %s",
                        sentinel.resolve_hostnames ? "yes" : "no");
    rewriteConfigRewriteLine(state,"sentinel resolve-hostnames",line,
                             sentinel.resolve_hostnames != SENTINEL_DEFAULT_RESOLVE_HOSTNAMES);

    /* sentinel announce-hostnames. */
    line = sdscatprintf(sdsempty(), "sentinel announce-hostnames %s",
                        sentinel.announce_hostnames ? "yes" : "no");
    rewriteConfigRewriteLine(state,"sentinel announce-hostnames",line,
                             sentinel.announce_hostnames != SENTINEL_DEFAULT_ANNOUNCE_HOSTNAMES);

    /* For every master emit a "sentinel monitor" config entry. */
    di = dictGetIterator(sentinel.masters);
    while((de = dictNext(di)) != NULL) {
        sentinelRedisInstance *master, *ri;
        sentinelAddr *master_addr;

        /* sentinel monitor */
        master = dictGetVal(de);
        master_addr = sentinelGetCurrentMasterAddress(master);
        line = sdscatprintf(sdsempty(),"sentinel monitor %s %s %d %d",
            master->name, announceSentinelAddr(master_addr), master_addr->port,
            master->quorum);
        rewriteConfigRewriteLine(state,"sentinel monitor",line,1);
        /* rewriteConfigMarkAsProcessed is handled after the loop */

        /* sentinel down-after-milliseconds */
        if (master->down_after_period != sentinel_default_down_after) {
            line = sdscatprintf(sdsempty(),
                "sentinel down-after-milliseconds %s %ld",
                master->name, (long) master->down_after_period);
            rewriteConfigRewriteLine(state,"sentinel down-after-milliseconds",line,1);
            /* rewriteConfigMarkAsProcessed is handled after the loop */
        }

        /* sentinel failover-timeout */
        if (master->failover_timeout != sentinel_default_failover_timeout) {
            line = sdscatprintf(sdsempty(),
                "sentinel failover-timeout %s %ld",
                master->name, (long) master->failover_timeout);
            rewriteConfigRewriteLine(state,"sentinel failover-timeout",line,1);
            /* rewriteConfigMarkAsProcessed is handled after the loop */

        }

        /* sentinel parallel-syncs */
        if (master->parallel_syncs != SENTINEL_DEFAULT_PARALLEL_SYNCS) {
            line = sdscatprintf(sdsempty(),
                "sentinel parallel-syncs %s %d",
                master->name, master->parallel_syncs);
            rewriteConfigRewriteLine(state,"sentinel parallel-syncs",line,1);
            /* rewriteConfigMarkAsProcessed is handled after the loop */
        }

        /* sentinel notification-script */
        if (master->notification_script) {
            line = sdscatprintf(sdsempty(),
                "sentinel notification-script %s %s",
                master->name, master->notification_script);
            rewriteConfigRewriteLine(state,"sentinel notification-script",line,1);
            /* rewriteConfigMarkAsProcessed is handled after the loop */
        }

        /* sentinel client-reconfig-script */
        if (master->client_reconfig_script) {
            line = sdscatprintf(sdsempty(),
                "sentinel client-reconfig-script %s %s",
                master->name, master->client_reconfig_script);
            rewriteConfigRewriteLine(state,"sentinel client-reconfig-script",line,1);
            /* rewriteConfigMarkAsProcessed is handled after the loop */
        }

        /* sentinel auth-pass & auth-user */
        if (master->auth_pass) {
            line = sdscatprintf(sdsempty(),
                "sentinel auth-pass %s %s",
                master->name, master->auth_pass);
            rewriteConfigRewriteLine(state,"sentinel auth-pass",line,1);
            /* rewriteConfigMarkAsProcessed is handled after the loop */
        }

        if (master->auth_user) {
            line = sdscatprintf(sdsempty(),
                "sentinel auth-user %s %s",
                master->name, master->auth_user);
            rewriteConfigRewriteLine(state,"sentinel auth-user",line,1);
            /* rewriteConfigMarkAsProcessed is handled after the loop */
        }

        /* sentinel master-reboot-down-after-period */
        if (master->master_reboot_down_after_period != 0) {
            line = sdscatprintf(sdsempty(),
                "sentinel master-reboot-down-after-period %s %ld",
                master->name, (long) master->master_reboot_down_after_period);
            rewriteConfigRewriteLine(state,"sentinel master-reboot-down-after-period",line,1);
            /* rewriteConfigMarkAsProcessed is handled after the loop */
        }

        /* sentinel config-epoch */
        line = sdscatprintf(sdsempty(),
            "sentinel config-epoch %s %llu",
            master->name, (unsigned long long) master->config_epoch);
        rewriteConfigRewriteLine(state,"sentinel config-epoch",line,1);
        /* rewriteConfigMarkAsProcessed is handled after the loop */


        /* sentinel leader-epoch */
        line = sdscatprintf(sdsempty(),
            "sentinel leader-epoch %s %llu",
            master->name, (unsigned long long) master->leader_epoch);
        rewriteConfigRewriteLine(state,"sentinel leader-epoch",line,1);
        /* rewriteConfigMarkAsProcessed is handled after the loop */

        /* sentinel known-slave */
        di2 = dictGetIterator(master->slaves);
        while((de = dictNext(di2)) != NULL) {
            sentinelAddr *slave_addr;

            ri = dictGetVal(de);
            slave_addr = ri->addr;

            /* If master_addr (obtained using sentinelGetCurrentMasterAddress()
             * so it may be the address of the promoted slave) is equal to this
             * slave's address, a failover is in progress and the slave was
             * already successfully promoted. So as the address of this slave
             * we use the old master address instead. */
            if (sentinelAddrOrHostnameEqual(slave_addr,master_addr))
                slave_addr = master->addr;
            line = sdscatprintf(sdsempty(),
                "sentinel known-replica %s %s %d",
                master->name, announceSentinelAddr(slave_addr), slave_addr->port);
            /* try to replace any known-slave option first if found */
            if (rewriteConfigRewriteLine(state, "sentinel known-slave", sdsdup(line), 0) == 0) {
                rewriteConfigRewriteLine(state, "sentinel known-replica", line, 1);
            } else {
                sdsfree(line);
            }
            /* rewriteConfigMarkAsProcessed is handled after the loop */
        }
        dictReleaseIterator(di2);

        /* sentinel known-sentinel */
        di2 = dictGetIterator(master->sentinels);
        while((de = dictNext(di2)) != NULL) {
            ri = dictGetVal(de);
            if (ri->runid == NULL) continue;
            line = sdscatprintf(sdsempty(),
                "sentinel known-sentinel %s %s %d %s",
                master->name, announceSentinelAddr(ri->addr), ri->addr->port, ri->runid);
            rewriteConfigRewriteLine(state,"sentinel known-sentinel",line,1);
            /* rewriteConfigMarkAsProcessed is handled after the loop */
        }
        dictReleaseIterator(di2);

        /* sentinel rename-command */
        di2 = dictGetIterator(master->renamed_commands);
        while((de = dictNext(di2)) != NULL) {
            sds oldname = dictGetKey(de);
            sds newname = dictGetVal(de);
            line = sdscatprintf(sdsempty(),
                "sentinel rename-command %s %s %s",
                master->name, oldname, newname);
            rewriteConfigRewriteLine(state,"sentinel rename-command",line,1);
            /* rewriteConfigMarkAsProcessed is handled after the loop */
        }
        dictReleaseIterator(di2);
    }

    /* sentinel current-epoch is a global state valid for all the masters. */
    line = sdscatprintf(sdsempty(),
        "sentinel current-epoch %llu", (unsigned long long) sentinel.current_epoch);
    rewriteConfigRewriteLine(state,"sentinel current-epoch",line,1);

    /* sentinel announce-ip. */
    if (sentinel.announce_ip) {
        line = sdsnew("sentinel announce-ip ");
        line = sdscatrepr(line, sentinel.announce_ip, sdslen(sentinel.announce_ip));
        rewriteConfigRewriteLine(state,"sentinel announce-ip",line,1);
    } else {
        rewriteConfigMarkAsProcessed(state,"sentinel announce-ip");
    }

    /* sentinel announce-port. */
    if (sentinel.announce_port) {
        line = sdscatprintf(sdsempty(),"sentinel announce-port %d",
                            sentinel.announce_port);
        rewriteConfigRewriteLine(state,"sentinel announce-port",line,1);
    } else {
        rewriteConfigMarkAsProcessed(state,"sentinel announce-port");
    }

    /* sentinel sentinel-user. */
    if (sentinel.sentinel_auth_user) {
        line = sdscatprintf(sdsempty(), "sentinel sentinel-user %s", sentinel.sentinel_auth_user);
        rewriteConfigRewriteLine(state,"sentinel sentinel-user",line,1);
    } else {
        rewriteConfigMarkAsProcessed(state,"sentinel sentinel-user");
    }

    /* sentinel sentinel-pass. */
    if (sentinel.sentinel_auth_pass) {
        line = sdscatprintf(sdsempty(), "sentinel sentinel-pass %s", sentinel.sentinel_auth_pass);
        rewriteConfigRewriteLine(state,"sentinel sentinel-pass",line,1);
    } else {
        rewriteConfigMarkAsProcessed(state,"sentinel sentinel-pass");  
    }

    dictReleaseIterator(di);

    /* NOTE: the purpose here is in case due to the state change, the config rewrite 
     does not handle the configs, however, previously the config was set in the config file, 
     rewriteConfigMarkAsProcessed should be put here to mark it as processed in order to 
     delete the old config entry.
    */
    rewriteConfigMarkAsProcessed(state,"sentinel monitor");
    rewriteConfigMarkAsProcessed(state,"sentinel down-after-milliseconds");
    rewriteConfigMarkAsProcessed(state,"sentinel failover-timeout");
    rewriteConfigMarkAsProcessed(state,"sentinel parallel-syncs");
    rewriteConfigMarkAsProcessed(state,"sentinel notification-script");
    rewriteConfigMarkAsProcessed(state,"sentinel client-reconfig-script");
    rewriteConfigMarkAsProcessed(state,"sentinel auth-pass");
    rewriteConfigMarkAsProcessed(state,"sentinel auth-user");
    rewriteConfigMarkAsProcessed(state,"sentinel config-epoch");
    rewriteConfigMarkAsProcessed(state,"sentinel leader-epoch");
    rewriteConfigMarkAsProcessed(state,"sentinel known-replica");
    rewriteConfigMarkAsProcessed(state,"sentinel known-sentinel");
    rewriteConfigMarkAsProcessed(state,"sentinel rename-command");
    rewriteConfigMarkAsProcessed(state,"sentinel master-reboot-down-after-period");
}

/* This function uses the config rewriting in order to persist
 * the state of the Sentinel in the current configuration file.
 *
 * On failure the function logs a warning on the server log. */
int sentinelFlushConfig(void) {
    int saved_hz = server.hz;
    int rewrite_status;

    server.hz = CONFIG_DEFAULT_HZ;
    rewrite_status = rewriteConfig(server.configfile, 0);
    server.hz = saved_hz;

    if (rewrite_status == -1) {
        serverLog(LL_WARNING,"WARNING: Sentinel was not able to save the new configuration on disk!!!: %s", strerror(errno));
        return C_ERR;
    } else {
        serverLog(LL_NOTICE,"Sentinel new configuration saved on disk");
        return C_OK;
    }
}

/* Call sentinelFlushConfig() produce a success/error reply to the
 * calling client.
 */
static void sentinelFlushConfigAndReply(client *c) {
    if (sentinelFlushConfig() == C_ERR)
        addReplyError(c, "Failed to save config file. Check server logs.");
    else
        addReply(c, shared.ok);
}

/* ====================== hiredis connection handling ======================= */

/* Send the AUTH command with the specified master password if needed.
 * Note that for slaves the password set for the master is used.
 *
 * In case this Sentinel requires a password as well, via the "requirepass"
 * configuration directive, we assume we should use the local password in
 * order to authenticate when connecting with the other Sentinels as well.
 * So basically all the Sentinels share the same password and use it to
 * authenticate reciprocally.
 *
 * We don't check at all if the command was successfully transmitted
 * to the instance as if it fails Sentinel will detect the instance down,
 * will disconnect and reconnect the link and so forth. */
void sentinelSendAuthIfNeeded(sentinelRedisInstance *ri, redisAsyncContext *c) {
    char *auth_pass = NULL;
    char *auth_user = NULL;

    if (ri->flags & SRI_MASTER) {
        auth_pass = ri->auth_pass;
        auth_user = ri->auth_user;
    } else if (ri->flags & SRI_SLAVE) {
        auth_pass = ri->master->auth_pass;
        auth_user = ri->master->auth_user;
    } else if (ri->flags & SRI_SENTINEL) {
        /* If sentinel_auth_user is NULL, AUTH will use default user
           with sentinel_auth_pass to authenticate */
        if (sentinel.sentinel_auth_pass) {
            auth_pass = sentinel.sentinel_auth_pass;
            auth_user = sentinel.sentinel_auth_user;
        } else {
            /* Compatibility with old configs. requirepass is used
             * for both incoming and outgoing authentication. */
            auth_pass = server.requirepass;
            auth_user = NULL;
        }
    }

    if (auth_pass && auth_user == NULL) {
        if (redisAsyncCommand(c, sentinelDiscardReplyCallback, ri, "%s %s",
            sentinelInstanceMapCommand(ri,"AUTH"),
            auth_pass) == C_OK) ri->link->pending_commands++;
    } else if (auth_pass && auth_user) {
        /* If we also have an username, use the ACL-style AUTH command
         * with two arguments, username and password. */
        if (redisAsyncCommand(c, sentinelDiscardReplyCallback, ri, "%s %s %s",
            sentinelInstanceMapCommand(ri,"AUTH"),
            auth_user, auth_pass) == C_OK) ri->link->pending_commands++;
    }
}

/* Use CLIENT SETNAME to name the connection in the instance as
 * sentinel-<first_8_chars_of_runid>-<connection_type>
 * The connection type is "cmd" or "pubsub" as specified by 'type'.
 *
 * This makes it possible to list all the sentinel instances connected
 * to a server with CLIENT LIST, grepping for a specific name format. */
void sentinelSetClientName(sentinelRedisInstance *ri, redisAsyncContext *c, char *type) {
    char name[64];

    snprintf(name,sizeof(name),"sentinel-%.8s-%s",sentinel.myid,type);
    if (redisAsyncCommand(c, sentinelDiscardReplyCallback, ri,
        "%s SETNAME %s",
        sentinelInstanceMapCommand(ri,"CLIENT"),
        name) == C_OK)
    {
        ri->link->pending_commands++;
    }
}

static int instanceLinkNegotiateTLS(redisAsyncContext *context) {
#if USE_OPENSSL == 1 /* BUILD_YES */
    if (!server_tls_ctx) return C_ERR;
    SSL *ssl = SSL_new(server_tls_client_ctx ? server_tls_client_ctx : server_tls_ctx);
    if (!ssl) return C_ERR;

    if (redisInitiateSSL(&context->c, ssl) == REDIS_ERR) {
        SSL_free(ssl);
        return C_ERR;
    }
#else
    UNUSED(context);
#endif
    return C_OK;
}

/* Create the async connections for the instance link if the link
 * is disconnected. Note that link->disconnected is true even if just
 * one of the two links (commands and pub/sub) is missing. */
void sentinelReconnectInstance(sentinelRedisInstance *ri) {

    if (ri->link->disconnected == 0) return;
    if (ri->addr->port == 0) return; /* port == 0 means invalid address. */
    instanceLink *link = ri->link;
    mstime_t now = mstime();

    if (now - ri->link->last_reconn_time < sentinel_ping_period) return;
    ri->link->last_reconn_time = now;

    /* Commands connection. */
    if (link->cc == NULL) {

        /* It might be that the instance is disconnected because it wasn't available earlier when the instance
         * allocated, say during failover, and therefore we failed to resolve its ip.
         * Another scenario is that the instance restarted with new ip, and we should resolve its new ip based on
         * its hostname */
        if (sentinel.resolve_hostnames) {
            sentinelAddr *tryResolveAddr = createSentinelAddr(ri->addr->hostname, ri->addr->port, 0);
            if (tryResolveAddr != NULL) {
                releaseSentinelAddr(ri->addr);
                ri->addr = tryResolveAddr;
            }
        }

        link->cc = redisAsyncConnectBind(ri->addr->ip,ri->addr->port,server.bind_source_addr);

        if (link->cc && !link->cc->err) anetCloexec(link->cc->c.fd);
        if (!link->cc) {
            sentinelEvent(LL_DEBUG,"-cmd-link-reconnection",ri,"%@ #Failed to establish connection");
        } else if (!link->cc->err && server.tls_replication &&
                (instanceLinkNegotiateTLS(link->cc) == C_ERR)) {
            sentinelEvent(LL_DEBUG,"-cmd-link-reconnection",ri,"%@ #Failed to initialize TLS");
            instanceLinkCloseConnection(link,link->cc);
        } else if (link->cc->err) {
            sentinelEvent(LL_DEBUG,"-cmd-link-reconnection",ri,"%@ #%s",
                link->cc->errstr);
            instanceLinkCloseConnection(link,link->cc);
        } else {
            link->pending_commands = 0;
            link->cc_conn_time = mstime();
            link->cc->data = link;
            redisAeAttach(server.el,link->cc);
            redisAsyncSetConnectCallback(link->cc,
                    sentinelLinkEstablishedCallback);
            redisAsyncSetDisconnectCallback(link->cc,
                    sentinelDisconnectCallback);
            sentinelSendAuthIfNeeded(ri,link->cc);
            sentinelSetClientName(ri,link->cc,"cmd");

            /* Send a PING ASAP when reconnecting. */
            sentinelSendPing(ri);
        }
    }
    /* Pub / Sub */
    if ((ri->flags & (SRI_MASTER|SRI_SLAVE)) && link->pc == NULL) {
        link->pc = redisAsyncConnectBind(ri->addr->ip,ri->addr->port,server.bind_source_addr);
        if (link->pc && !link->pc->err) anetCloexec(link->pc->c.fd);
        if (!link->pc) {
            sentinelEvent(LL_DEBUG,"-pubsub-link-reconnection",ri,"%@ #Failed to establish connection");
        } else if (!link->pc->err && server.tls_replication &&
                (instanceLinkNegotiateTLS(link->pc) == C_ERR)) {
            sentinelEvent(LL_DEBUG,"-pubsub-link-reconnection",ri,"%@ #Failed to initialize TLS");
        } else if (link->pc->err) {
            sentinelEvent(LL_DEBUG,"-pubsub-link-reconnection",ri,"%@ #%s",
                link->pc->errstr);
            instanceLinkCloseConnection(link,link->pc);
        } else {
            int retval;
            link->pc_conn_time = mstime();
            link->pc->data = link;
            redisAeAttach(server.el,link->pc);
            redisAsyncSetConnectCallback(link->pc,
                    sentinelLinkEstablishedCallback);
            redisAsyncSetDisconnectCallback(link->pc,
                    sentinelDisconnectCallback);
            sentinelSendAuthIfNeeded(ri,link->pc);
            sentinelSetClientName(ri,link->pc,"pubsub");
            /* Now we subscribe to the Sentinels "Hello" channel. */
            retval = redisAsyncCommand(link->pc,
                sentinelReceiveHelloMessages, ri, "%s %s",
                sentinelInstanceMapCommand(ri,"SUBSCRIBE"),
                SENTINEL_HELLO_CHANNEL);
            if (retval != C_OK) {
                /* If we can't subscribe, the Pub/Sub connection is useless
                 * and we can simply disconnect it and try again. */
                instanceLinkCloseConnection(link,link->pc);
                return;
            }
        }
    }
    /* Clear the disconnected status only if we have both the connections
     * (or just the commands connection if this is a sentinel instance). */
    if (link->cc && (ri->flags & SRI_SENTINEL || link->pc))
        link->disconnected = 0;
}

/* ======================== Server instances pinging  ======================== */

/* Return true if master looks "sane", that is:
 * 1) It is actually a master in the current configuration.
 * 2) It reports itself as a master.
 * 3) It is not SDOWN or ODOWN.
 * 4) We obtained last INFO no more than two times the INFO period time ago. */
int sentinelMasterLooksSane(sentinelRedisInstance *master) {
    return
        master->flags & SRI_MASTER &&
        master->role_reported == SRI_MASTER &&
        (master->flags & (SRI_S_DOWN|SRI_O_DOWN)) == 0 &&
        (mstime() - master->info_refresh) < sentinel_info_period*2;
}

/* Process the INFO output from masters. */
void sentinelRefreshInstanceInfo(sentinelRedisInstance *ri, const char *info) {
    sds *lines;
    int numlines, j;
    int role = 0;

    /* cache full INFO output for instance */
    sdsfree(ri->info);
    ri->info = sdsnew(info);

    /* The following fields must be reset to a given value in the case they
     * are not found at all in the INFO output. */
    ri->master_link_down_time = 0;

    /* Process line by line. */
    lines = sdssplitlen(info,strlen(info),"\r\n",2,&numlines);
    for (j = 0; j < numlines; j++) {
        sentinelRedisInstance *slave;
        sds l = lines[j];

        /* run_id:<40 hex chars>*/
        if (sdslen(l) >= 47 && !memcmp(l,"run_id:",7)) {
            if (ri->runid == NULL) {
                ri->runid = sdsnewlen(l+7,40);
            } else {
                if (strncmp(ri->runid,l+7,40) != 0) {
                    sentinelEvent(LL_NOTICE,"+reboot",ri,"%@");

                    if (ri->flags & SRI_MASTER && ri->master_reboot_down_after_period != 0) {
                        ri->flags |= SRI_MASTER_REBOOT;
                        ri->master_reboot_since_time = mstime();
                    }

                    sdsfree(ri->runid);
                    ri->runid = sdsnewlen(l+7,40);
                }
            }
        }

        /* old versions: slave0:<ip>,<port>,<state>
         * new versions: slave0:ip=127.0.0.1,port=9999,... */
        if ((ri->flags & SRI_MASTER) &&
            sdslen(l) >= 7 &&
            !memcmp(l,"slave",5) && isdigit(l[5]))
        {
            char *ip, *port, *end;

            if (strstr(l,"ip=") == NULL) {
                /* Old format. */
                ip = strchr(l,':'); if (!ip) continue;
                ip++; /* Now ip points to start of ip address. */
                port = strchr(ip,','); if (!port) continue;
                *port = '\0'; /* nul term for easy access. */
                port++; /* Now port points to start of port number. */
                end = strchr(port,','); if (!end) continue;
                *end = '\0'; /* nul term for easy access. */
            } else {
                /* New format. */
                ip = strstr(l,"ip="); if (!ip) continue;
                ip += 3; /* Now ip points to start of ip address. */
                port = strstr(l,"port="); if (!port) continue;
                port += 5; /* Now port points to start of port number. */
                /* Nul term both fields for easy access. */
                end = strchr(ip,','); if (end) *end = '\0';
                end = strchr(port,','); if (end) *end = '\0';
            }

            /* Check if we already have this slave into our table,
             * otherwise add it. */
            if (sentinelRedisInstanceLookupSlave(ri,ip,atoi(port)) == NULL) {
                if ((slave = createSentinelRedisInstance(NULL,SRI_SLAVE,ip,
                            atoi(port), ri->quorum, ri)) != NULL)
                {
                    sentinelEvent(LL_NOTICE,"+slave",slave,"%@");
                    sentinelFlushConfig();
                }
            }
        }

        /* master_link_down_since_seconds:<seconds> */
        if (sdslen(l) >= 32 &&
            !memcmp(l,"master_link_down_since_seconds",30))
        {
            ri->master_link_down_time = strtoll(l+31,NULL,10)*1000;
        }

        /* role:<role> */
        if (sdslen(l) >= 11 && !memcmp(l,"role:master",11)) role = SRI_MASTER;
        else if (sdslen(l) >= 10 && !memcmp(l,"role:slave",10)) role = SRI_SLAVE;

        if (role == SRI_SLAVE) {
            /* master_host:<host> */
            if (sdslen(l) >= 12 && !memcmp(l,"master_host:",12)) {
                if (ri->slave_master_host == NULL ||
                    strcasecmp(l+12,ri->slave_master_host))
                {
                    sdsfree(ri->slave_master_host);
                    ri->slave_master_host = sdsnew(l+12);
                    ri->slave_conf_change_time = mstime();
                }
            }

            /* master_port:<port> */
            if (sdslen(l) >= 12 && !memcmp(l,"master_port:",12)) {
                int slave_master_port = atoi(l+12);

                if (ri->slave_master_port != slave_master_port) {
                    ri->slave_master_port = slave_master_port;
                    ri->slave_conf_change_time = mstime();
                }
            }

            /* master_link_status:<status> */
            if (sdslen(l) >= 19 && !memcmp(l,"master_link_status:",19)) {
                ri->slave_master_link_status =
                    (strcasecmp(l+19,"up") == 0) ?
                    SENTINEL_MASTER_LINK_STATUS_UP :
                    SENTINEL_MASTER_LINK_STATUS_DOWN;
            }

            /* slave_priority:<priority> */
            if (sdslen(l) >= 15 && !memcmp(l,"slave_priority:",15))
                ri->slave_priority = atoi(l+15);

            /* slave_repl_offset:<offset> */
            if (sdslen(l) >= 18 && !memcmp(l,"slave_repl_offset:",18))
                ri->slave_repl_offset = strtoull(l+18,NULL,10);

            /* replica_announced:<announcement> */
            if (sdslen(l) >= 18 && !memcmp(l,"replica_announced:",18))
                ri->replica_announced = atoi(l+18);
        }
    }
    ri->info_refresh = mstime();
    sdsfreesplitres(lines,numlines);

    /* ---------------------------- Acting half -----------------------------
     * Some things will not happen if sentinel.tilt is true, but some will
     * still be processed. */

    /* Remember when the role changed. */
    if (role != ri->role_reported) {
        ri->role_reported_time = mstime();
        ri->role_reported = role;
        if (role == SRI_SLAVE) ri->slave_conf_change_time = mstime();
        /* Log the event with +role-change if the new role is coherent or
         * with -role-change if there is a mismatch with the current config. */
        sentinelEvent(LL_VERBOSE,
            ((ri->flags & (SRI_MASTER|SRI_SLAVE)) == role) ?
            "+role-change" : "-role-change",
            ri, "%@ new reported role is %s",
            role == SRI_MASTER ? "master" : "slave");
    }

    /* None of the following conditions are processed when in tilt mode, so
     * return asap. */
    if (sentinel.tilt) return;

    /* Handle master -> slave role switch. */
    if ((ri->flags & SRI_MASTER) && role == SRI_SLAVE) {
        /* Nothing to do, but masters claiming to be slaves are
         * considered to be unreachable by Sentinel, so eventually
         * a failover will be triggered. */
    }

    /* Handle slave -> master role switch. */
    if ((ri->flags & SRI_SLAVE) && role == SRI_MASTER) {
        /* If this is a promoted slave we can change state to the
         * failover state machine. */
        if ((ri->flags & SRI_PROMOTED) &&
            (ri->master->flags & SRI_FAILOVER_IN_PROGRESS) &&
            (ri->master->failover_state ==
                SENTINEL_FAILOVER_STATE_WAIT_PROMOTION))
        {
            /* Now that we are sure the slave was reconfigured as a master
             * set the master configuration epoch to the epoch we won the
             * election to perform this failover. This will force the other
             * Sentinels to update their config (assuming there is not
             * a newer one already available). */
            ri->master->config_epoch = ri->master->failover_epoch;
            ri->master->failover_state = SENTINEL_FAILOVER_STATE_RECONF_SLAVES;
            ri->master->failover_state_change_time = mstime();
            sentinelFlushConfig();
            sentinelEvent(LL_WARNING,"+promoted-slave",ri,"%@");
            if (sentinel.simfailure_flags &
                SENTINEL_SIMFAILURE_CRASH_AFTER_PROMOTION)
                sentinelSimFailureCrash();
            sentinelEvent(LL_WARNING,"+failover-state-reconf-slaves",
                ri->master,"%@");
            sentinelCallClientReconfScript(ri->master,SENTINEL_LEADER,
                "start",ri->master->addr,ri->addr);
            sentinelForceHelloUpdateForMaster(ri->master);
        } else {
            /* A slave turned into a master. We want to force our view and
             * reconfigure as slave. Wait some time after the change before
             * going forward, to receive new configs if any. */
            mstime_t wait_time = sentinel_publish_period*4;

            if (!(ri->flags & SRI_PROMOTED) &&
                 sentinelMasterLooksSane(ri->master) &&
                 sentinelRedisInstanceNoDownFor(ri,wait_time) &&
                 mstime() - ri->role_reported_time > wait_time)
            {
                int retval = sentinelSendSlaveOf(ri,ri->master->addr);
                if (retval == C_OK)
                    sentinelEvent(LL_NOTICE,"+convert-to-slave",ri,"%@");
            }
        }
    }

    /* Handle slaves replicating to a different master address. */
    if ((ri->flags & SRI_SLAVE) &&
        role == SRI_SLAVE &&
        (ri->slave_master_port != ri->master->addr->port ||
         !sentinelAddrEqualsHostname(ri->master->addr, ri->slave_master_host)))
    {
        mstime_t wait_time = ri->master->failover_timeout;

        /* Make sure the master is sane before reconfiguring this instance
         * into a slave. */
        if (sentinelMasterLooksSane(ri->master) &&
            sentinelRedisInstanceNoDownFor(ri,wait_time) &&
            mstime() - ri->slave_conf_change_time > wait_time)
        {
            int retval = sentinelSendSlaveOf(ri,ri->master->addr);
            if (retval == C_OK)
                sentinelEvent(LL_NOTICE,"+fix-slave-config",ri,"%@");
        }
    }

    /* Detect if the slave that is in the process of being reconfigured
     * changed state. */
    if ((ri->flags & SRI_SLAVE) && role == SRI_SLAVE &&
        (ri->flags & (SRI_RECONF_SENT|SRI_RECONF_INPROG)))
    {
        /* SRI_RECONF_SENT -> SRI_RECONF_INPROG. */
        if ((ri->flags & SRI_RECONF_SENT) &&
            ri->slave_master_host &&
            sentinelAddrEqualsHostname(ri->master->promoted_slave->addr,
                ri->slave_master_host) &&
            ri->slave_master_port == ri->master->promoted_slave->addr->port)
        {
            ri->flags &= ~SRI_RECONF_SENT;
            ri->flags |= SRI_RECONF_INPROG;
            sentinelEvent(LL_NOTICE,"+slave-reconf-inprog",ri,"%@");
        }

        /* SRI_RECONF_INPROG -> SRI_RECONF_DONE */
        if ((ri->flags & SRI_RECONF_INPROG) &&
            ri->slave_master_link_status == SENTINEL_MASTER_LINK_STATUS_UP)
        {
            ri->flags &= ~SRI_RECONF_INPROG;
            ri->flags |= SRI_RECONF_DONE;
            sentinelEvent(LL_NOTICE,"+slave-reconf-done",ri,"%@");
        }
    }
}

void sentinelInfoReplyCallback(redisAsyncContext *c, void *reply, void *privdata) {
    sentinelRedisInstance *ri = privdata;
    instanceLink *link = c->data;
    redisReply *r;

    if (!reply || !link) return;
    link->pending_commands--;
    r = reply;

    /* INFO reply type is verbatim in resp3. Normally, sentinel will not use
     * resp3 but this is required for testing (see logreqres.c). */
    if (r->type == REDIS_REPLY_STRING || r->type == REDIS_REPLY_VERB)
        sentinelRefreshInstanceInfo(ri,r->str);
}

/* Just discard the reply. We use this when we are not monitoring the return
 * value of the command but its effects directly. */
void sentinelDiscardReplyCallback(redisAsyncContext *c, void *reply, void *privdata) {
    instanceLink *link = c->data;
    UNUSED(reply);
    UNUSED(privdata);

    if (link) link->pending_commands--;
}

void sentinelPingReplyCallback(redisAsyncContext *c, void *reply, void *privdata) {
    sentinelRedisInstance *ri = privdata;
    instanceLink *link = c->data;
    redisReply *r;

    if (!reply || !link) return;
    link->pending_commands--;
    r = reply;

    if (r->type == REDIS_REPLY_STATUS ||
        r->type == REDIS_REPLY_ERROR) {
        /* Update the "instance available" field only if this is an
         * acceptable reply. */
        if (strncmp(r->str,"PONG",4) == 0 ||
            strncmp(r->str,"LOADING",7) == 0 ||
            strncmp(r->str,"MASTERDOWN",10) == 0)
        {
            link->last_avail_time = mstime();
            link->act_ping_time = 0; /* Flag the pong as received. */

            if (ri->flags & SRI_MASTER_REBOOT && strncmp(r->str,"PONG",4) == 0)
                ri->flags &= ~SRI_MASTER_REBOOT;

        } else {
            /* Send a SCRIPT KILL command if the instance appears to be
             * down because of a busy script. */
            if (strncmp(r->str,"BUSY",4) == 0 &&
                (ri->flags & SRI_S_DOWN) &&
                !(ri->flags & SRI_SCRIPT_KILL_SENT))
            {
                if (redisAsyncCommand(ri->link->cc,
                        sentinelDiscardReplyCallback, ri,
                        "%s KILL",
                        sentinelInstanceMapCommand(ri,"SCRIPT")) == C_OK)
                {
                    ri->link->pending_commands++;
                }
                ri->flags |= SRI_SCRIPT_KILL_SENT;
            }
        }
    }
    link->last_pong_time = mstime();
}

/* This is called when we get the reply about the PUBLISH command we send
 * to the master to advertise this sentinel. */
void sentinelPublishReplyCallback(redisAsyncContext *c, void *reply, void *privdata) {
    sentinelRedisInstance *ri = privdata;
    instanceLink *link = c->data;
    redisReply *r;

    if (!reply || !link) return;
    link->pending_commands--;
    r = reply;

    /* Only update pub_time if we actually published our message. Otherwise
     * we'll retry again in 100 milliseconds. */
    if (r->type != REDIS_REPLY_ERROR)
        ri->last_pub_time = mstime();
}

/* Process a hello message received via Pub/Sub in master or slave instance,
 * or sent directly to this sentinel via the (fake) PUBLISH command of Sentinel.
 *
 * If the master name specified in the message is not known, the message is
 * discarded. */
void sentinelProcessHelloMessage(char *hello, int hello_len) {
    /* Format is composed of 8 tokens:
     * 0=ip,1=port,2=runid,3=current_epoch,4=master_name,
     * 5=master_ip,6=master_port,7=master_config_epoch. */
    int numtokens, port, removed, master_port;
    uint64_t current_epoch, master_config_epoch;
    char **token = sdssplitlen(hello, hello_len, ",", 1, &numtokens);
    sentinelRedisInstance *si, *master;

    if (numtokens == 8) {
        /* Obtain a reference to the master this hello message is about */
        master = sentinelGetMasterByName(token[4]);
        if (!master) goto cleanup; /* Unknown master, skip the message. */

        /* First, try to see if we already have this sentinel. */
        port = atoi(token[1]);
        master_port = atoi(token[6]);
        si = getSentinelRedisInstanceByAddrAndRunID(
                        master->sentinels,token[0],port,token[2]);
        current_epoch = strtoull(token[3],NULL,10);
        master_config_epoch = strtoull(token[7],NULL,10);

        if (!si) {
            /* If not, remove all the sentinels that have the same runid
             * because there was an address change, and add the same Sentinel
             * with the new address back. */
            removed = removeMatchingSentinelFromMaster(master,token[2]);
            if (removed) {
                sentinelEvent(LL_NOTICE,"+sentinel-address-switch",master,
                    "%@ ip %s port %d for %s", token[0],port,token[2]);
            } else {
                /* Check if there is another Sentinel with the same address this
                 * new one is reporting. What we do if this happens is to set its
                 * port to 0, to signal the address is invalid. We'll update it
                 * later if we get an HELLO message. */
                sentinelRedisInstance *other =
                    getSentinelRedisInstanceByAddrAndRunID(
                        master->sentinels, token[0],port,NULL);
                if (other) {
                    /* If there is already other sentinel with same address (but
                     * different runid) then remove the old one across all masters */
                    sentinelEvent(LL_NOTICE,"+sentinel-invalid-addr",other,"%@");
                    dictIterator *di;
                    dictEntry *de;

                    /* Keep a copy of runid. 'other' about to be deleted in loop. */
                    sds runid_obsolete = sdsnew(other->runid);

                    di = dictGetIterator(sentinel.masters);
                    while((de = dictNext(di)) != NULL) {
                        sentinelRedisInstance *master = dictGetVal(de);
                        removeMatchingSentinelFromMaster(master, runid_obsolete);
                    }
                    dictReleaseIterator(di);
                    sdsfree(runid_obsolete);
                }
            }

            /* Add the new sentinel. */
            si = createSentinelRedisInstance(token[2],SRI_SENTINEL,
                            token[0],port,master->quorum,master);

            if (si) {
                if (!removed) sentinelEvent(LL_NOTICE,"+sentinel",si,"%@");
                /* The runid is NULL after a new instance creation and
                 * for Sentinels we don't have a later chance to fill it,
                 * so do it now. */
                si->runid = sdsnew(token[2]);
                sentinelTryConnectionSharing(si);
                if (removed) sentinelUpdateSentinelAddressInAllMasters(si);
                sentinelFlushConfig();
            }
        }

        /* Update local current_epoch if received current_epoch is greater.*/
        if (current_epoch > sentinel.current_epoch) {
            sentinel.current_epoch = current_epoch;
            sentinelFlushConfig();
            sentinelEvent(LL_WARNING,"+new-epoch",master,"%llu",
                (unsigned long long) sentinel.current_epoch);
        }

        /* Update master info if received configuration is newer. */
        if (si && master->config_epoch < master_config_epoch) {
            master->config_epoch = master_config_epoch;
            if (master_port != master->addr->port ||
                !sentinelAddrEqualsHostname(master->addr, token[5]))
            {
                sentinelAddr *old_addr;

                sentinelEvent(LL_WARNING,"+config-update-from",si,"%@");
                sentinelEvent(LL_WARNING,"+switch-master",
                    master,"%s %s %d %s %d",
                    master->name,
                    announceSentinelAddr(master->addr), master->addr->port,
                    token[5], master_port);

                old_addr = dupSentinelAddr(master->addr);
                sentinelResetMasterAndChangeAddress(master, token[5], master_port);
                sentinelCallClientReconfScript(master,
                    SENTINEL_OBSERVER,"start",
                    old_addr,master->addr);
                releaseSentinelAddr(old_addr);
            }
        }

        /* Update the state of the Sentinel. */
        if (si) si->last_hello_time = mstime();
    }

cleanup:
    sdsfreesplitres(token,numtokens);
}


/* This is our Pub/Sub callback for the Hello channel. It's useful in order
 * to discover other sentinels attached at the same master. */
void sentinelReceiveHelloMessages(redisAsyncContext *c, void *reply, void *privdata) {
    sentinelRedisInstance *ri = privdata;
    redisReply *r;
    UNUSED(c);

    if (!reply || !ri) return;
    r = reply;

    /* Update the last activity in the pubsub channel. Note that since we
     * receive our messages as well this timestamp can be used to detect
     * if the link is probably disconnected even if it seems otherwise. */
    ri->link->pc_last_activity = mstime();

    /* Sanity check in the reply we expect, so that the code that follows
     * can avoid to check for details.
     * Note: Reply type is PUSH in resp3. Normally, sentinel will not use
     * resp3 but this is required for testing (see logreqres.c). */
    if ((r->type != REDIS_REPLY_ARRAY && r->type != REDIS_REPLY_PUSH) ||
        r->elements != 3 ||
        r->element[0]->type != REDIS_REPLY_STRING ||
        r->element[1]->type != REDIS_REPLY_STRING ||
        r->element[2]->type != REDIS_REPLY_STRING ||
        strcmp(r->element[0]->str,"message") != 0) return;

    /* We are not interested in meeting ourselves */
    if (strstr(r->element[2]->str,sentinel.myid) != NULL) return;

    sentinelProcessHelloMessage(r->element[2]->str, r->element[2]->len);
}

/* Send a "Hello" message via Pub/Sub to the specified 'ri' server
 * instance in order to broadcast the current configuration for this
 * master, and to advertise the existence of this Sentinel at the same time.
 *
 * The message has the following format:
 *
 * sentinel_ip,sentinel_port,sentinel_runid,current_epoch,
 * master_name,master_ip,master_port,master_config_epoch.
 *
 * Returns C_OK if the PUBLISH was queued correctly, otherwise
 * C_ERR is returned. */
int sentinelSendHello(sentinelRedisInstance *ri) {
    char ip[NET_IP_STR_LEN];
    char payload[NET_IP_STR_LEN+1024];
    int retval;
    char *announce_ip;
    int announce_port;
    sentinelRedisInstance *master = (ri->flags & SRI_MASTER) ? ri : ri->master;
    sentinelAddr *master_addr = sentinelGetCurrentMasterAddress(master);

    if (ri->link->disconnected) return C_ERR;

    /* Use the specified announce address if specified, otherwise try to
     * obtain our own IP address. */
    if (sentinel.announce_ip) {
        announce_ip = sentinel.announce_ip;
    } else {
        if (anetFdToString(ri->link->cc->c.fd,ip,sizeof(ip),NULL,0) == -1)
            return C_ERR;
        announce_ip = ip;
    }
    if (sentinel.announce_port) announce_port = sentinel.announce_port;
    else if (server.tls_replication && server.tls_port) announce_port = server.tls_port;
    else announce_port = server.port;

    /* Format and send the Hello message. */
    snprintf(payload,sizeof(payload),
        "%s,%d,%s,%llu," /* Info about this sentinel. */
        "%s,%s,%d,%llu", /* Info about current master. */
        announce_ip, announce_port, sentinel.myid,
        (unsigned long long) sentinel.current_epoch,
        /* --- */
        master->name,announceSentinelAddr(master_addr),master_addr->port,
        (unsigned long long) master->config_epoch);
    retval = redisAsyncCommand(ri->link->cc,
        sentinelPublishReplyCallback, ri, "%s %s %s",
        sentinelInstanceMapCommand(ri,"PUBLISH"),
        SENTINEL_HELLO_CHANNEL,payload);
    if (retval != C_OK) return C_ERR;
    ri->link->pending_commands++;
    return C_OK;
}

/* Reset last_pub_time in all the instances in the specified dictionary
 * in order to force the delivery of a Hello update ASAP. */
void sentinelForceHelloUpdateDictOfRedisInstances(dict *instances) {
    dictIterator *di;
    dictEntry *de;

    di = dictGetSafeIterator(instances);
    while((de = dictNext(di)) != NULL) {
        sentinelRedisInstance *ri = dictGetVal(de);
        if (ri->last_pub_time >= (sentinel_publish_period+1))
            ri->last_pub_time -= (sentinel_publish_period+1);
    }
    dictReleaseIterator(di);
}

/* This function forces the delivery of a "Hello" message (see
 * sentinelSendHello() top comment for further information) to all the server
 * and Sentinel instances related to the specified 'master'.
 *
 * It is technically not needed since we send an update to every instance
 * with a period of SENTINEL_PUBLISH_PERIOD milliseconds, however when a
 * Sentinel upgrades a configuration it is a good idea to deliver an update
 * to the other Sentinels ASAP. */
int sentinelForceHelloUpdateForMaster(sentinelRedisInstance *master) {
    if (!(master->flags & SRI_MASTER)) return C_ERR;
    if (master->last_pub_time >= (sentinel_publish_period+1))
        master->last_pub_time -= (sentinel_publish_period+1);
    sentinelForceHelloUpdateDictOfRedisInstances(master->sentinels);
    sentinelForceHelloUpdateDictOfRedisInstances(master->slaves);
    return C_OK;
}

/* Send a PING to the specified instance and refresh the act_ping_time
 * if it is zero (that is, if we received a pong for the previous ping).
 *
 * On error zero is returned, and we can't consider the PING command
 * queued in the connection. */
int sentinelSendPing(sentinelRedisInstance *ri) {
    int retval = redisAsyncCommand(ri->link->cc,
        sentinelPingReplyCallback, ri, "%s",
        sentinelInstanceMapCommand(ri,"PING"));
    if (retval == C_OK) {
        ri->link->pending_commands++;
        ri->link->last_ping_time = mstime();
        /* We update the active ping time only if we received the pong for
         * the previous ping, otherwise we are technically waiting since the
         * first ping that did not receive a reply. */
        if (ri->link->act_ping_time == 0)
            ri->link->act_ping_time = ri->link->last_ping_time;
        return 1;
    } else {
        return 0;
    }
}

/* Send periodic PING, INFO, and PUBLISH to the Hello channel to
 * the specified master or slave instance. */
void sentinelSendPeriodicCommands(sentinelRedisInstance *ri) {
    mstime_t now = mstime();
    mstime_t info_period, ping_period;
    int retval;

    /* Return ASAP if we have already a PING or INFO already pending, or
     * in the case the instance is not properly connected. */
    if (ri->link->disconnected) return;

    /* For INFO, PING, PUBLISH that are not critical commands to send we
     * also have a limit of SENTINEL_MAX_PENDING_COMMANDS. We don't
     * want to use a lot of memory just because a link is not working
     * properly (note that anyway there is a redundant protection about this,
     * that is, the link will be disconnected and reconnected if a long
     * timeout condition is detected. */
    if (ri->link->pending_commands >=
        SENTINEL_MAX_PENDING_COMMANDS * ri->link->refcount) return;

    /* If this is a slave of a master in O_DOWN condition we start sending
     * it INFO every second, instead of the usual SENTINEL_INFO_PERIOD
     * period. In this state we want to closely monitor slaves in case they
     * are turned into masters by another Sentinel, or by the sysadmin.
     *
     * Similarly we monitor the INFO output more often if the slave reports
     * to be disconnected from the master, so that we can have a fresh
     * disconnection time figure. */
    if ((ri->flags & SRI_SLAVE) &&
        ((ri->master->flags & (SRI_O_DOWN|SRI_FAILOVER_IN_PROGRESS)) ||
         (ri->master_link_down_time != 0)))
    {
        info_period = 1000;
    } else {
        info_period = sentinel_info_period;
    }

    /* We ping instances every time the last received pong is older than
     * the configured 'down-after-milliseconds' time, but every second
     * anyway if 'down-after-milliseconds' is greater than 1 second. */
    ping_period = ri->down_after_period;
    if (ping_period > sentinel_ping_period) ping_period = sentinel_ping_period;

    /* Send INFO to masters and slaves, not sentinels. */
    if ((ri->flags & SRI_SENTINEL) == 0 &&
        (ri->info_refresh == 0 ||
        (now - ri->info_refresh) > info_period))
    {
        retval = redisAsyncCommand(ri->link->cc,
            sentinelInfoReplyCallback, ri, "%s",
            sentinelInstanceMapCommand(ri,"INFO"));
        if (retval == C_OK) ri->link->pending_commands++;
    }

    /* Send PING to all the three kinds of instances. */
    if ((now - ri->link->last_pong_time) > ping_period &&
               (now - ri->link->last_ping_time) > ping_period/2) {
        sentinelSendPing(ri);
    }

    /* PUBLISH hello messages to all the three kinds of instances. */
    if ((now - ri->last_pub_time) > sentinel_publish_period) {
        sentinelSendHello(ri);
    }
}

/* =========================== SENTINEL command ============================= */
static void populateDict(dict *options_dict, char **options) {
    for (int i=0; options[i]; i++) {
        sds option = sdsnew(options[i]);
        if (dictAdd(options_dict, option, NULL)==DICT_ERR)
            sdsfree(option);
    }
}

const char* getLogLevel(void) {
   switch (server.verbosity) {
    case LL_DEBUG: return "debug";
    case LL_VERBOSE: return "verbose";
    case LL_NOTICE: return "notice";
    case LL_WARNING: return "warning";
    case LL_NOTHING: return "nothing";
    }
    return "unknown";
}

/* SENTINEL CONFIG SET option value [option value ...] */
void sentinelConfigSetCommand(client *c) {
    long long numval;
    int drop_conns = 0;
    char *option;
    robj *val;
    char *options[] = {
        "announce-ip",
        "sentinel-user",
        "sentinel-pass",
        "resolve-hostnames",
        "announce-port",
        "announce-hostnames",
        "loglevel",
        NULL};
    static dict *options_dict = NULL;
    if (!options_dict) {
        options_dict = dictCreate(&stringSetDictType);
        populateDict(options_dict, options);
    }
    dict *set_configs = dictCreate(&stringSetDictType);

    /* Validate arguments are valid */
    for (int i = 3; i < c->argc; i++) {
        option = c->argv[i]->ptr;

        /* Validate option is valid */
        if (dictFind(options_dict, option) == NULL) {
            addReplyErrorFormat(c, "Invalid argument '%s' to SENTINEL CONFIG SET", option);
            goto exit;
        }

        /* Check duplicates */
        if (dictFind(set_configs, option) != NULL) {
            addReplyErrorFormat(c, "Duplicate argument '%s' to SENTINEL CONFIG SET", option);
            goto exit;
        }

        serverAssert(dictAdd(set_configs, sdsnew(option), NULL) == C_OK);

        /* Validate argument */
        if (i + 1 == c->argc) {
            addReplyErrorFormat(c, "Missing argument '%s' value", option);
            goto exit;
        }
        val = c->argv[++i];

        if (!strcasecmp(option, "resolve-hostnames")) {
            if ((yesnotoi(val->ptr)) == -1) goto badfmt;
        } else if (!strcasecmp(option, "announce-hostnames")) {
            if ((yesnotoi(val->ptr)) == -1) goto badfmt;
        } else if (!strcasecmp(option, "announce-port")) {
            if (getLongLongFromObject(val, &numval) == C_ERR ||
                numval < 0 || numval > 65535) goto badfmt;
        } else if (!strcasecmp(option, "loglevel")) {
            if (!(!strcasecmp(val->ptr, "debug") || !strcasecmp(val->ptr, "verbose") ||
                !strcasecmp(val->ptr, "notice") || !strcasecmp(val->ptr, "warning") ||
                !strcasecmp(val->ptr, "nothing"))) goto badfmt;
        }
    }

    /* Apply changes */
    for (int i = 3; i < c->argc; i++) {
        int moreargs = (c->argc-1) - i;
        option = c->argv[i]->ptr;
        if (!strcasecmp(option, "loglevel") && moreargs > 0) {
            val = c->argv[++i];
            if (!strcasecmp(val->ptr, "debug"))
                server.verbosity = LL_DEBUG;
            else if (!strcasecmp(val->ptr, "verbose"))
                server.verbosity = LL_VERBOSE;
            else if (!strcasecmp(val->ptr, "notice"))
                server.verbosity = LL_NOTICE;
            else if (!strcasecmp(val->ptr, "warning"))
                server.verbosity = LL_WARNING;
            else if (!strcasecmp(val->ptr, "nothing"))
                server.verbosity = LL_NOTHING;
        } else if (!strcasecmp(option, "resolve-hostnames") && moreargs > 0) {
            val = c->argv[++i];
            numval = yesnotoi(val->ptr);
            sentinel.resolve_hostnames = numval;
        } else if (!strcasecmp(option, "announce-hostnames") && moreargs > 0) {
            val = c->argv[++i];
            numval = yesnotoi(val->ptr);
            sentinel.announce_hostnames = numval;
        } else if (!strcasecmp(option, "announce-ip") && moreargs > 0) {
            val = c->argv[++i];
            if (sentinel.announce_ip) sdsfree(sentinel.announce_ip);
            sentinel.announce_ip = sdsnew(val->ptr);
        } else if (!strcasecmp(option, "announce-port") && moreargs > 0) {
            val = c->argv[++i];
            getLongLongFromObject(val, &numval);
            sentinel.announce_port = numval;
        } else if (!strcasecmp(option, "sentinel-user") && moreargs > 0) {
            val = c->argv[++i];
            sdsfree(sentinel.sentinel_auth_user);
            sentinel.sentinel_auth_user = sdslen(val->ptr) == 0 ?
                NULL : sdsdup(val->ptr);
            drop_conns = 1;
        } else if (!strcasecmp(option, "sentinel-pass") && moreargs > 0) {
            val = c->argv[++i];
            sdsfree(sentinel.sentinel_auth_pass);
            sentinel.sentinel_auth_pass = sdslen(val->ptr) == 0 ?
                NULL : sdsdup(val->ptr);
            drop_conns = 1;
        } else {
            /* Should never reach here */
            serverAssert(0);
        }
    }

    sentinelFlushConfigAndReply(c);

    /* Drop Sentinel connections to initiate a reconnect if needed. */
    if (drop_conns)
        sentinelDropConnections();

exit:
    dictRelease(set_configs);
    return;

badfmt:
    addReplyErrorFormat(c, "Invalid value '%s' to SENTINEL CONFIG SET '%s'",
                        (char *) val->ptr, option);
    dictRelease(set_configs);
}

/* SENTINEL CONFIG GET <option> [<option> ...] */
void sentinelConfigGetCommand(client *c) {
    char *pattern;
    void *replylen = addReplyDeferredLen(c);
    int matches = 0;
    /* Create a dictionary to store the input configs,to avoid adding duplicate twice */
    dict *d = dictCreate(&externalStringType);
    for (int i = 3; i < c->argc; i++) {
        pattern = c->argv[i]->ptr;
        /* If the string doesn't contain glob patterns and available in dictionary, don't look further, just continue. */
        if (!strpbrk(pattern, "[*?") && dictFind(d, pattern)) continue;
        /* we want to print all the matched patterns and avoid printing duplicates twice */
        if (stringmatch(pattern,"resolve-hostnames",1) && !dictFind(d, "resolve-hostnames")) {
            addReplyBulkCString(c,"resolve-hostnames");
            addReplyBulkCString(c,sentinel.resolve_hostnames ? "yes" : "no");
            dictAdd(d, "resolve-hostnames", NULL);
            matches++;
        }
        if (stringmatch(pattern, "announce-hostnames", 1) && !dictFind(d, "announce-hostnames")) {
            addReplyBulkCString(c,"announce-hostnames");
            addReplyBulkCString(c,sentinel.announce_hostnames ? "yes" : "no");
            dictAdd(d, "announce-hostnames", NULL);
            matches++;
        }
        if (stringmatch(pattern, "announce-ip", 1) && !dictFind(d, "announce-ip")) {
            addReplyBulkCString(c,"announce-ip");
            addReplyBulkCString(c,sentinel.announce_ip ? sentinel.announce_ip : "");
            dictAdd(d, "announce-ip", NULL);
            matches++;
        }
        if (stringmatch(pattern, "announce-port", 1) && !dictFind(d, "announce-port")) {
            addReplyBulkCString(c, "announce-port");
            addReplyBulkLongLong(c, sentinel.announce_port);
            dictAdd(d, "announce-port", NULL);
            matches++;
        }
        if (stringmatch(pattern, "sentinel-user", 1) && !dictFind(d, "sentinel-user")) {
            addReplyBulkCString(c, "sentinel-user");
            addReplyBulkCString(c, sentinel.sentinel_auth_user ? sentinel.sentinel_auth_user : "");
            dictAdd(d, "sentinel-user", NULL);
            matches++;
        }
        if (stringmatch(pattern, "sentinel-pass", 1) && !dictFind(d, "sentinel-pass")) {
            addReplyBulkCString(c, "sentinel-pass");
            addReplyBulkCString(c, sentinel.sentinel_auth_pass ? sentinel.sentinel_auth_pass : "");
            dictAdd(d, "sentinel-pass", NULL);
            matches++;
        }
        if (stringmatch(pattern, "loglevel", 1) && !dictFind(d, "loglevel")) {
            addReplyBulkCString(c, "loglevel");
            addReplyBulkCString(c, getLogLevel());
            dictAdd(d, "loglevel", NULL);
            matches++;
        }
    }
    dictRelease(d);
    setDeferredMapLen(c, replylen, matches);
}

const char *sentinelFailoverStateStr(int state) {
    switch(state) {
    case SENTINEL_FAILOVER_STATE_NONE: return "none";
    case SENTINEL_FAILOVER_STATE_WAIT_START: return "wait_start";
    case SENTINEL_FAILOVER_STATE_SELECT_SLAVE: return "select_slave";
    case SENTINEL_FAILOVER_STATE_SEND_SLAVEOF_NOONE: return "send_slaveof_noone";
    case SENTINEL_FAILOVER_STATE_WAIT_PROMOTION: return "wait_promotion";
    case SENTINEL_FAILOVER_STATE_RECONF_SLAVES: return "reconf_slaves";
    case SENTINEL_FAILOVER_STATE_UPDATE_CONFIG: return "update_config";
    default: return "unknown";
    }
}

/* Server instance to RESP representation. */
void addReplySentinelRedisInstance(client *c, sentinelRedisInstance *ri) {
    char *flags = sdsempty();
    void *mbl;
    int fields = 0;

    mbl = addReplyDeferredLen(c);

    addReplyBulkCString(c,"name");
    addReplyBulkCString(c,ri->name);
    fields++;

    addReplyBulkCString(c,"ip");
    addReplyBulkCString(c,announceSentinelAddr(ri->addr));
    fields++;

    addReplyBulkCString(c,"port");
    addReplyBulkLongLong(c,ri->addr->port);
    fields++;

    addReplyBulkCString(c,"runid");
    addReplyBulkCString(c,ri->runid ? ri->runid : "");
    fields++;

    addReplyBulkCString(c,"flags");
    if (ri->flags & SRI_S_DOWN) flags = sdscat(flags,"s_down,");
    if (ri->flags & SRI_O_DOWN) flags = sdscat(flags,"o_down,");
    if (ri->flags & SRI_MASTER) flags = sdscat(flags,"master,");
    if (ri->flags & SRI_SLAVE) flags = sdscat(flags,"slave,");
    if (ri->flags & SRI_SENTINEL) flags = sdscat(flags,"sentinel,");
    if (ri->link->disconnected) flags = sdscat(flags,"disconnected,");
    if (ri->flags & SRI_MASTER_DOWN) flags = sdscat(flags,"master_down,");
    if (ri->flags & SRI_FAILOVER_IN_PROGRESS)
        flags = sdscat(flags,"failover_in_progress,");
    if (ri->flags & SRI_PROMOTED) flags = sdscat(flags,"promoted,");
    if (ri->flags & SRI_RECONF_SENT) flags = sdscat(flags,"reconf_sent,");
    if (ri->flags & SRI_RECONF_INPROG) flags = sdscat(flags,"reconf_inprog,");
    if (ri->flags & SRI_RECONF_DONE) flags = sdscat(flags,"reconf_done,");
    if (ri->flags & SRI_FORCE_FAILOVER) flags = sdscat(flags,"force_failover,");
    if (ri->flags & SRI_SCRIPT_KILL_SENT) flags = sdscat(flags,"script_kill_sent,");
    if (ri->flags & SRI_MASTER_REBOOT) flags = sdscat(flags,"master_reboot,");

    if (sdslen(flags) != 0) sdsrange(flags,0,-2); /* remove last "," */
    addReplyBulkCString(c,flags);
    sdsfree(flags);
    fields++;

    addReplyBulkCString(c,"link-pending-commands");
    addReplyBulkLongLong(c,ri->link->pending_commands);
    fields++;

    addReplyBulkCString(c,"link-refcount");
    addReplyBulkLongLong(c,ri->link->refcount);
    fields++;

    if (ri->flags & SRI_FAILOVER_IN_PROGRESS) {
        addReplyBulkCString(c,"failover-state");
        addReplyBulkCString(c,(char*)sentinelFailoverStateStr(ri->failover_state));
        fields++;
    }

    addReplyBulkCString(c,"last-ping-sent");
    addReplyBulkLongLong(c,
        ri->link->act_ping_time ? (mstime() - ri->link->act_ping_time) : 0);
    fields++;

    addReplyBulkCString(c,"last-ok-ping-reply");
    addReplyBulkLongLong(c,mstime() - ri->link->last_avail_time);
    fields++;

    addReplyBulkCString(c,"last-ping-reply");
    addReplyBulkLongLong(c,mstime() - ri->link->last_pong_time);
    fields++;

    if (ri->flags & SRI_S_DOWN) {
        addReplyBulkCString(c,"s-down-time");
        addReplyBulkLongLong(c,mstime()-ri->s_down_since_time);
        fields++;
    }

    if (ri->flags & SRI_O_DOWN) {
        addReplyBulkCString(c,"o-down-time");
        addReplyBulkLongLong(c,mstime()-ri->o_down_since_time);
        fields++;
    }

    addReplyBulkCString(c,"down-after-milliseconds");
    addReplyBulkLongLong(c,ri->down_after_period);
    fields++;

    /* Masters and Slaves */
    if (ri->flags & (SRI_MASTER|SRI_SLAVE)) {
        addReplyBulkCString(c,"info-refresh");
        addReplyBulkLongLong(c,
            ri->info_refresh ? (mstime() - ri->info_refresh) : 0);
        fields++;

        addReplyBulkCString(c,"role-reported");
        addReplyBulkCString(c, (ri->role_reported == SRI_MASTER) ? "master" :
                                                                   "slave");
        fields++;

        addReplyBulkCString(c,"role-reported-time");
        addReplyBulkLongLong(c,mstime() - ri->role_reported_time);
        fields++;
    }

    /* Only masters */
    if (ri->flags & SRI_MASTER) {
        addReplyBulkCString(c,"config-epoch");
        addReplyBulkLongLong(c,ri->config_epoch);
        fields++;

        addReplyBulkCString(c,"num-slaves");
        addReplyBulkLongLong(c,dictSize(ri->slaves));
        fields++;

        addReplyBulkCString(c,"num-other-sentinels");
        addReplyBulkLongLong(c,dictSize(ri->sentinels));
        fields++;

        addReplyBulkCString(c,"quorum");
        addReplyBulkLongLong(c,ri->quorum);
        fields++;

        addReplyBulkCString(c,"failover-timeout");
        addReplyBulkLongLong(c,ri->failover_timeout);
        fields++;

        addReplyBulkCString(c,"parallel-syncs");
        addReplyBulkLongLong(c,ri->parallel_syncs);
        fields++;

        if (ri->notification_script) {
            addReplyBulkCString(c,"notification-script");
            addReplyBulkCString(c,ri->notification_script);
            fields++;
        }

        if (ri->client_reconfig_script) {
            addReplyBulkCString(c,"client-reconfig-script");
            addReplyBulkCString(c,ri->client_reconfig_script);
            fields++;
        }
    }

    /* Only slaves */
    if (ri->flags & SRI_SLAVE) {
        addReplyBulkCString(c,"master-link-down-time");
        addReplyBulkLongLong(c,ri->master_link_down_time);
        fields++;

        addReplyBulkCString(c,"master-link-status");
        addReplyBulkCString(c,
            (ri->slave_master_link_status == SENTINEL_MASTER_LINK_STATUS_UP) ?
            "ok" : "err");
        fields++;

        addReplyBulkCString(c,"master-host");
        addReplyBulkCString(c,
            ri->slave_master_host ? ri->slave_master_host : "?");
        fields++;

        addReplyBulkCString(c,"master-port");
        addReplyBulkLongLong(c,ri->slave_master_port);
        fields++;

        addReplyBulkCString(c,"slave-priority");
        addReplyBulkLongLong(c,ri->slave_priority);
        fields++;

        addReplyBulkCString(c,"slave-repl-offset");
        addReplyBulkLongLong(c,ri->slave_repl_offset);
        fields++;

        addReplyBulkCString(c,"replica-announced");
        addReplyBulkLongLong(c,ri->replica_announced);
        fields++;
    }

    /* Only sentinels */
    if (ri->flags & SRI_SENTINEL) {
        addReplyBulkCString(c,"last-hello-message");
        addReplyBulkLongLong(c,mstime() - ri->last_hello_time);
        fields++;

        addReplyBulkCString(c,"voted-leader");
        addReplyBulkCString(c,ri->leader ? ri->leader : "?");
        fields++;

        addReplyBulkCString(c,"voted-leader-epoch");
        addReplyBulkLongLong(c,ri->leader_epoch);
        fields++;
    }

    setDeferredMapLen(c,mbl,fields);
}

void sentinelSetDebugConfigParameters(client *c){
    int j;
    int badarg = 0; /* Bad argument position for error reporting. */
    char *option;

    /* Process option - value pairs. */
    for (j = 2; j < c->argc; j++) {
        int moreargs = (c->argc-1) - j;
        option = c->argv[j]->ptr;
        long long ll;

        if (!strcasecmp(option,"info-period") && moreargs > 0) {
            /* info-period <milliseconds> */
            robj *o = c->argv[++j];
            if (getLongLongFromObject(o,&ll) == C_ERR || ll <= 0) {
                badarg = j;
                goto badfmt;
            }
            sentinel_info_period = ll;

        } else if (!strcasecmp(option,"ping-period") && moreargs > 0) {
            /* ping-period <milliseconds> */
            robj *o = c->argv[++j];
            if (getLongLongFromObject(o,&ll) == C_ERR || ll <= 0) {
                badarg = j;
                goto badfmt;
            }
            sentinel_ping_period = ll;

        } else if (!strcasecmp(option,"ask-period") && moreargs > 0) {
            /* ask-period <milliseconds> */
            robj *o = c->argv[++j];
            if (getLongLongFromObject(o,&ll) == C_ERR || ll <= 0) {
                badarg = j;
                goto badfmt;
            }
            sentinel_ask_period = ll;

        } else if (!strcasecmp(option,"publish-period") && moreargs > 0) {
            /* publish-period <milliseconds> */
            robj *o = c->argv[++j];
            if (getLongLongFromObject(o,&ll) == C_ERR || ll <= 0) {
                badarg = j;
                goto badfmt;
            }
            sentinel_publish_period = ll;

        } else if (!strcasecmp(option,"default-down-after") && moreargs > 0) {
            /* default-down-after <milliseconds> */
            robj *o = c->argv[++j];
            if (getLongLongFromObject(o,&ll) == C_ERR || ll <= 0) {
                badarg = j;
                goto badfmt;
            }
            sentinel_default_down_after = ll;

        } else if (!strcasecmp(option,"tilt-trigger") && moreargs > 0) {
            /* tilt-trigger <milliseconds> */
            robj *o = c->argv[++j];
            if (getLongLongFromObject(o,&ll) == C_ERR || ll <= 0) {
                badarg = j;
                goto badfmt;
            }
            sentinel_tilt_trigger = ll;

        } else if (!strcasecmp(option,"tilt-period") && moreargs > 0) {
            /* tilt-period <milliseconds> */
            robj *o = c->argv[++j];
            if (getLongLongFromObject(o,&ll) == C_ERR || ll <= 0) {
                badarg = j;
                goto badfmt;
            }
            sentinel_tilt_period = ll;

        } else if (!strcasecmp(option,"slave-reconf-timeout") && moreargs > 0) {
            /* slave-reconf-timeout <milliseconds> */
            robj *o = c->argv[++j];
            if (getLongLongFromObject(o,&ll) == C_ERR || ll <= 0) {
                badarg = j;
                goto badfmt;
            }
            sentinel_slave_reconf_timeout = ll;

        } else if (!strcasecmp(option,"min-link-reconnect-period") && moreargs > 0) {
            /* min-link-reconnect-period <milliseconds> */
            robj *o = c->argv[++j];
            if (getLongLongFromObject(o,&ll) == C_ERR || ll <= 0) {
                badarg = j;
                goto badfmt;
            }
            sentinel_min_link_reconnect_period = ll;

        } else if (!strcasecmp(option,"default-failover-timeout") && moreargs > 0) {
            /* default-failover-timeout <milliseconds> */
            robj *o = c->argv[++j];
            if (getLongLongFromObject(o,&ll) == C_ERR || ll <= 0) {
                badarg = j;
                goto badfmt;
            }
            sentinel_default_failover_timeout = ll;

        } else if (!strcasecmp(option,"election-timeout") && moreargs > 0) {
            /* election-timeout <milliseconds> */
            robj *o = c->argv[++j];
            if (getLongLongFromObject(o,&ll) == C_ERR || ll <= 0) {
                badarg = j;
                goto badfmt;
            }
            sentinel_election_timeout = ll;

        } else if (!strcasecmp(option,"script-max-runtime") && moreargs > 0) {
            /* script-max-runtime <milliseconds> */
            robj *o = c->argv[++j];
            if (getLongLongFromObject(o,&ll) == C_ERR || ll <= 0) {
                badarg = j;
                goto badfmt;
            }
            sentinel_script_max_runtime = ll;

        } else if (!strcasecmp(option,"script-retry-delay") && moreargs > 0) {
            /* script-retry-delay <milliseconds> */
            robj *o = c->argv[++j];
            if (getLongLongFromObject(o,&ll) == C_ERR || ll <= 0) {
                badarg = j;
                goto badfmt;
            }
            sentinel_script_retry_delay = ll;

        } else {
            addReplyErrorFormat(c,"Unknown option or number of arguments for "
                                  "SENTINEL DEBUG '%s'", option);
            return;
        }
    }

    addReply(c,shared.ok);
    return;

badfmt: /* Bad format errors */
    addReplyErrorFormat(c,"Invalid argument '%s' for SENTINEL DEBUG '%s'",
        (char*)c->argv[badarg]->ptr,option);

    return;
}

void addReplySentinelDebugInfo(client *c) {
    void *mbl;
    int fields = 0;

    mbl = addReplyDeferredLen(c);

    addReplyBulkCString(c,"INFO-PERIOD");
    addReplyBulkLongLong(c,sentinel_info_period);
    fields++;

    addReplyBulkCString(c,"PING-PERIOD");
    addReplyBulkLongLong(c,sentinel_ping_period);
    fields++;

    addReplyBulkCString(c,"ASK-PERIOD");
    addReplyBulkLongLong(c,sentinel_ask_period);
    fields++;

    addReplyBulkCString(c,"PUBLISH-PERIOD");
    addReplyBulkLongLong(c,sentinel_publish_period);
    fields++;

    addReplyBulkCString(c,"DEFAULT-DOWN-AFTER");
    addReplyBulkLongLong(c,sentinel_default_down_after);
    fields++;

    addReplyBulkCString(c,"DEFAULT-FAILOVER-TIMEOUT");
    addReplyBulkLongLong(c,sentinel_default_failover_timeout);
    fields++;

    addReplyBulkCString(c,"TILT-TRIGGER");
    addReplyBulkLongLong(c,sentinel_tilt_trigger);
    fields++;

    addReplyBulkCString(c,"TILT-PERIOD");
    addReplyBulkLongLong(c,sentinel_tilt_period);
    fields++;

    addReplyBulkCString(c,"SLAVE-RECONF-TIMEOUT");
    addReplyBulkLongLong(c,sentinel_slave_reconf_timeout);
    fields++;

    addReplyBulkCString(c,"MIN-LINK-RECONNECT-PERIOD");
    addReplyBulkLongLong(c,sentinel_min_link_reconnect_period);
    fields++;

    addReplyBulkCString(c,"ELECTION-TIMEOUT");
    addReplyBulkLongLong(c,sentinel_election_timeout);
    fields++;

    addReplyBulkCString(c,"SCRIPT-MAX-RUNTIME");
    addReplyBulkLongLong(c,sentinel_script_max_runtime);
    fields++;

    addReplyBulkCString(c,"SCRIPT-RETRY-DELAY");
    addReplyBulkLongLong(c,sentinel_script_retry_delay);
    fields++;

    setDeferredMapLen(c,mbl,fields);
}

/* Output a number of instances contained inside a dictionary as
 * RESP. */
void addReplyDictOfRedisInstances(client *c, dict *instances) {
    dictIterator *di;
    dictEntry *de;
    long slaves = 0;
    void *replylen = addReplyDeferredLen(c);

    di = dictGetIterator(instances);
    while((de = dictNext(di)) != NULL) {
        sentinelRedisInstance *ri = dictGetVal(de);

        /* don't announce unannounced replicas */
        if (ri->flags & SRI_SLAVE && !ri->replica_announced) continue;
        addReplySentinelRedisInstance(c,ri);
        slaves++;
    }
    dictReleaseIterator(di);
    setDeferredArrayLen(c, replylen, slaves);
}

/* Lookup the named master into sentinel.masters.
 * If the master is not found reply to the client with an error and returns
 * NULL. */
sentinelRedisInstance *sentinelGetMasterByNameOrReplyError(client *c,
                        robj *name)
{
    sentinelRedisInstance *ri;

    ri = dictFetchValue(sentinel.masters,name->ptr);
    if (!ri) {
        addReplyError(c,"No such master with that name");
        return NULL;
    }
    return ri;
}

#define SENTINEL_ISQR_OK 0
#define SENTINEL_ISQR_NOQUORUM (1<<0)
#define SENTINEL_ISQR_NOAUTH (1<<1)
int sentinelIsQuorumReachable(sentinelRedisInstance *master, int *usableptr) {
    dictIterator *di;
    dictEntry *de;
    int usable = 1; /* Number of usable Sentinels. Init to 1 to count myself. */
    int result = SENTINEL_ISQR_OK;
    int voters = dictSize(master->sentinels)+1; /* Known Sentinels + myself. */

    di = dictGetIterator(master->sentinels);
    while((de = dictNext(di)) != NULL) {
        sentinelRedisInstance *ri = dictGetVal(de);

        if (ri->flags & (SRI_S_DOWN|SRI_O_DOWN)) continue;
        usable++;
    }
    dictReleaseIterator(di);

    if (usable < (int)master->quorum) result |= SENTINEL_ISQR_NOQUORUM;
    if (usable < voters/2+1) result |= SENTINEL_ISQR_NOAUTH;
    if (usableptr) *usableptr = usable;
    return result;
}

void sentinelCommand(client *c) {
    if (c->argc == 2 && !strcasecmp(c->argv[1]->ptr,"help")) {
        const char *help[] = {
"CKQUORUM <master-name>",
"    Check if the current Sentinel configuration is able to reach the quorum",
"    needed to failover a master and the majority needed to authorize the",
"    failover.",
"CONFIG SET param value [param value ...]",
"    Set a global Sentinel configuration parameter.",
"CONFIG GET <param> [param param param ...]",
"    Get global Sentinel configuration parameter.",
"DEBUG [<param> <value> ...]",
"    Show a list of configurable time parameters and their values (milliseconds).",
"    Or update current configurable parameters values (one or more).",
"GET-MASTER-ADDR-BY-NAME <master-name>",
"    Return the ip and port number of the master with that name.",
"FAILOVER <master-name>",
"    Manually failover a master node without asking for agreement from other",
"    Sentinels",
"FLUSHCONFIG",
"    Force Sentinel to rewrite its configuration on disk, including the current",
"    Sentinel state.",
"INFO-CACHE <master-name>",
"    Return last cached INFO output from masters and all its replicas.",
"IS-MASTER-DOWN-BY-ADDR <ip> <port> <current-epoch> <runid>",
"    Check if the master specified by ip:port is down from current Sentinel's",
"    point of view.",
"MASTER <master-name>",
"    Show the state and info of the specified master.",
"MASTERS",
"    Show a list of monitored masters and their state.",
"MONITOR <name> <ip> <port> <quorum>",
"    Start monitoring a new master with the specified name, ip, port and quorum.",
"MYID",
"    Return the ID of the Sentinel instance.",
"PENDING-SCRIPTS",
"    Get pending scripts information.",
"REMOVE <master-name>",
"    Remove master from Sentinel's monitor list.",
"REPLICAS <master-name>",
"    Show a list of replicas for this master and their state.",
"RESET <pattern>",
"    Reset masters for specific master name matching this pattern.",
"SENTINELS <master-name>",
"    Show a list of Sentinel instances for this master and their state.",
"SET <master-name> <option> <value> [<option> <value> ...]",
"    Set configuration parameters for certain masters.",
"SIMULATE-FAILURE [CRASH-AFTER-ELECTION] [CRASH-AFTER-PROMOTION] [HELP]",
"    Simulate a Sentinel crash.",
NULL
        };
        addReplyHelp(c, help);
    } else if (!strcasecmp(c->argv[1]->ptr,"masters")) {
        /* SENTINEL MASTERS */
        if (c->argc != 2) goto numargserr;
        addReplyDictOfRedisInstances(c,sentinel.masters);
    } else if (!strcasecmp(c->argv[1]->ptr,"master")) {
        /* SENTINEL MASTER <name> */
        sentinelRedisInstance *ri;

        if (c->argc != 3) goto numargserr;
        if ((ri = sentinelGetMasterByNameOrReplyError(c,c->argv[2]))
            == NULL) return;
        addReplySentinelRedisInstance(c,ri);
    } else if (!strcasecmp(c->argv[1]->ptr,"slaves") ||
               !strcasecmp(c->argv[1]->ptr,"replicas"))
    {
        /* SENTINEL REPLICAS <master-name> */
        sentinelRedisInstance *ri;

        if (c->argc != 3) goto numargserr;
        if ((ri = sentinelGetMasterByNameOrReplyError(c,c->argv[2])) == NULL)
            return;
        addReplyDictOfRedisInstances(c,ri->slaves);
    } else if (!strcasecmp(c->argv[1]->ptr,"sentinels")) {
        /* SENTINEL SENTINELS <master-name> */
        sentinelRedisInstance *ri;

        if (c->argc != 3) goto numargserr;
        if ((ri = sentinelGetMasterByNameOrReplyError(c,c->argv[2])) == NULL)
            return;
        addReplyDictOfRedisInstances(c,ri->sentinels);
    } else if (!strcasecmp(c->argv[1]->ptr,"myid") && c->argc == 2) {
        /* SENTINEL MYID */
        addReplyBulkCBuffer(c,sentinel.myid,CONFIG_RUN_ID_SIZE);
    } else if (!strcasecmp(c->argv[1]->ptr,"is-master-down-by-addr")) {
        /* SENTINEL IS-MASTER-DOWN-BY-ADDR <ip> <port> <current-epoch> <runid>
         *
         * Arguments:
         *
         * ip and port are the ip and port of the master we want to be
         * checked by Sentinel. Note that the command will not check by
         * name but just by master, in theory different Sentinels may monitor
         * different masters with the same name.
         *
         * current-epoch is needed in order to understand if we are allowed
         * to vote for a failover leader or not. Each Sentinel can vote just
         * one time per epoch.
         *
         * runid is "*" if we are not seeking for a vote from the Sentinel
         * in order to elect the failover leader. Otherwise it is set to the
         * runid we want the Sentinel to vote if it did not already voted.
         */
        sentinelRedisInstance *ri;
        long long req_epoch;
        uint64_t leader_epoch = 0;
        char *leader = NULL;
        long port;
        int isdown = 0;

        if (c->argc != 6) goto numargserr;
        if (getLongFromObjectOrReply(c,c->argv[3],&port,NULL) != C_OK ||
            getLongLongFromObjectOrReply(c,c->argv[4],&req_epoch,NULL)
                                                              != C_OK)
            return;
        ri = getSentinelRedisInstanceByAddrAndRunID(sentinel.masters,
            c->argv[2]->ptr,port,NULL);

        /* It exists? Is actually a master? Is subjectively down? It's down.
         * Note: if we are in tilt mode we always reply with "0". */
        if (!sentinel.tilt && ri && (ri->flags & SRI_S_DOWN) &&
                                    (ri->flags & SRI_MASTER))
            isdown = 1;

        /* Vote for the master (or fetch the previous vote) if the request
         * includes a runid, otherwise the sender is not seeking for a vote. */
        if (ri && ri->flags & SRI_MASTER && strcasecmp(c->argv[5]->ptr,"*")) {
            leader = sentinelVoteLeader(ri,(uint64_t)req_epoch,
                                            c->argv[5]->ptr,
                                            &leader_epoch);
        }

        /* Reply with a three-elements multi-bulk reply:
         * down state, leader, vote epoch. */
        addReplyArrayLen(c,3);
        addReply(c, isdown ? shared.cone : shared.czero);
        addReplyBulkCString(c, leader ? leader : "*");
        addReplyLongLong(c, (long long)leader_epoch);
        if (leader) sdsfree(leader);
    } else if (!strcasecmp(c->argv[1]->ptr,"reset")) {
        /* SENTINEL RESET <pattern> */
        if (c->argc != 3) goto numargserr;
        addReplyLongLong(c,sentinelResetMastersByPattern(c->argv[2]->ptr,SENTINEL_GENERATE_EVENT));
    } else if (!strcasecmp(c->argv[1]->ptr,"get-master-addr-by-name")) {
        /* SENTINEL GET-MASTER-ADDR-BY-NAME <master-name> */
        sentinelRedisInstance *ri;

        if (c->argc != 3) goto numargserr;
        ri = sentinelGetMasterByName(c->argv[2]->ptr);
        if (ri == NULL) {
            addReplyNullArray(c);
        } else {
            sentinelAddr *addr = sentinelGetCurrentMasterAddress(ri);

            addReplyArrayLen(c,2);
            addReplyBulkCString(c,announceSentinelAddr(addr));
            addReplyBulkLongLong(c,addr->port);
        }
    } else if (!strcasecmp(c->argv[1]->ptr,"failover")) {
        /* SENTINEL FAILOVER <master-name> */
        sentinelRedisInstance *ri;

        if (c->argc != 3) goto numargserr;
        if ((ri = sentinelGetMasterByNameOrReplyError(c,c->argv[2])) == NULL)
            return;
        if (ri->flags & SRI_FAILOVER_IN_PROGRESS) {
            addReplyError(c,"-INPROG Failover already in progress");
            return;
        }
        if (sentinelSelectSlave(ri) == NULL) {
            addReplyError(c,"-NOGOODSLAVE No suitable replica to promote");
            return;
        }
        serverLog(LL_NOTICE,"Executing user requested FAILOVER of '%s'",
            ri->name);
        sentinelStartFailover(ri);
        ri->flags |= SRI_FORCE_FAILOVER;
        addReply(c,shared.ok);
    } else if (!strcasecmp(c->argv[1]->ptr,"pending-scripts")) {
        /* SENTINEL PENDING-SCRIPTS */

        if (c->argc != 2) goto numargserr;
        sentinelPendingScriptsCommand(c);
    } else if (!strcasecmp(c->argv[1]->ptr,"monitor")) {
        /* SENTINEL MONITOR <name> <ip> <port> <quorum> */
        sentinelRedisInstance *ri;
        long quorum, port;
        char ip[NET_IP_STR_LEN];

        if (c->argc != 6) goto numargserr;
        if (getLongFromObjectOrReply(c,c->argv[5],&quorum,"Invalid quorum")
            != C_OK) return;
        if (getLongFromObjectOrReply(c,c->argv[4],&port,"Invalid port")
            != C_OK) return;

        if (quorum <= 0) {
            addReplyError(c, "Quorum must be 1 or greater.");
            return;
        }

        /* If resolve-hostnames is used, actual DNS resolution may take place.
         * Otherwise just validate address.
         */
        if (anetResolve(NULL,c->argv[3]->ptr,ip,sizeof(ip),
                        sentinel.resolve_hostnames ? ANET_NONE : ANET_IP_ONLY) == ANET_ERR) {
            addReplyError(c, "Invalid IP address or hostname specified");
            return;
        }

        /* Parameters are valid. Try to create the master instance. */
        ri = createSentinelRedisInstance(c->argv[2]->ptr,SRI_MASTER,
                c->argv[3]->ptr,port,quorum,NULL);
        if (ri == NULL) {
            addReplyError(c,sentinelCheckCreateInstanceErrors(SRI_MASTER));
        } else {
            sentinelFlushConfigAndReply(c);
            sentinelEvent(LL_WARNING,"+monitor",ri,"%@ quorum %d",ri->quorum);
        }
    } else if (!strcasecmp(c->argv[1]->ptr,"flushconfig")) {
        if (c->argc != 2) goto numargserr;
        sentinelFlushConfigAndReply(c);
        return;
    } else if (!strcasecmp(c->argv[1]->ptr,"remove")) {
        /* SENTINEL REMOVE <name> */
        sentinelRedisInstance *ri;

        if (c->argc != 3) goto numargserr;
        if ((ri = sentinelGetMasterByNameOrReplyError(c,c->argv[2]))
            == NULL) return;
        sentinelEvent(LL_WARNING,"-monitor",ri,"%@");
        dictDelete(sentinel.masters,c->argv[2]->ptr);
        sentinelFlushConfigAndReply(c);
    } else if (!strcasecmp(c->argv[1]->ptr,"ckquorum")) {
        /* SENTINEL CKQUORUM <name> */
        sentinelRedisInstance *ri;
        int usable;

        if (c->argc != 3) goto numargserr;
        if ((ri = sentinelGetMasterByNameOrReplyError(c,c->argv[2]))
            == NULL) return;
        int result = sentinelIsQuorumReachable(ri,&usable);
        if (result == SENTINEL_ISQR_OK) {
            addReplySds(c, sdscatfmt(sdsempty(),
                "+OK %i usable Sentinels. Quorum and failover authorization "
                "can be reached\r\n",usable));
        } else {
            sds e = sdscatfmt(sdsempty(),
                "-NOQUORUM %i usable Sentinels. ",usable);
            if (result & SENTINEL_ISQR_NOQUORUM)
                e = sdscat(e,"Not enough available Sentinels to reach the"
                             " specified quorum for this master");
            if (result & SENTINEL_ISQR_NOAUTH) {
                if (result & SENTINEL_ISQR_NOQUORUM) e = sdscat(e,". ");
                e = sdscat(e, "Not enough available Sentinels to reach the"
                              " majority and authorize a failover");
            }
            addReplyErrorSds(c,e);
        }
    } else if (!strcasecmp(c->argv[1]->ptr,"set")) {
        sentinelSetCommand(c);
    } else if (!strcasecmp(c->argv[1]->ptr,"config")) {
        if (c->argc < 4) goto numargserr;
        if (!strcasecmp(c->argv[2]->ptr,"set") && c->argc >= 5)
            sentinelConfigSetCommand(c);
        else if (!strcasecmp(c->argv[2]->ptr,"get") && c->argc >= 4)
            sentinelConfigGetCommand(c);
        else
            addReplyError(c, "Only SENTINEL CONFIG GET <param> [<param> <param> ...] / SET <param> <value> [<param> <value> ...] are supported.");
    } else if (!strcasecmp(c->argv[1]->ptr,"info-cache")) {
        /* SENTINEL INFO-CACHE <name> */
        if (c->argc < 2) goto numargserr;
        mstime_t now = mstime();

        /* Create an ad-hoc dictionary type so that we can iterate
         * a dictionary composed of just the master groups the user
         * requested. */
        dictType copy_keeper = instancesDictType;
        copy_keeper.valDestructor = NULL;
        dict *masters_local = sentinel.masters;
        if (c->argc > 2) {
            masters_local = dictCreate(&copy_keeper);

            for (int i = 2; i < c->argc; i++) {
                sentinelRedisInstance *ri;
                ri = sentinelGetMasterByName(c->argv[i]->ptr);
                if (!ri) continue; /* ignore non-existing names */
                dictAdd(masters_local, ri->name, ri);
            }
        }

        /* Reply format:
         *   1) master name
         *   2) 1) 1) info cached ms
         *         2) info from master
         *      2) 1) info cached ms
         *         2) info from replica1
         *      ...
         *   3) other master name
         *      ...
         *   ...
         */
        addReplyArrayLen(c,dictSize(masters_local) * 2);

        dictIterator  *di;
        dictEntry *de;
        di = dictGetIterator(masters_local);
        while ((de = dictNext(di)) != NULL) {
            sentinelRedisInstance *ri = dictGetVal(de);
            addReplyBulkCBuffer(c,ri->name,strlen(ri->name));
            addReplyArrayLen(c,dictSize(ri->slaves) + 1); /* +1 for self */
            addReplyArrayLen(c,2);
            addReplyLongLong(c,
                ri->info_refresh ? (now - ri->info_refresh) : 0);
            if (ri->info)
                addReplyBulkCBuffer(c,ri->info,sdslen(ri->info));
            else
                addReplyNull(c);

            dictIterator *sdi;
            dictEntry *sde;
            sdi = dictGetIterator(ri->slaves);
            while ((sde = dictNext(sdi)) != NULL) {
                sentinelRedisInstance *sri = dictGetVal(sde);
                addReplyArrayLen(c,2);
                addReplyLongLong(c,
                    ri->info_refresh ? (now - sri->info_refresh) : 0);
                if (sri->info)
                    addReplyBulkCBuffer(c,sri->info,sdslen(sri->info));
                else
                    addReplyNull(c);
            }
            dictReleaseIterator(sdi);
        }
        dictReleaseIterator(di);
        if (masters_local != sentinel.masters) dictRelease(masters_local);
    } else if (!strcasecmp(c->argv[1]->ptr,"simulate-failure")) {
        /* SENTINEL SIMULATE-FAILURE [CRASH-AFTER-ELECTION] [CRASH-AFTER-PROMOTION] [HELP] */
        int j;

        sentinel.simfailure_flags = SENTINEL_SIMFAILURE_NONE;
        for (j = 2; j < c->argc; j++) {
            if (!strcasecmp(c->argv[j]->ptr,"crash-after-election")) {
                sentinel.simfailure_flags |=
                    SENTINEL_SIMFAILURE_CRASH_AFTER_ELECTION;
                serverLog(LL_WARNING,"Failure simulation: this Sentinel "
                    "will crash after being successfully elected as failover "
                    "leader");
            } else if (!strcasecmp(c->argv[j]->ptr,"crash-after-promotion")) {
                sentinel.simfailure_flags |=
                    SENTINEL_SIMFAILURE_CRASH_AFTER_PROMOTION;
                serverLog(LL_WARNING,"Failure simulation: this Sentinel "
                    "will crash after promoting the selected replica to master");
            } else if (!strcasecmp(c->argv[j]->ptr,"help")) {
                addReplyArrayLen(c,2);
                addReplyBulkCString(c,"crash-after-election");
                addReplyBulkCString(c,"crash-after-promotion");
                return;
            } else {
                addReplyError(c,"Unknown failure simulation specified");
                return;
            }
        }
        addReply(c,shared.ok);
    } else if (!strcasecmp(c->argv[1]->ptr,"debug")) {
        if(c->argc == 2)
            addReplySentinelDebugInfo(c);
        else
            sentinelSetDebugConfigParameters(c);
    } 
    else {
        addReplySubcommandSyntaxError(c);
    }
    return;

numargserr:
    addReplyErrorArity(c);
}

void addInfoSectionsToDict(dict *section_dict, char **sections);

/* INFO [<section> [<section> ...]] */
void sentinelInfoCommand(client *c) {
    char *sentinel_sections[] = {"server", "clients", "cpu", "stats", "sentinel", NULL};
    int sec_all = 0, sec_everything = 0;
    static dict *cached_all_info_sections = NULL;

    /* Get requested section list. */
    dict *sections_dict = genInfoSectionDict(c->argv+1, c->argc-1, sentinel_sections, &sec_all, &sec_everything);

    /* Purge unsupported sections from the requested ones. */
    dictEntry *de;
    dictIterator *di = dictGetSafeIterator(sections_dict);
    while((de = dictNext(di)) != NULL) {
        int i;
        sds sec = dictGetKey(de);
        for (i=0; sentinel_sections[i]; i++)
            if (!strcasecmp(sentinel_sections[i], sec))
                break;
        /* section not found? remove it */
        if (!sentinel_sections[i])
            dictDelete(sections_dict, sec);
    }
    dictReleaseIterator(di);

    /* Insert explicit all sections (don't pass these vars to genRedisInfoString) */
    if (sec_all || sec_everything) {
        releaseInfoSectionDict(sections_dict);
        /* We cache this dict as an optimization. */
        if (!cached_all_info_sections) {
            cached_all_info_sections = dictCreate(&stringSetDictType);
            addInfoSectionsToDict(cached_all_info_sections, sentinel_sections);
        }
        sections_dict = cached_all_info_sections;
    }

    sds info = genRedisInfoString(sections_dict, 0, 0);
    if (sec_all || (dictFind(sections_dict, "sentinel") != NULL)) {
        dictIterator *di;
        dictEntry *de;
        int master_id = 0;

        if (sdslen(info) != 0)
            info = sdscat(info,"\r\n");
        info = sdscatprintf(info,
            "# Sentinel\r\n"
            "sentinel_masters:%lu\r\n"
            "sentinel_tilt:%d\r\n"
            "sentinel_tilt_since_seconds:%jd\r\n"
            "sentinel_running_scripts:%d\r\n"
            "sentinel_scripts_queue_length:%ld\r\n"
            "sentinel_simulate_failure_flags:%lu\r\n",
            dictSize(sentinel.masters),
            sentinel.tilt,
            sentinel.tilt ? (intmax_t)((mstime()-sentinel.tilt_start_time)/1000) : -1,
            sentinel.running_scripts,
            listLength(sentinel.scripts_queue),
            sentinel.simfailure_flags);

        di = dictGetIterator(sentinel.masters);
        while((de = dictNext(di)) != NULL) {
            sentinelRedisInstance *ri = dictGetVal(de);
            char *status = "ok";

            if (ri->flags & SRI_O_DOWN) status = "odown";
            else if (ri->flags & SRI_S_DOWN) status = "sdown";
            info = sdscatprintf(info,
                "master%d:name=%s,status=%s,address=%s:%d,"
                "slaves=%lu,sentinels=%lu\r\n",
                master_id++, ri->name, status,
                announceSentinelAddr(ri->addr), ri->addr->port,
                dictSize(ri->slaves),
                dictSize(ri->sentinels)+1);
        }
        dictReleaseIterator(di);
    }
    if (sections_dict != cached_all_info_sections)
        releaseInfoSectionDict(sections_dict);
    addReplyBulkSds(c, info);
}

/* Implements Sentinel version of the ROLE command. The output is
 * "sentinel" and the list of currently monitored master names. */
void sentinelRoleCommand(client *c) {
    dictIterator *di;
    dictEntry *de;

    addReplyArrayLen(c,2);
    addReplyBulkCBuffer(c,"sentinel",8);
    addReplyArrayLen(c,dictSize(sentinel.masters));

    di = dictGetIterator(sentinel.masters);
    while((de = dictNext(di)) != NULL) {
        sentinelRedisInstance *ri = dictGetVal(de);

        addReplyBulkCString(c,ri->name);
    }
    dictReleaseIterator(di);
}

/* SENTINEL SET <mastername> [<option> <value> ...] */
void sentinelSetCommand(client *c) {
    sentinelRedisInstance *ri;
    int j, changes = 0;
    int badarg = 0; /* Bad argument position for error reporting. */
    char *option;
    int redacted;

    if ((ri = sentinelGetMasterByNameOrReplyError(c,c->argv[2]))
        == NULL) return;

    /* Process option - value pairs. */
    for (j = 3; j < c->argc; j++) {
        int moreargs = (c->argc-1) - j;
        option = c->argv[j]->ptr;
        long long ll;
        int old_j = j; /* Used to know what to log as an event. */
        redacted = 0;

        if (!strcasecmp(option,"down-after-milliseconds") && moreargs > 0) {
            /* down-after-milliseconds <milliseconds> */
            robj *o = c->argv[++j];
            if (getLongLongFromObject(o,&ll) == C_ERR || ll <= 0) {
                badarg = j;
                goto badfmt;
            }
            ri->down_after_period = ll;
            sentinelPropagateDownAfterPeriod(ri);
            changes++;
        } else if (!strcasecmp(option,"failover-timeout") && moreargs > 0) {
            /* failover-timeout <milliseconds> */
            robj *o = c->argv[++j];
            if (getLongLongFromObject(o,&ll) == C_ERR || ll <= 0) {
                badarg = j;
                goto badfmt;
            }
            ri->failover_timeout = ll;
            changes++;
        } else if (!strcasecmp(option,"parallel-syncs") && moreargs > 0) {
            /* parallel-syncs <milliseconds> */
            robj *o = c->argv[++j];
            if (getLongLongFromObject(o,&ll) == C_ERR || ll <= 0) {
                badarg = j;
                goto badfmt;
            }
            ri->parallel_syncs = ll;
            changes++;
        } else if (!strcasecmp(option,"notification-script") && moreargs > 0) {
            /* notification-script <path> */
            char *value = c->argv[++j]->ptr;
            if (sentinel.deny_scripts_reconfig) {
                addReplyError(c,
                    "Reconfiguration of scripts path is denied for "
                    "security reasons. Check the deny-scripts-reconfig "
                    "configuration directive in your Sentinel configuration");
                goto seterr;
            }

            if (strlen(value) && access(value,X_OK) == -1) {
                addReplyError(c,
                    "Notification script seems non existing or non executable");
                goto seterr;
            }
            sdsfree(ri->notification_script);
            ri->notification_script = strlen(value) ? sdsnew(value) : NULL;
            changes++;
        } else if (!strcasecmp(option,"client-reconfig-script") && moreargs > 0) {
            /* client-reconfig-script <path> */
            char *value = c->argv[++j]->ptr;
            if (sentinel.deny_scripts_reconfig) {
                addReplyError(c,
                    "Reconfiguration of scripts path is denied for "
                    "security reasons. Check the deny-scripts-reconfig "
                    "configuration directive in your Sentinel configuration");
                goto seterr;
            }

            if (strlen(value) && access(value,X_OK) == -1) {
                addReplyError(c,
                    "Client reconfiguration script seems non existing or "
                    "non executable");
                goto seterr;
            }
            sdsfree(ri->client_reconfig_script);
            ri->client_reconfig_script = strlen(value) ? sdsnew(value) : NULL;
            changes++;
        } else if (!strcasecmp(option,"auth-pass") && moreargs > 0) {
            /* auth-pass <password> */
            char *value = c->argv[++j]->ptr;
            sdsfree(ri->auth_pass);
            ri->auth_pass = strlen(value) ? sdsnew(value) : NULL;
            dropInstanceConnections(ri);
            changes++;
            redacted = 1;
        } else if (!strcasecmp(option,"auth-user") && moreargs > 0) {
            /* auth-user <username> */
            char *value = c->argv[++j]->ptr;
            sdsfree(ri->auth_user);
            ri->auth_user = strlen(value) ? sdsnew(value) : NULL;
            dropInstanceConnections(ri);
            changes++;
        } else if (!strcasecmp(option,"quorum") && moreargs > 0) {
            /* quorum <count> */
            robj *o = c->argv[++j];
            if (getLongLongFromObject(o,&ll) == C_ERR || ll <= 0) {
                badarg = j;
                goto badfmt;
            }
            ri->quorum = ll;
            changes++;
        } else if (!strcasecmp(option,"rename-command") && moreargs > 1) {
            /* rename-command <oldname> <newname> */
            sds oldname = c->argv[++j]->ptr;
            sds newname = c->argv[++j]->ptr;

            if ((sdslen(oldname) == 0) || (sdslen(newname) == 0)) {
                badarg = sdslen(newname) ? j-1 : j;
                goto badfmt;
            }

            /* Remove any older renaming for this command. */
            dictDelete(ri->renamed_commands,oldname);

            /* If the target name is the same as the source name there
             * is no need to add an entry mapping to itself. */
            if (!dictSdsKeyCaseCompare(ri->renamed_commands,oldname,newname)) {
                oldname = sdsdup(oldname);
                newname = sdsdup(newname);
                dictAdd(ri->renamed_commands,oldname,newname);
            }
            changes++;
        } else if (!strcasecmp(option,"master-reboot-down-after-period") && moreargs > 0) {
            /* master-reboot-down-after-period <milliseconds> */
            robj *o = c->argv[++j];
            if (getLongLongFromObject(o,&ll) == C_ERR || ll < 0) {
                badarg = j;
                goto badfmt;
            }
            ri->master_reboot_down_after_period = ll;
            changes++;
        } else {
            addReplyErrorFormat(c,"Unknown option or number of arguments for "
                                  "SENTINEL SET '%s'", option);
            goto seterr;
        }

        /* Log the event. */
        int numargs = j-old_j+1;
        switch(numargs) {
        case 2:
            sentinelEvent(LL_WARNING,"+set",ri,"%@ %s %s",(char*)c->argv[old_j]->ptr,
                                                          redacted ? "******" : (char*)c->argv[old_j+1]->ptr);
            break;
        case 3:
            sentinelEvent(LL_WARNING,"+set",ri,"%@ %s %s %s",(char*)c->argv[old_j]->ptr,
                                                             (char*)c->argv[old_j+1]->ptr,
                                                             (char*)c->argv[old_j+2]->ptr);
            break;
        default:
            sentinelEvent(LL_WARNING,"+set",ri,"%@ %s",(char*)c->argv[old_j]->ptr);
            break;
        }
    }
    if (changes) sentinelFlushConfigAndReply(c);
    return;

badfmt: /* Bad format errors */
    addReplyErrorFormat(c,"Invalid argument '%s' for SENTINEL SET '%s'",
        (char*)c->argv[badarg]->ptr,option);
seterr:
    /* TODO: Handle the case of both bad input and save error, possibly handling
     * SENTINEL SET atomically. */
    if (changes) sentinelFlushConfig();
}

/* Our fake PUBLISH command: it is actually useful only to receive hello messages
 * from the other sentinel instances, and publishing to a channel other than
 * SENTINEL_HELLO_CHANNEL is forbidden.
 *
 * Because we have a Sentinel PUBLISH, the code to send hello messages is the same
 * for all the three kind of instances: masters, slaves, sentinels. */
void sentinelPublishCommand(client *c) {
    if (strcmp(c->argv[1]->ptr,SENTINEL_HELLO_CHANNEL)) {
        addReplyError(c, "Only HELLO messages are accepted by Sentinel instances.");
        return;
    }
    sentinelProcessHelloMessage(c->argv[2]->ptr,sdslen(c->argv[2]->ptr));
    addReplyLongLong(c,1);
}

/* ===================== SENTINEL availability checks ======================= */

/* Is this instance down from our point of view? */
void sentinelCheckSubjectivelyDown(sentinelRedisInstance *ri) {
    mstime_t elapsed = 0;

    if (ri->link->act_ping_time)
        elapsed = mstime() - ri->link->act_ping_time;
    else if (ri->link->disconnected)
        elapsed = mstime() - ri->link->last_avail_time;

    /* Check if we are in need for a reconnection of one of the
     * links, because we are detecting low activity.
     *
     * 1) Check if the command link seems connected, was connected not less
     *    than SENTINEL_MIN_LINK_RECONNECT_PERIOD, but still we have a
     *    pending ping for more than half the timeout. */
    if (ri->link->cc &&
        (mstime() - ri->link->cc_conn_time) >
        sentinel_min_link_reconnect_period &&
        ri->link->act_ping_time != 0 && /* There is a pending ping... */
        /* The pending ping is delayed, and we did not receive
         * error replies as well. */
        (mstime() - ri->link->act_ping_time) > (ri->down_after_period/2) &&
        (mstime() - ri->link->last_pong_time) > (ri->down_after_period/2))
    {
        instanceLinkCloseConnection(ri->link,ri->link->cc);
    }

    /* 2) Check if the pubsub link seems connected, was connected not less
     *    than SENTINEL_MIN_LINK_RECONNECT_PERIOD, but still we have no
     *    activity in the Pub/Sub channel for more than
     *    SENTINEL_PUBLISH_PERIOD * 3.
     */
    if (ri->link->pc &&
        (mstime() - ri->link->pc_conn_time) >
         sentinel_min_link_reconnect_period &&
        (mstime() - ri->link->pc_last_activity) > (sentinel_publish_period*3))
    {
        instanceLinkCloseConnection(ri->link,ri->link->pc);
    }

    /* Update the SDOWN flag. We believe the instance is SDOWN if:
     *
     * 1) It is not replying.
     * 2) We believe it is a master, it reports to be a slave for enough time
     *    to meet the down_after_period, plus enough time to get two times
     *    INFO report from the instance. */
    if (elapsed > ri->down_after_period ||
        (ri->flags & SRI_MASTER &&
         ri->role_reported == SRI_SLAVE &&
         mstime() - ri->role_reported_time >
          (ri->down_after_period+sentinel_info_period*2)) ||
          (ri->flags & SRI_MASTER_REBOOT && 
           mstime()-ri->master_reboot_since_time > ri->master_reboot_down_after_period))
    {
        /* Is subjectively down */
        if ((ri->flags & SRI_S_DOWN) == 0) {
            sentinelEvent(LL_WARNING,"+sdown",ri,"%@");
            ri->s_down_since_time = mstime();
            ri->flags |= SRI_S_DOWN;
        }
    } else {
        /* Is subjectively up */
        if (ri->flags & SRI_S_DOWN) {
            sentinelEvent(LL_WARNING,"-sdown",ri,"%@");
            ri->flags &= ~(SRI_S_DOWN|SRI_SCRIPT_KILL_SENT);
        }
    }
}

/* Is this instance down according to the configured quorum?
 *
 * Note that ODOWN is a weak quorum, it only means that enough Sentinels
 * reported in a given time range that the instance was not reachable.
 * However messages can be delayed so there are no strong guarantees about
 * N instances agreeing at the same time about the down state. */
void sentinelCheckObjectivelyDown(sentinelRedisInstance *master) {
    dictIterator *di;
    dictEntry *de;
    unsigned int quorum = 0, odown = 0;

    if (master->flags & SRI_S_DOWN) {
        /* Is down for enough sentinels? */
        quorum = 1; /* the current sentinel. */
        /* Count all the other sentinels. */
        di = dictGetIterator(master->sentinels);
        while((de = dictNext(di)) != NULL) {
            sentinelRedisInstance *ri = dictGetVal(de);

            if (ri->flags & SRI_MASTER_DOWN) quorum++;
        }
        dictReleaseIterator(di);
        if (quorum >= master->quorum) odown = 1;
    }

    /* Set the flag accordingly to the outcome. */
    if (odown) {
        if ((master->flags & SRI_O_DOWN) == 0) {
            sentinelEvent(LL_WARNING,"+odown",master,"%@ #quorum %d/%d",
                quorum, master->quorum);
            master->flags |= SRI_O_DOWN;
            master->o_down_since_time = mstime();
        }
    } else {
        if (master->flags & SRI_O_DOWN) {
            sentinelEvent(LL_WARNING,"-odown",master,"%@");
            master->flags &= ~SRI_O_DOWN;
        }
    }
}

/* Receive the SENTINEL is-master-down-by-addr reply, see the
 * sentinelAskMasterStateToOtherSentinels() function for more information. */
void sentinelReceiveIsMasterDownReply(redisAsyncContext *c, void *reply, void *privdata) {
    sentinelRedisInstance *ri = privdata;
    instanceLink *link = c->data;
    redisReply *r;

    if (!reply || !link) return;
    link->pending_commands--;
    r = reply;

    /* Ignore every error or unexpected reply.
     * Note that if the command returns an error for any reason we'll
     * end clearing the SRI_MASTER_DOWN flag for timeout anyway. */
    if (r->type == REDIS_REPLY_ARRAY && r->elements == 3 &&
        r->element[0]->type == REDIS_REPLY_INTEGER &&
        r->element[1]->type == REDIS_REPLY_STRING &&
        r->element[2]->type == REDIS_REPLY_INTEGER)
    {
        ri->last_master_down_reply_time = mstime();
        if (r->element[0]->integer == 1) {
            ri->flags |= SRI_MASTER_DOWN;
        } else {
            ri->flags &= ~SRI_MASTER_DOWN;
        }
        if (strcmp(r->element[1]->str,"*")) {
            /* If the runid in the reply is not "*" the Sentinel actually
             * replied with a vote. */
            sdsfree(ri->leader);
            if ((long long)ri->leader_epoch != r->element[2]->integer)
                serverLog(LL_NOTICE,
                    "%s voted for %s %llu", ri->name,
                    r->element[1]->str,
                    (unsigned long long) r->element[2]->integer);
            ri->leader = sdsnew(r->element[1]->str);
            ri->leader_epoch = r->element[2]->integer;
        }
    }
}

/* If we think the master is down, we start sending
 * SENTINEL IS-MASTER-DOWN-BY-ADDR requests to other sentinels
 * in order to get the replies that allow to reach the quorum
 * needed to mark the master in ODOWN state and trigger a failover. */
#define SENTINEL_ASK_FORCED (1<<0)
void sentinelAskMasterStateToOtherSentinels(sentinelRedisInstance *master, int flags) {
    dictIterator *di;
    dictEntry *de;

    di = dictGetIterator(master->sentinels);
    while((de = dictNext(di)) != NULL) {
        sentinelRedisInstance *ri = dictGetVal(de);
        mstime_t elapsed = mstime() - ri->last_master_down_reply_time;
        char port[32];
        int retval;

        /* If the master state from other sentinel is too old, we clear it. */
        if (elapsed > sentinel_ask_period*5) {
            ri->flags &= ~SRI_MASTER_DOWN;
            sdsfree(ri->leader);
            ri->leader = NULL;
        }

        /* Only ask if master is down to other sentinels if:
         *
         * 1) We believe it is down, or there is a failover in progress.
         * 2) Sentinel is connected.
         * 3) We did not receive the info within SENTINEL_ASK_PERIOD ms. */
        if ((master->flags & SRI_S_DOWN) == 0) continue;
        if (ri->link->disconnected) continue;
        if (!(flags & SENTINEL_ASK_FORCED) &&
            mstime() - ri->last_master_down_reply_time < sentinel_ask_period)
            continue;

        /* Ask */
        ll2string(port,sizeof(port),master->addr->port);
        retval = redisAsyncCommand(ri->link->cc,
                    sentinelReceiveIsMasterDownReply, ri,
                    "%s is-master-down-by-addr %s %s %llu %s",
                    sentinelInstanceMapCommand(ri,"SENTINEL"),
                    announceSentinelAddr(master->addr), port,
                    sentinel.current_epoch,
                    (master->failover_state > SENTINEL_FAILOVER_STATE_NONE) ?
                    sentinel.myid : "*");
        if (retval == C_OK) ri->link->pending_commands++;
    }
    dictReleaseIterator(di);
}

/* =============================== FAILOVER ================================= */

/* Crash because of user request via SENTINEL simulate-failure command. */
void sentinelSimFailureCrash(void) {
    serverLog(LL_WARNING,
        "Sentinel CRASH because of SENTINEL simulate-failure");
    exit(99);
}

/* Vote for the sentinel with 'req_runid' or return the old vote if already
 * voted for the specified 'req_epoch' or one greater.
 *
 * If a vote is not available returns NULL, otherwise return the Sentinel
 * runid and populate the leader_epoch with the epoch of the vote. */
char *sentinelVoteLeader(sentinelRedisInstance *master, uint64_t req_epoch, char *req_runid, uint64_t *leader_epoch) {
    if (req_epoch > sentinel.current_epoch) {
        sentinel.current_epoch = req_epoch;
        sentinelFlushConfig();
        sentinelEvent(LL_WARNING,"+new-epoch",master,"%llu",
            (unsigned long long) sentinel.current_epoch);
    }

    if (master->leader_epoch < req_epoch && sentinel.current_epoch <= req_epoch)
    {
        sdsfree(master->leader);
        master->leader = sdsnew(req_runid);
        master->leader_epoch = sentinel.current_epoch;
        sentinelFlushConfig();
        sentinelEvent(LL_WARNING,"+vote-for-leader",master,"%s %llu",
            master->leader, (unsigned long long) master->leader_epoch);
        /* If we did not voted for ourselves, set the master failover start
         * time to now, in order to force a delay before we can start a
         * failover for the same master. */
        if (strcasecmp(master->leader,sentinel.myid))
            master->failover_start_time = mstime()+rand()%SENTINEL_MAX_DESYNC;
    }

    *leader_epoch = master->leader_epoch;
    return master->leader ? sdsnew(master->leader) : NULL;
}

struct sentinelLeader {
    char *runid;
    unsigned long votes;
};

/* Helper function for sentinelGetLeader, increment the counter
 * relative to the specified runid. */
int sentinelLeaderIncr(dict *counters, char *runid) {
    dictEntry *existing, *de;
    uint64_t oldval;

    de = dictAddRaw(counters,runid,&existing);
    if (existing) {
        oldval = dictGetUnsignedIntegerVal(existing);
        dictSetUnsignedIntegerVal(existing,oldval+1);
        return oldval+1;
    } else {
        serverAssert(de != NULL);
        dictSetUnsignedIntegerVal(de,1);
        return 1;
    }
}

/* Scan all the Sentinels attached to this master to check if there
 * is a leader for the specified epoch.
 *
 * To be a leader for a given epoch, we should have the majority of
 * the Sentinels we know (ever seen since the last SENTINEL RESET) that
 * reported the same instance as leader for the same epoch. */
char *sentinelGetLeader(sentinelRedisInstance *master, uint64_t epoch) {
    dict *counters;
    dictIterator *di;
    dictEntry *de;
    unsigned int voters = 0, voters_quorum;
    char *myvote;
    char *winner = NULL;
    uint64_t leader_epoch;
    uint64_t max_votes = 0;

    serverAssert(master->flags & (SRI_O_DOWN|SRI_FAILOVER_IN_PROGRESS));
    counters = dictCreate(&leaderVotesDictType);

    voters = dictSize(master->sentinels)+1; /* All the other sentinels and me.*/

    /* Count other sentinels votes */
    di = dictGetIterator(master->sentinels);
    while((de = dictNext(di)) != NULL) {
        sentinelRedisInstance *ri = dictGetVal(de);
        if (ri->leader != NULL && ri->leader_epoch == sentinel.current_epoch)
            sentinelLeaderIncr(counters,ri->leader);
    }
    dictReleaseIterator(di);

    /* Check what's the winner. For the winner to win, it needs two conditions:
     * 1) Absolute majority between voters (50% + 1).
     * 2) And anyway at least master->quorum votes. */
    di = dictGetIterator(counters);
    while((de = dictNext(di)) != NULL) {
        uint64_t votes = dictGetUnsignedIntegerVal(de);

        if (votes > max_votes) {
            max_votes = votes;
            winner = dictGetKey(de);
        }
    }
    dictReleaseIterator(di);

    /* Count this Sentinel vote:
     * if this Sentinel did not voted yet, either vote for the most
     * common voted sentinel, or for itself if no vote exists at all. */
    if (winner)
        myvote = sentinelVoteLeader(master,epoch,winner,&leader_epoch);
    else
        myvote = sentinelVoteLeader(master,epoch,sentinel.myid,&leader_epoch);

    if (myvote && leader_epoch == epoch) {
        uint64_t votes = sentinelLeaderIncr(counters,myvote);

        if (votes > max_votes) {
            max_votes = votes;
            winner = myvote;
        }
    }

    voters_quorum = voters/2+1;
    if (winner && (max_votes < voters_quorum || max_votes < master->quorum))
        winner = NULL;

    winner = winner ? sdsnew(winner) : NULL;
    sdsfree(myvote);
    dictRelease(counters);
    return winner;
}

/* Send SLAVEOF to the specified instance, always followed by a
 * CONFIG REWRITE command in order to store the new configuration on disk
 * when possible (that is, if the instance is recent enough to support
 * config rewriting, and if the server was started with a configuration file).
 *
 * If Host is NULL the function sends "SLAVEOF NO ONE".
 *
 * The command returns C_OK if the SLAVEOF command was accepted for
 * (later) delivery otherwise C_ERR. The command replies are just
 * discarded. */
int sentinelSendSlaveOf(sentinelRedisInstance *ri, const sentinelAddr *addr) {
    char portstr[32];
    const char *host;
    int retval;

    /* If host is NULL we send SLAVEOF NO ONE that will turn the instance
    * into a master. */
    if (!addr) {
        host = "NO";
        memcpy(portstr,"ONE",4);
    } else {
        host = announceSentinelAddr(addr);
        ll2string(portstr,sizeof(portstr),addr->port);
    }

    /* In order to send SLAVEOF in a safe way, we send a transaction performing
     * the following tasks:
     * 1) Reconfigure the instance according to the specified host/port params.
     * 2) Rewrite the configuration.
     * 3) Disconnect all clients (but this one sending the command) in order
     *    to trigger the ask-master-on-reconnection protocol for connected
     *    clients.
     *
     * Note that we don't check the replies returned by commands, since we
     * will observe instead the effects in the next INFO output. */
    retval = redisAsyncCommand(ri->link->cc,
        sentinelDiscardReplyCallback, ri, "%s",
        sentinelInstanceMapCommand(ri,"MULTI"));
    if (retval == C_ERR) return retval;
    ri->link->pending_commands++;

    retval = redisAsyncCommand(ri->link->cc,
        sentinelDiscardReplyCallback, ri, "%s %s %s",
        sentinelInstanceMapCommand(ri,"SLAVEOF"),
        host, portstr);
    if (retval == C_ERR) return retval;
    ri->link->pending_commands++;

    retval = redisAsyncCommand(ri->link->cc,
        sentinelDiscardReplyCallback, ri, "%s REWRITE",
        sentinelInstanceMapCommand(ri,"CONFIG"));
    if (retval == C_ERR) return retval;
    ri->link->pending_commands++;

    /* CLIENT KILL TYPE <type> is only supported starting from Redis OSS 2.8.12,
     * however sending it to an instance not understanding this command is not
     * an issue because CLIENT is variadic command, so the server will not
     * recognized as a syntax error, and the transaction will not fail (but
     * only the unsupported command will fail). */
    for (int type = 0; type < 2; type++) {
        retval = redisAsyncCommand(ri->link->cc,
            sentinelDiscardReplyCallback, ri, "%s KILL TYPE %s",
            sentinelInstanceMapCommand(ri,"CLIENT"),
            type == 0 ? "normal" : "pubsub");
        if (retval == C_ERR) return retval;
        ri->link->pending_commands++;
    }

    retval = redisAsyncCommand(ri->link->cc,
        sentinelDiscardReplyCallback, ri, "%s",
        sentinelInstanceMapCommand(ri,"EXEC"));
    if (retval == C_ERR) return retval;
    ri->link->pending_commands++;

    return C_OK;
}

/* Setup the master state to start a failover. */
void sentinelStartFailover(sentinelRedisInstance *master) {
    serverAssert(master->flags & SRI_MASTER);

    master->failover_state = SENTINEL_FAILOVER_STATE_WAIT_START;
    master->flags |= SRI_FAILOVER_IN_PROGRESS;
    master->failover_epoch = ++sentinel.current_epoch;
    sentinelEvent(LL_WARNING,"+new-epoch",master,"%llu",
        (unsigned long long) sentinel.current_epoch);
    sentinelEvent(LL_WARNING,"+try-failover",master,"%@");
    master->failover_start_time = mstime()+rand()%SENTINEL_MAX_DESYNC;
    master->failover_state_change_time = mstime();
}

/* This function checks if there are the conditions to start the failover,
 * that is:
 *
 * 1) Master must be in ODOWN condition.
 * 2) No failover already in progress.
 * 3) No failover already attempted recently.
 *
 * We still don't know if we'll win the election so it is possible that we
 * start the failover but that we'll not be able to act.
 *
 * Return non-zero if a failover was started. */
int sentinelStartFailoverIfNeeded(sentinelRedisInstance *master) {
    /* We can't failover if the master is not in O_DOWN state. */
    if (!(master->flags & SRI_O_DOWN)) return 0;

    /* Failover already in progress? */
    if (master->flags & SRI_FAILOVER_IN_PROGRESS) return 0;

    /* Last failover attempt started too little time ago? */
    if (mstime() - master->failover_start_time <
        master->failover_timeout*2)
    {
        if (master->failover_delay_logged != master->failover_start_time) {
            time_t clock = (master->failover_start_time +
                            master->failover_timeout*2) / 1000;
            char ctimebuf[26];

            ctime_r(&clock,ctimebuf);
            ctimebuf[24] = '\0'; /* Remove newline. */
            master->failover_delay_logged = master->failover_start_time;
            serverLog(LL_NOTICE,
                "Next failover delay: I will not start a failover before %s",
                ctimebuf);
        }
        return 0;
    }

    sentinelStartFailover(master);
    return 1;
}

/* Select a suitable slave to promote. The current algorithm only uses
 * the following parameters:
 *
 * 1) None of the following conditions: S_DOWN, O_DOWN, DISCONNECTED.
 * 2) Last time the slave replied to ping no more than 5 times the PING period.
 * 3) info_refresh not older than 3 times the INFO refresh period.
 * 4) master_link_down_time no more than:
 *     (now - master->s_down_since_time) + (master->down_after_period * 10).
 *    Basically since the master is down from our POV, the slave reports
 *    to be disconnected no more than 10 times the configured down-after-period.
 *    This is pretty much black magic but the idea is, the master was not
 *    available so the slave may be lagging, but not over a certain time.
 *    Anyway we'll select the best slave according to replication offset.
 * 5) Slave priority can't be zero, otherwise the slave is discarded.
 *
 * Among all the slaves matching the above conditions we select the slave
 * with, in order of sorting key:
 *
 * - lower slave_priority.
 * - bigger processed replication offset.
 * - lexicographically smaller runid.
 *
 * Basically if runid is the same, the slave that processed more commands
 * from the master is selected.
 *
 * The function returns the pointer to the selected slave, otherwise
 * NULL if no suitable slave was found.
 */

/* Helper for sentinelSelectSlave(). This is used by qsort() in order to
 * sort suitable slaves in a "better first" order, to take the first of
 * the list. */
int compareSlavesForPromotion(const void *a, const void *b) {
    sentinelRedisInstance **sa = (sentinelRedisInstance **)a,
                          **sb = (sentinelRedisInstance **)b;
    char *sa_runid, *sb_runid;

    if ((*sa)->slave_priority != (*sb)->slave_priority)
        return (*sa)->slave_priority - (*sb)->slave_priority;

    /* If priority is the same, select the slave with greater replication
     * offset (processed more data from the master). */
    if ((*sa)->slave_repl_offset > (*sb)->slave_repl_offset) {
        return -1; /* a < b */
    } else if ((*sa)->slave_repl_offset < (*sb)->slave_repl_offset) {
        return 1; /* a > b */
    }

    /* If the replication offset is the same select the slave with that has
     * the lexicographically smaller runid. Note that we try to handle runid
     * == NULL as there are old Redis OSS versions that don't publish runid in
     * INFO. A NULL runid is considered bigger than any other runid. */
    sa_runid = (*sa)->runid;
    sb_runid = (*sb)->runid;
    if (sa_runid == NULL && sb_runid == NULL) return 0;
    else if (sa_runid == NULL) return 1;  /* a > b */
    else if (sb_runid == NULL) return -1; /* a < b */
    return strcasecmp(sa_runid, sb_runid);
}

sentinelRedisInstance *sentinelSelectSlave(sentinelRedisInstance *master) {
    sentinelRedisInstance **instance =
        zmalloc(sizeof(instance[0])*dictSize(master->slaves));
    sentinelRedisInstance *selected = NULL;
    int instances = 0;
    dictIterator *di;
    dictEntry *de;
    mstime_t max_master_down_time = 0;

    if (master->flags & SRI_S_DOWN)
        max_master_down_time += mstime() - master->s_down_since_time;
    max_master_down_time += master->down_after_period * 10;

    di = dictGetIterator(master->slaves);

    while((de = dictNext(di)) != NULL) {
        sentinelRedisInstance *slave = dictGetVal(de);
        mstime_t info_validity_time;

        if (slave->flags & (SRI_S_DOWN|SRI_O_DOWN)) continue;
        if (slave->link->disconnected) continue;
        if (mstime() - slave->link->last_avail_time > sentinel_ping_period*5) continue;
        if (slave->slave_priority == 0) continue;

        /* If the master is in SDOWN state we get INFO for slaves every second.
         * Otherwise we get it with the usual period so we need to account for
         * a larger delay. */
        if (master->flags & SRI_S_DOWN)
            info_validity_time = sentinel_ping_period*5;
        else
            info_validity_time = sentinel_info_period*3;
        if (mstime() - slave->info_refresh > info_validity_time) continue;
        if (slave->master_link_down_time > max_master_down_time) continue;
        instance[instances++] = slave;
    }
    dictReleaseIterator(di);
    if (instances) {
        qsort(instance,instances,sizeof(sentinelRedisInstance*),
            compareSlavesForPromotion);
        selected = instance[0];
    }
    zfree(instance);
    return selected;
}

/* ---------------- Failover state machine implementation ------------------- */
void sentinelFailoverWaitStart(sentinelRedisInstance *ri) {
    char *leader;
    int isleader;

    /* Check if we are the leader for the failover epoch. */
    leader = sentinelGetLeader(ri, ri->failover_epoch);
    isleader = leader && strcasecmp(leader,sentinel.myid) == 0;
    sdsfree(leader);

    /* If I'm not the leader, and it is not a forced failover via
     * SENTINEL FAILOVER, then I can't continue with the failover. */
    if (!isleader && !(ri->flags & SRI_FORCE_FAILOVER)) {
        mstime_t election_timeout = sentinel_election_timeout;

        /* The election timeout is the MIN between SENTINEL_ELECTION_TIMEOUT
         * and the configured failover timeout. */
        if (election_timeout > ri->failover_timeout)
            election_timeout = ri->failover_timeout;
        /* Abort the failover if I'm not the leader after some time. */
        if (mstime() - ri->failover_start_time > election_timeout) {
            sentinelEvent(LL_WARNING,"-failover-abort-not-elected",ri,"%@");
            sentinelAbortFailover(ri);
        }
        return;
    }
    sentinelEvent(LL_WARNING,"+elected-leader",ri,"%@");
    if (sentinel.simfailure_flags & SENTINEL_SIMFAILURE_CRASH_AFTER_ELECTION)
        sentinelSimFailureCrash();
    ri->failover_state = SENTINEL_FAILOVER_STATE_SELECT_SLAVE;
    ri->failover_state_change_time = mstime();
    sentinelEvent(LL_WARNING,"+failover-state-select-slave",ri,"%@");
}

void sentinelFailoverSelectSlave(sentinelRedisInstance *ri) {
    sentinelRedisInstance *slave = sentinelSelectSlave(ri);

    /* We don't handle the timeout in this state as the function aborts
     * the failover or go forward in the next state. */
    if (slave == NULL) {
        sentinelEvent(LL_WARNING,"-failover-abort-no-good-slave",ri,"%@");
        sentinelAbortFailover(ri);
    } else {
        sentinelEvent(LL_WARNING,"+selected-slave",slave,"%@");
        slave->flags |= SRI_PROMOTED;
        ri->promoted_slave = slave;
        ri->failover_state = SENTINEL_FAILOVER_STATE_SEND_SLAVEOF_NOONE;
        ri->failover_state_change_time = mstime();
        sentinelEvent(LL_NOTICE,"+failover-state-send-slaveof-noone",
            slave, "%@");
    }
}

void sentinelFailoverSendSlaveOfNoOne(sentinelRedisInstance *ri) {
    int retval;

    /* We can't send the command to the promoted slave if it is now
     * disconnected. Retry again and again with this state until the timeout
     * is reached, then abort the failover. */
    if (ri->promoted_slave->link->disconnected) {
        if (mstime() - ri->failover_state_change_time > ri->failover_timeout) {
            sentinelEvent(LL_WARNING,"-failover-abort-slave-timeout",ri,"%@");
            sentinelAbortFailover(ri);
        }
        return;
    }

    /* Send SLAVEOF NO ONE command to turn the slave into a master.
     * We actually register a generic callback for this command as we don't
     * really care about the reply. We check if it worked indirectly observing
     * if INFO returns a different role (master instead of slave). */
    retval = sentinelSendSlaveOf(ri->promoted_slave,NULL);
    if (retval != C_OK) return;
    sentinelEvent(LL_NOTICE, "+failover-state-wait-promotion",
        ri->promoted_slave,"%@");
    ri->failover_state = SENTINEL_FAILOVER_STATE_WAIT_PROMOTION;
    ri->failover_state_change_time = mstime();
}

/* We actually wait for promotion indirectly checking with INFO when the
 * slave turns into a master. */
void sentinelFailoverWaitPromotion(sentinelRedisInstance *ri) {
    /* Just handle the timeout. Switching to the next state is handled
     * by the function parsing the INFO command of the promoted slave. */
    if (mstime() - ri->failover_state_change_time > ri->failover_timeout) {
        sentinelEvent(LL_WARNING,"-failover-abort-slave-timeout",ri,"%@");
        sentinelAbortFailover(ri);
    }
}

void sentinelFailoverDetectEnd(sentinelRedisInstance *master) {
    int not_reconfigured = 0, timeout = 0;
    dictIterator *di;
    dictEntry *de;
    mstime_t elapsed = mstime() - master->failover_state_change_time;

    /* We can't consider failover finished if the promoted slave is
     * not reachable. */
    if (master->promoted_slave == NULL ||
        master->promoted_slave->flags & SRI_S_DOWN) return;

    /* The failover terminates once all the reachable slaves are properly
     * configured. */
    di = dictGetIterator(master->slaves);
    while((de = dictNext(di)) != NULL) {
        sentinelRedisInstance *slave = dictGetVal(de);

        if (slave->flags & (SRI_PROMOTED|SRI_RECONF_DONE)) continue;
        if (slave->flags & SRI_S_DOWN) continue;
        not_reconfigured++;
    }
    dictReleaseIterator(di);

    /* Force end of failover on timeout. */
    if (elapsed > master->failover_timeout) {
        not_reconfigured = 0;
        timeout = 1;
        sentinelEvent(LL_WARNING,"+failover-end-for-timeout",master,"%@");
    }

    if (not_reconfigured == 0) {
        sentinelEvent(LL_WARNING,"+failover-end",master,"%@");
        master->failover_state = SENTINEL_FAILOVER_STATE_UPDATE_CONFIG;
        master->failover_state_change_time = mstime();
    }

    /* If I'm the leader it is a good idea to send a best effort SLAVEOF
     * command to all the slaves still not reconfigured to replicate with
     * the new master. */
    if (timeout) {
        dictIterator *di;
        dictEntry *de;

        di = dictGetIterator(master->slaves);
        while((de = dictNext(di)) != NULL) {
            sentinelRedisInstance *slave = dictGetVal(de);
            int retval;

            if (slave->flags & (SRI_PROMOTED|SRI_RECONF_DONE|SRI_RECONF_SENT)) continue;
            if (slave->link->disconnected) continue;

            retval = sentinelSendSlaveOf(slave,master->promoted_slave->addr);
            if (retval == C_OK) {
                sentinelEvent(LL_NOTICE,"+slave-reconf-sent-be",slave,"%@");
                slave->flags |= SRI_RECONF_SENT;
            }
        }
        dictReleaseIterator(di);
    }
}

/* Send SLAVE OF <new master address> to all the remaining slaves that
 * still don't appear to have the configuration updated. */
void sentinelFailoverReconfNextSlave(sentinelRedisInstance *master) {
    dictIterator *di;
    dictEntry *de;
    int in_progress = 0;

    di = dictGetIterator(master->slaves);
    while((de = dictNext(di)) != NULL) {
        sentinelRedisInstance *slave = dictGetVal(de);

        if (slave->flags & (SRI_RECONF_SENT|SRI_RECONF_INPROG))
            in_progress++;
    }
    dictReleaseIterator(di);

    di = dictGetIterator(master->slaves);
    while(in_progress < master->parallel_syncs &&
          (de = dictNext(di)) != NULL)
    {
        sentinelRedisInstance *slave = dictGetVal(de);
        int retval;

        /* Skip the promoted slave, and already configured slaves. */
        if (slave->flags & (SRI_PROMOTED|SRI_RECONF_DONE)) continue;

        /* If too much time elapsed without the slave moving forward to
         * the next state, consider it reconfigured even if it is not.
         * Sentinels will detect the slave as misconfigured and fix its
         * configuration later. */
        if ((slave->flags & SRI_RECONF_SENT) &&
            (mstime() - slave->slave_reconf_sent_time) >
            sentinel_slave_reconf_timeout)
        {
            sentinelEvent(LL_NOTICE,"-slave-reconf-sent-timeout",slave,"%@");
            slave->flags &= ~SRI_RECONF_SENT;
            slave->flags |= SRI_RECONF_DONE;
        }

        /* Nothing to do for instances that are disconnected or already
         * in RECONF_SENT state. */
        if (slave->flags & (SRI_RECONF_SENT|SRI_RECONF_INPROG)) continue;
        if (slave->link->disconnected) continue;

        /* Send SLAVEOF <new master>. */
        retval = sentinelSendSlaveOf(slave,master->promoted_slave->addr);
        if (retval == C_OK) {
            slave->flags |= SRI_RECONF_SENT;
            slave->slave_reconf_sent_time = mstime();
            sentinelEvent(LL_NOTICE,"+slave-reconf-sent",slave,"%@");
            in_progress++;
        }
    }
    dictReleaseIterator(di);

    /* Check if all the slaves are reconfigured and handle timeout. */
    sentinelFailoverDetectEnd(master);
}

/* This function is called when the slave is in
 * SENTINEL_FAILOVER_STATE_UPDATE_CONFIG state. In this state we need
 * to remove it from the master table and add the promoted slave instead. */
void sentinelFailoverSwitchToPromotedSlave(sentinelRedisInstance *master) {
    sentinelRedisInstance *ref = master->promoted_slave ?
                                 master->promoted_slave : master;

    sentinelEvent(LL_WARNING,"+switch-master",master,"%s %s %d %s %d",
        master->name, announceSentinelAddr(master->addr), master->addr->port,
        announceSentinelAddr(ref->addr), ref->addr->port);

    sentinelResetMasterAndChangeAddress(master,ref->addr->hostname,ref->addr->port);
}

void sentinelFailoverStateMachine(sentinelRedisInstance *ri) {
    serverAssert(ri->flags & SRI_MASTER);

    if (!(ri->flags & SRI_FAILOVER_IN_PROGRESS)) return;

    switch(ri->failover_state) {
        case SENTINEL_FAILOVER_STATE_WAIT_START:
            sentinelFailoverWaitStart(ri);
            break;
        case SENTINEL_FAILOVER_STATE_SELECT_SLAVE:
            sentinelFailoverSelectSlave(ri);
            break;
        case SENTINEL_FAILOVER_STATE_SEND_SLAVEOF_NOONE:
            sentinelFailoverSendSlaveOfNoOne(ri);
            break;
        case SENTINEL_FAILOVER_STATE_WAIT_PROMOTION:
            sentinelFailoverWaitPromotion(ri);
            break;
        case SENTINEL_FAILOVER_STATE_RECONF_SLAVES:
            sentinelFailoverReconfNextSlave(ri);
            break;
    }
}

/* Abort a failover in progress:
 *
 * This function can only be called before the promoted slave acknowledged
 * the slave -> master switch. Otherwise the failover can't be aborted and
 * will reach its end (possibly by timeout). */
void sentinelAbortFailover(sentinelRedisInstance *ri) {
    serverAssert(ri->flags & SRI_FAILOVER_IN_PROGRESS);
    serverAssert(ri->failover_state <= SENTINEL_FAILOVER_STATE_WAIT_PROMOTION);

    ri->flags &= ~(SRI_FAILOVER_IN_PROGRESS|SRI_FORCE_FAILOVER);
    ri->failover_state = SENTINEL_FAILOVER_STATE_NONE;
    ri->failover_state_change_time = mstime();
    if (ri->promoted_slave) {
        ri->promoted_slave->flags &= ~SRI_PROMOTED;
        ri->promoted_slave = NULL;
    }
}

/* ======================== SENTINEL timer handler ==========================
 * This is the "main" our Sentinel, being sentinel completely non blocking
 * in design.
 * -------------------------------------------------------------------------- */

/* Perform scheduled operations for the specified instance. */
void sentinelHandleRedisInstance(sentinelRedisInstance *ri) {
    /* ========== MONITORING HALF ============ */
    /* Every kind of instance */
    sentinelReconnectInstance(ri);
    sentinelSendPeriodicCommands(ri);

    /* ============== ACTING HALF ============= */
    /* We don't proceed with the acting half if we are in TILT mode.
     * TILT happens when we find something odd with the time, like a
     * sudden change in the clock. */
    if (sentinel.tilt) {
        if (mstime()-sentinel.tilt_start_time < sentinel_tilt_period) return;
        sentinel.tilt = 0;
        sentinelEvent(LL_WARNING,"-tilt",NULL,"#tilt mode exited");
    }

    /* Every kind of instance */
    sentinelCheckSubjectivelyDown(ri);

    /* Masters and slaves */
    if (ri->flags & (SRI_MASTER|SRI_SLAVE)) {
        /* Nothing so far. */
    }

    /* Only masters */
    if (ri->flags & SRI_MASTER) {
        sentinelCheckObjectivelyDown(ri);
        if (sentinelStartFailoverIfNeeded(ri))
            sentinelAskMasterStateToOtherSentinels(ri,SENTINEL_ASK_FORCED);
        sentinelFailoverStateMachine(ri);
        sentinelAskMasterStateToOtherSentinels(ri,SENTINEL_NO_FLAGS);
    }
}

/* Perform scheduled operations for all the instances in the dictionary.
 * Recursively call the function against dictionaries of slaves. */
void sentinelHandleDictOfRedisInstances(dict *instances) {
    dictIterator *di;
    dictEntry *de;
    sentinelRedisInstance *switch_to_promoted = NULL;

    /* There are a number of things we need to perform against every master. */
    di = dictGetIterator(instances);
    while((de = dictNext(di)) != NULL) {
        sentinelRedisInstance *ri = dictGetVal(de);

        sentinelHandleRedisInstance(ri);
        if (ri->flags & SRI_MASTER) {
            sentinelHandleDictOfRedisInstances(ri->slaves);
            sentinelHandleDictOfRedisInstances(ri->sentinels);
            if (ri->failover_state == SENTINEL_FAILOVER_STATE_UPDATE_CONFIG) {
                switch_to_promoted = ri;
            }
        }
    }
    if (switch_to_promoted)
        sentinelFailoverSwitchToPromotedSlave(switch_to_promoted);
    dictReleaseIterator(di);
}

/* This function checks if we need to enter the TILT mode.
 *
 * The TILT mode is entered if we detect that between two invocations of the
 * timer interrupt, a negative amount of time, or too much time has passed.
 * Note that we expect that more or less just 100 milliseconds will pass
 * if everything is fine. However we'll see a negative number or a
 * difference bigger than SENTINEL_TILT_TRIGGER milliseconds if one of the
 * following conditions happen:
 *
 * 1) The Sentinel process for some time is blocked, for every kind of
 * random reason: the load is huge, the computer was frozen for some time
 * in I/O or alike, the process was stopped by a signal. Everything.
 * 2) The system clock was altered significantly.
 *
 * Under both this conditions we'll see everything as timed out and failing
 * without good reasons. Instead we enter the TILT mode and wait
 * for SENTINEL_TILT_PERIOD to elapse before starting to act again.
 *
 * During TILT time we still collect information, we just do not act. */
void sentinelCheckTiltCondition(void) {
    mstime_t now = mstime();
    mstime_t delta = now - sentinel.previous_time;

    if (delta < 0 || delta > sentinel_tilt_trigger) {
        sentinel.tilt = 1;
        sentinel.tilt_start_time = mstime();
        sentinelEvent(LL_WARNING,"+tilt",NULL,"#tilt mode entered");
    }
    sentinel.previous_time = mstime();
}

void sentinelTimer(void) {
    sentinelCheckTiltCondition();
    sentinelHandleDictOfRedisInstances(sentinel.masters);
    sentinelRunPendingScripts();
    sentinelCollectTerminatedScripts();
    sentinelKillTimedoutScripts();

    /* We continuously change the frequency of the server "timer interrupt"
     * in order to desynchronize every Sentinel from every other.
     * This non-determinism avoids that Sentinels started at the same time
     * exactly continue to stay synchronized asking to be voted at the
     * same time again and again (resulting in nobody likely winning the
     * election because of split brain voting). */
    server.hz = CONFIG_DEFAULT_HZ + rand() % CONFIG_DEFAULT_HZ;
}<|MERGE_RESOLUTION|>--- conflicted
+++ resolved
@@ -1,8 +1,4 @@
-<<<<<<< HEAD
-/* Valkey Sentinel implementation
-=======
 /* Sentinel implementation
->>>>>>> 03650e91
  *
  * Copyright (c) 2009-2012, Salvatore Sanfilippo <antirez at gmail dot com>
  * All rights reserved.
