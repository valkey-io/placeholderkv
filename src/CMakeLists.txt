project(valkey-server)

set(INSTALL_BIN_PATH ${CMAKE_INSTALL_PREFIX}/bin)
set_directory_properties(PROPERTIES CLEAN_NO_CUSTOM 1)

# Target: valkey-server
set(CMAKE_C_FLAGS "${CMAKE_C_FLAGS} ${VALKEY_SERVER_CFLAGS}")
message(STATUS "CFLAGS: ${CMAKE_C_FLAGS}")

get_valkey_server_linker_option(VALKEY_SERVER_LDFLAGS)
list(APPEND SERVER_LIBS "fpconv")
list(APPEND SERVER_LIBS "lualib")
list(APPEND SERVER_LIBS "hdr_histogram")
valkey_build_and_install_bin(valkey-server "${VALKEY_SERVER_SRCS}" "${VALKEY_SERVER_LDFLAGS}" "${SERVER_LIBS}"
                             "redis-server")
add_dependencies(valkey-server generate_commands_def)
add_dependencies(valkey-server generate_fmtargs_h)
add_dependencies(valkey-server release_header)

if (VALKEY_RELEASE_BUILD)
    # Enable LTO for Release build
    set_property(TARGET valkey-server PROPERTY INTERPROCEDURAL_OPTIMIZATION TRUE)
endif ()

<<<<<<< HEAD
if (FORCE_DEFRAG)
    message(STATUS "Forcing Active Defrag run on valkey-server")
    target_compile_definitions(valkey-server PRIVATE FORCE_DEFRAG)
    target_compile_definitions(valkey-server PRIVATE HAVE_DEFRAG)
endif ()
=======
if (BUILD_SANITIZER)
    # 'BUILD_SANITIZER' is defined in ValkeySetup module (based on user input)
    # If defined, the variables 'VALKEY_SANITAIZER_CFLAGS' and 'VALKEY_SANITAIZER_LDFLAGS'
    # are set with the link & compile flags required
    message(STATUS "Adding sanitizer flags for target valkey-server")
    target_compile_options(valkey-server PRIVATE ${VALKEY_SANITAIZER_CFLAGS})
    target_link_options(valkey-server PRIVATE ${VALKEY_SANITAIZER_LDFLAGS})
endif ()
unset(BUILD_SANITIZER CACHE)
>>>>>>> e8078b73

# Target: valkey-cli
list(APPEND CLI_LIBS "linenoise")
valkey_build_and_install_bin(valkey-cli "${VALKEY_CLI_SRCS}" "${VALKEY_SERVER_LDFLAGS}" "${CLI_LIBS}" "redis-cli")
add_dependencies(valkey-cli generate_commands_def)
add_dependencies(valkey-cli generate_fmtargs_h)

# Target: valkey-benchmark
list(APPEND BENCH_LIBS "hdr_histogram")
valkey_build_and_install_bin(valkey-benchmark "${VALKEY_BENCHMARK_SRCS}" "${VALKEY_SERVER_LDFLAGS}" "${BENCH_LIBS}"
                             "redis-benchmark")
add_dependencies(valkey-benchmark generate_commands_def)
add_dependencies(valkey-benchmark generate_fmtargs_h)

# Targets: valkey-sentinel, valkey-check-aof and valkey-check-rdb are just symbolic links
valkey_create_symlink("valkey-server" "valkey-sentinel")
valkey_create_symlink("valkey-server" "valkey-check-rdb")
valkey_create_symlink("valkey-server" "valkey-check-aof")

# Target valkey-rdma
if (BUILD_RDMA_MODULE)
    set(MODULE_NAME "valkey-rdma")
    message(STATUS "Building RDMA module")
    add_library(${MODULE_NAME} SHARED "${VALKEY_RDMA_MODULE_SRCS}")
    target_compile_options(${MODULE_NAME} PRIVATE -DBUILD_RDMA_MODULE=2 -DUSE_RDMA=1)
    target_link_libraries(${MODULE_NAME} "${RDMA_LIBS}")
    # remove the "lib" prefix from the module
    set_target_properties(${MODULE_NAME} PROPERTIES PREFIX "")
    valkey_install_bin(${MODULE_NAME})
endif ()

# Target valkey-tls (a module)
if (BUILD_TLS_MODULE)
    message(STATUS "Building TLS as a module")
    set(MODULE_NAME "valkey-tls")
    add_library(${MODULE_NAME} SHARED ${VALKEY_TLS_MODULE_SRCS})
    target_compile_options(${MODULE_NAME} PRIVATE -DUSE_OPENSSL=2 -DBUILD_TLS_MODULE=2)
    if (APPLE)
        # Some symbols can only be resolved during runtime (they exist in the executable)
        target_link_options(${MODULE_NAME} PRIVATE -undefined dynamic_lookup)
    endif ()
    target_link_libraries(${MODULE_NAME} hiredis_ssl OpenSSL::SSL)
    set_target_properties(${MODULE_NAME} PROPERTIES PREFIX "")
endif ()

if (BUILD_EXAMPLE_MODULES)
    # Include the modules ("hello*")
    message(STATUS "Building example modules")
    add_subdirectory(modules)
endif ()

if (BUILD_UNIT_TESTS)
    add_subdirectory(unit)
endif ()<|MERGE_RESOLUTION|>--- conflicted
+++ resolved
@@ -22,13 +22,12 @@
     set_property(TARGET valkey-server PROPERTY INTERPROCEDURAL_OPTIMIZATION TRUE)
 endif ()
 
-<<<<<<< HEAD
 if (FORCE_DEFRAG)
     message(STATUS "Forcing Active Defrag run on valkey-server")
     target_compile_definitions(valkey-server PRIVATE FORCE_DEFRAG)
     target_compile_definitions(valkey-server PRIVATE HAVE_DEFRAG)
 endif ()
-=======
+
 if (BUILD_SANITIZER)
     # 'BUILD_SANITIZER' is defined in ValkeySetup module (based on user input)
     # If defined, the variables 'VALKEY_SANITAIZER_CFLAGS' and 'VALKEY_SANITAIZER_LDFLAGS'
@@ -38,7 +37,6 @@
     target_link_options(valkey-server PRIVATE ${VALKEY_SANITAIZER_LDFLAGS})
 endif ()
 unset(BUILD_SANITIZER CACHE)
->>>>>>> e8078b73
 
 # Target: valkey-cli
 list(APPEND CLI_LIBS "linenoise")
