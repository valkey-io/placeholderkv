/*
 * Copyright (c) 2009-2012, Redis Ltd.
 * All rights reserved.
 *
 * Redistribution and use in source and binary forms, with or without
 * modification, are permitted provided that the following conditions are met:
 *
 *   * Redistributions of source code must retain the above copyright notice,
 *     this list of conditions and the following disclaimer.
 *   * Redistributions in binary form must reproduce the above copyright
 *     notice, this list of conditions and the following disclaimer in the
 *     documentation and/or other materials provided with the distribution.
 *   * Neither the name of Redis nor the names of its contributors may be used
 *     to endorse or promote products derived from this software without
 *     specific prior written permission.
 *
 * THIS SOFTWARE IS PROVIDED BY THE COPYRIGHT HOLDERS AND CONTRIBUTORS "AS IS"
 * AND ANY EXPRESS OR IMPLIED WARRANTIES, INCLUDING, BUT NOT LIMITED TO, THE
 * IMPLIED WARRANTIES OF MERCHANTABILITY AND FITNESS FOR A PARTICULAR PURPOSE
 * ARE DISCLAIMED. IN NO EVENT SHALL THE COPYRIGHT OWNER OR CONTRIBUTORS BE
 * LIABLE FOR ANY DIRECT, INDIRECT, INCIDENTAL, SPECIAL, EXEMPLARY, OR
 * CONSEQUENTIAL DAMAGES (INCLUDING, BUT NOT LIMITED TO, PROCUREMENT OF
 * SUBSTITUTE GOODS OR SERVICES; LOSS OF USE, DATA, OR PROFITS; OR BUSINESS
 * INTERRUPTION) HOWEVER CAUSED AND ON ANY THEORY OF LIABILITY, WHETHER IN
 * CONTRACT, STRICT LIABILITY, OR TORT (INCLUDING NEGLIGENCE OR OTHERWISE)
 * ARISING IN ANY WAY OUT OF THE USE OF THIS SOFTWARE, EVEN IF ADVISED OF THE
 * POSSIBILITY OF SUCH DAMAGE.
 */

/*
 * cluster_legacy.c contains the implementation of the cluster API that is
 * specific to the standard, cluster-bus based clustering mechanism.
 */

#include "server.h"
#include "cluster.h"
#include "cluster_legacy.h"
#include "cluster_slot_stats.h"
#include "endianconv.h"
#include "connection.h"

#include <stdlib.h>
#include <sys/types.h>
#include <sys/socket.h>
#include <arpa/inet.h>
#include <fcntl.h>
#include <unistd.h>
#include <sys/stat.h>
#include <math.h>
#include <sys/file.h>

/* A global reference to myself is handy to make code more clear.
 * Myself always points to server.cluster->myself, that is, the clusterNode
 * that represents this node. */
clusterNode *myself = NULL;

clusterNode *createClusterNode(char *nodename, int flags);
void clusterAddNode(clusterNode *node);
void clusterAcceptHandler(aeEventLoop *el, int fd, void *privdata, int mask);
void clusterReadHandler(connection *conn);
void clusterSendPing(clusterLink *link, int type);
void clusterSendFail(char *nodename);
void clusterSendFailoverAuthIfNeeded(clusterNode *node, clusterMsg *request);
void clusterUpdateState(void);
int clusterNodeCoversSlot(clusterNode *n, int slot);
list *clusterGetNodesInMyShard(clusterNode *node);
int clusterNodeAddReplica(clusterNode *primary, clusterNode *replica);
int clusterAddSlot(clusterNode *n, int slot);
int clusterDelSlot(int slot);
int clusterDelNodeSlots(clusterNode *node);
int clusterNodeSetSlotBit(clusterNode *n, int slot);
static void clusterSetPrimary(clusterNode *n, int closeSlots, int full_sync_required);
void clusterHandleReplicaFailover(void);
void clusterHandleReplicaMigration(int max_replicas);
int bitmapTestBit(unsigned char *bitmap, int pos);
void bitmapSetBit(unsigned char *bitmap, int pos);
void bitmapClearBit(unsigned char *bitmap, int pos);
void clusterDoBeforeSleep(int flags);
void clusterSendUpdate(clusterLink *link, clusterNode *node);
void resetManualFailover(void);
void clusterCloseAllSlots(void);
void clusterSetNodeAsPrimary(clusterNode *n);
void clusterDelNode(clusterNode *delnode);
sds representClusterNodeFlags(sds ci, uint16_t flags);
sds representSlotInfo(sds ci, uint16_t *slot_info_pairs, int slot_info_pairs_count);
void clusterFreeNodesSlotsInfo(clusterNode *n);
uint64_t clusterGetMaxEpoch(void);
int clusterBumpConfigEpochWithoutConsensus(void);
void moduleCallClusterReceivers(const char *sender_id,
                                uint64_t module_id,
                                uint8_t type,
                                const unsigned char *payload,
                                uint32_t len);
const char *clusterGetMessageTypeString(int type);
void removeChannelsInSlot(unsigned int slot);
unsigned int countKeysInSlot(unsigned int hashslot);
unsigned int countChannelsInSlot(unsigned int hashslot);
unsigned int delKeysInSlot(unsigned int hashslot);
void clusterAddNodeToShard(const char *shard_id, clusterNode *node);
list *clusterLookupNodeListByShardId(const char *shard_id);
void clusterRemoveNodeFromShard(clusterNode *node);
int auxShardIdSetter(clusterNode *n, void *value, size_t length);
sds auxShardIdGetter(clusterNode *n, sds s);
int auxShardIdPresent(clusterNode *n);
int auxHumanNodenameSetter(clusterNode *n, void *value, size_t length);
sds auxHumanNodenameGetter(clusterNode *n, sds s);
int auxHumanNodenamePresent(clusterNode *n);
int auxAnnounceClientIpV4Setter(clusterNode *n, void *value, size_t length);
sds auxAnnounceClientIpV4Getter(clusterNode *n, sds s);
int auxAnnounceClientIpV4Present(clusterNode *n);
int auxAnnounceClientIpV6Setter(clusterNode *n, void *value, size_t length);
sds auxAnnounceClientIpV6Getter(clusterNode *n, sds s);
int auxAnnounceClientIpV6Present(clusterNode *n);
int auxTcpPortSetter(clusterNode *n, void *value, size_t length);
sds auxTcpPortGetter(clusterNode *n, sds s);
int auxTcpPortPresent(clusterNode *n);
int auxTlsPortSetter(clusterNode *n, void *value, size_t length);
sds auxTlsPortGetter(clusterNode *n, sds s);
int auxTlsPortPresent(clusterNode *n);
static void clusterBuildMessageHdrLight(clusterMsgLight *hdr, int type, size_t msglen);
static void clusterBuildMessageHdr(clusterMsg *hdr, int type, size_t msglen);
void freeClusterLink(clusterLink *link);
int verifyClusterNodeId(const char *name, int length);
sds clusterEncodeOpenSlotsAuxField(int rdbflags);
int clusterDecodeOpenSlotsAuxField(int rdbflags, sds s);

/* Only primaries that own slots have voting rights.
 * Returns 1 if the node has voting rights, otherwise returns 0. */
static inline int clusterNodeIsVotingPrimary(clusterNode *n) {
    return (n->flags & CLUSTER_NODE_PRIMARY) && n->numslots;
}

int getNodeDefaultClientPort(clusterNode *n) {
    return server.tls_cluster ? n->tls_port : n->tcp_port;
}

static inline int getNodeDefaultReplicationPort(clusterNode *n) {
    return server.tls_replication ? n->tls_port : n->tcp_port;
}

int clusterNodeClientPort(clusterNode *n, int use_tls) {
    return use_tls ? n->tls_port : n->tcp_port;
}

static inline int defaultClientPort(void) {
    return server.tls_cluster ? server.tls_port : server.port;
}

#define isSlotUnclaimed(slot)                                                                                          \
    (server.cluster->slots[slot] == NULL || bitmapTestBit(server.cluster->owner_not_claiming_slot, slot))

#define RCVBUF_INIT_LEN 1024
#define RCVBUF_MIN_READ_LEN 14
static_assert(offsetof(clusterMsg, type) + sizeof(uint16_t) == RCVBUF_MIN_READ_LEN,
              "Incorrect length to read to identify type");

#define RCVBUF_MAX_PREALLOC (1 << 20) /* 1MB */

/* Fixed timeout value for cluster operations (milliseconds) */
#define CLUSTER_OPERATION_TIMEOUT 2000

/* Cluster nodes hash table, mapping nodes addresses 1.2.3.4:6379 to
 * clusterNode structures. */
dictType clusterNodesDictType = {
    dictSdsHash,       /* hash function */
    NULL,              /* key dup */
    dictSdsKeyCompare, /* key compare */
    dictSdsDestructor, /* key destructor */
    NULL,              /* val destructor */
    NULL               /* allow to expand */
};

/* Cluster re-addition blacklist. This maps node IDs to the time
 * we can re-add this node. The goal is to avoid reading a removed
 * node for some time. */
dictType clusterNodesBlackListDictType = {
    dictSdsCaseHash,       /* hash function */
    NULL,                  /* key dup */
    dictSdsKeyCaseCompare, /* key compare */
    dictSdsDestructor,     /* key destructor */
    NULL,                  /* val destructor */
    NULL                   /* allow to expand */
};

/* Cluster shards hash table, mapping shard id to list of nodes */
dictType clusterSdsToListType = {
    dictSdsHash,        /* hash function */
    NULL,               /* key dup */
    dictSdsKeyCompare,  /* key compare */
    dictSdsDestructor,  /* key destructor */
    dictListDestructor, /* val destructor */
    NULL                /* allow to expand */
};

typedef struct {
    enum { ITER_DICT, ITER_LIST } type;
    union {
        dictIterator di;
        listIter li;
    };
} ClusterNodeIterator;

static void clusterNodeIterInitAllNodes(ClusterNodeIterator *iter) {
    iter->type = ITER_DICT;
    dictInitSafeIterator(&iter->di, server.cluster->nodes);
}

static void clusterNodeIterInitMyShard(ClusterNodeIterator *iter) {
    list *nodes = clusterGetNodesInMyShard(server.cluster->myself);
    serverAssert(nodes != NULL);
    iter->type = ITER_LIST;
    listRewind(nodes, &iter->li);
}

static clusterNode *clusterNodeIterNext(ClusterNodeIterator *iter) {
    switch (iter->type) {
    case ITER_DICT: {
        /* Get the next entry in the dictionary */
        dictEntry *de = dictNext(&iter->di);
        /* Return the value associated with the entry, or NULL if no more entries */
        return de ? dictGetVal(de) : NULL;
    }
    case ITER_LIST: {
        /* Get the next node in the list */
        listNode *ln = listNext(&iter->li);
        /* Return the value associated with the node, or NULL if no more nodes */
        return ln ? listNodeValue(ln) : NULL;
    }
    /* This line is unreachable but added to avoid compiler warnings */
    default: {
        serverPanic("bad type");
        return NULL;
    }
    }
}

static void clusterNodeIterReset(ClusterNodeIterator *iter) {
    if (iter->type == ITER_DICT) {
        dictResetIterator(&iter->di);
    }
}

/* Aux fields were introduced in Redis OSS 7.2 to support the persistence
 * of various important node properties, such as shard id, in nodes.conf.
 * Aux fields take an explicit format of name=value pairs and have no
 * intrinsic order among them. Aux fields are always grouped together
 * at the end of the second column of each row after the node's IP
 * address/port/cluster_port and the optional hostname. Aux fields
 * are separated by ','. */

/* Aux field setter function prototype
 * return C_OK when the update is successful; C_ERR otherwise */
typedef int(aux_value_setter)(clusterNode *n, void *value, size_t length);
/* Aux field getter function prototype
 * return an sds that is a concatenation of the input sds string and
 * the aux value */
typedef sds(aux_value_getter)(clusterNode *n, sds s);

typedef int(aux_value_present)(clusterNode *n);

typedef struct {
    char *field;
    aux_value_setter *setter;
    aux_value_getter *getter;
    aux_value_present *isPresent;
} auxFieldHandler;

/* Assign index to each aux field */
typedef enum {
    af_shard_id,
    af_human_nodename,
    af_tcp_port,
    af_tls_port,
    af_announce_client_ipv4,
    af_announce_client_ipv6,
    af_count, /* must be the last field */
} auxFieldIndex;

/* Note that
 * 1. the order of the elements below must match that of their
 *    indices as defined in auxFieldIndex
 * 2. aux name can contain characters that pass the isValidAuxChar check only */
auxFieldHandler auxFieldHandlers[] = {
    {"shard-id", auxShardIdSetter, auxShardIdGetter, auxShardIdPresent},
    {"nodename", auxHumanNodenameSetter, auxHumanNodenameGetter, auxHumanNodenamePresent},
    {"tcp-port", auxTcpPortSetter, auxTcpPortGetter, auxTcpPortPresent},
    {"tls-port", auxTlsPortSetter, auxTlsPortGetter, auxTlsPortPresent},
    {"client-ipv4", auxAnnounceClientIpV4Setter, auxAnnounceClientIpV4Getter, auxAnnounceClientIpV4Present},
    {"client-ipv6", auxAnnounceClientIpV6Setter, auxAnnounceClientIpV6Getter, auxAnnounceClientIpV6Present},
};

int auxShardIdSetter(clusterNode *n, void *value, size_t length) {
    if (verifyClusterNodeId(value, length) == C_ERR) {
        return C_ERR;
    }
    memcpy(n->shard_id, value, CLUSTER_NAMELEN);
    /* if n already has replicas, make sure they all agree
     * on the shard id */
    for (int i = 0; i < n->num_replicas; i++) {
        if (memcmp(n->replicas[i]->shard_id, n->shard_id, CLUSTER_NAMELEN) != 0) {
            return C_ERR;
        }
    }
    clusterAddNodeToShard(value, n);
    return C_OK;
}

sds auxShardIdGetter(clusterNode *n, sds s) {
    return sdscatprintf(s, "%.40s", n->shard_id);
}

int auxShardIdPresent(clusterNode *n) {
    return strlen(n->shard_id);
}

int auxHumanNodenameSetter(clusterNode *n, void *value, size_t length) {
    if (sdslen(n->human_nodename) == length && !strncmp(value, n->human_nodename, length)) {
        return C_OK;
    }

    n->human_nodename = sdscpylen(n->human_nodename, value, length);
    return C_OK;
}

sds auxHumanNodenameGetter(clusterNode *n, sds s) {
    return sdscatprintf(s, "%s", n->human_nodename);
}

int auxHumanNodenamePresent(clusterNode *n) {
    return sdslen(n->human_nodename);
}

int auxAnnounceClientIpV4Setter(clusterNode *n, void *value, size_t length) {
    if (sdslen(n->announce_client_ipv4) == length && !strncmp(value, n->announce_client_ipv4, length)) {
        /* Unchanged value */
        return C_OK;
    }

    if (length != 0) {
        /* Validate IPv4 address */
        struct sockaddr_in sa;
        if (inet_pton(AF_INET, (const char *)value, &(sa.sin_addr)) == 0) {
            return C_ERR;
        }
    }

    n->announce_client_ipv4 = sdscpylen(n->announce_client_ipv4, value, length);
    return C_OK;
}

sds auxAnnounceClientIpV4Getter(clusterNode *n, sds s) {
    return sdscatprintf(s, "%s", n->announce_client_ipv4);
}

int auxAnnounceClientIpV4Present(clusterNode *n) {
    return sdslen(n->announce_client_ipv4) != 0;
}

int auxAnnounceClientIpV6Setter(clusterNode *n, void *value, size_t length) {
    if (sdslen(n->announce_client_ipv6) == length && !strncmp(value, n->announce_client_ipv6, length)) {
        /* Unchanged value */
        return C_OK;
    }

    if (length != 0) {
        /* Validate IPv6 address */
        struct sockaddr_in6 sa;
        if (inet_pton(AF_INET6, (const char *)value, &(sa.sin6_addr)) == 0) {
            return C_ERR;
        }
    }

    n->announce_client_ipv6 = sdscpylen(n->announce_client_ipv6, value, length);
    return C_OK;
}

sds auxAnnounceClientIpV6Getter(clusterNode *n, sds s) {
    return sdscatprintf(s, "%s", n->announce_client_ipv6);
}

int auxAnnounceClientIpV6Present(clusterNode *n) {
    return sdslen(n->announce_client_ipv6) != 0;
}

int auxTcpPortSetter(clusterNode *n, void *value, size_t length) {
    if (length > 5 || length < 1) {
        return C_ERR;
    }
    char buf[length + 1];
    memcpy(buf, (char *)value, length);
    buf[length] = '\0';
    n->tcp_port = atoi(buf);
    return (n->tcp_port < 0 || n->tcp_port >= 65536) ? C_ERR : C_OK;
}

sds auxTcpPortGetter(clusterNode *n, sds s) {
    return sdscatprintf(s, "%d", n->tcp_port);
}

int auxTcpPortPresent(clusterNode *n) {
    return n->tcp_port >= 0 && n->tcp_port < 65536;
}

int auxTlsPortSetter(clusterNode *n, void *value, size_t length) {
    if (length > 5 || length < 1) {
        return C_ERR;
    }
    char buf[length + 1];
    memcpy(buf, (char *)value, length);
    buf[length] = '\0';
    n->tls_port = atoi(buf);
    return (n->tls_port < 0 || n->tls_port >= 65536) ? C_ERR : C_OK;
}

sds auxTlsPortGetter(clusterNode *n, sds s) {
    return sdscatprintf(s, "%d", n->tls_port);
}

int auxTlsPortPresent(clusterNode *n) {
    return n->tls_port >= 0 && n->tls_port < 65536;
}

/* clusterLink send queue blocks */
typedef struct {
    size_t totlen; /* Total length of this block including the message */
    int refcount;  /* Number of cluster link send msg queues containing the message */
    union {
        clusterMsg msg;
        clusterMsgLight msg_light;
    };
} clusterMsgSendBlock;

/* -----------------------------------------------------------------------------
 * Initialization
 * -------------------------------------------------------------------------- */

/* Load the cluster config from 'filename'.
 *
 * If the file does not exist or is zero-length (this may happen because
 * when we lock the nodes.conf file, we create a zero-length one for the
 * sake of locking if it does not already exist), C_ERR is returned.
 * If the configuration was loaded from the file, C_OK is returned. */
int clusterLoadConfig(char *filename) {
    FILE *fp = fopen(filename, "r");
    struct stat sb;
    char *line;
    int maxline, j;

    if (fp == NULL) {
        if (errno == ENOENT) {
            return C_ERR;
        } else {
            serverLog(LL_WARNING, "Loading the cluster node config from %s: %s", filename, strerror(errno));
            exit(1);
        }
    }

    if (valkey_fstat(fileno(fp), &sb) == -1) {
        serverLog(LL_WARNING, "Unable to obtain the cluster node config file stat %s: %s", filename, strerror(errno));
        exit(1);
    }
    /* Check if the file is zero-length: if so return C_ERR to signal
     * we have to write the config. */
    if (sb.st_size == 0) {
        fclose(fp);
        return C_ERR;
    }

    /* Parse the file. Note that single lines of the cluster config file can
     * be really long as they include all the hash slots of the node.
     * This means in the worst possible case, half of the slots will be
     * present in a single line, possibly in importing or migrating state, so
     * together with the node ID of the sender/receiver.
     *
     * To simplify we allocate 1024+CLUSTER_SLOTS*128 bytes per line. */
    maxline = 1024 + CLUSTER_SLOTS * 128;
    line = zmalloc(maxline);
    while (fgets(line, maxline, fp) != NULL) {
        int argc, aux_argc;
        sds *argv, *aux_argv;
        clusterNode *n, *primary;
        char *p, *s;

        /* Skip blank lines, they can be created either by users manually
         * editing nodes.conf or by the config writing process if stopped
         * before the truncate() call. */
        if (line[0] == '\n' || line[0] == '\0') continue;

        /* Split the line into arguments for processing. */
        argv = sdssplitargs(line, &argc);
        if (argv == NULL) goto fmterr;

        /* Handle the special "vars" line. Don't pretend it is the last
         * line even if it actually is when generated by the server. */
        if (strcasecmp(argv[0], "vars") == 0) {
            if (!(argc % 2)) goto fmterr;
            for (j = 1; j < argc; j += 2) {
                if (strcasecmp(argv[j], "currentEpoch") == 0) {
                    server.cluster->currentEpoch = strtoull(argv[j + 1], NULL, 10);
                } else if (strcasecmp(argv[j], "lastVoteEpoch") == 0) {
                    server.cluster->lastVoteEpoch = strtoull(argv[j + 1], NULL, 10);
                } else {
                    serverLog(LL_NOTICE, "Skipping unknown cluster config variable '%s'", argv[j]);
                }
            }
            sdsfreesplitres(argv, argc);
            continue;
        }

        /* Regular config lines have at least eight fields */
        if (argc < 8) {
            sdsfreesplitres(argv, argc);
            goto fmterr;
        }

        /* Create this node if it does not exist */
        if (verifyClusterNodeId(argv[0], sdslen(argv[0])) == C_ERR) {
            sdsfreesplitres(argv, argc);
            goto fmterr;
        }
        n = clusterLookupNode(argv[0], sdslen(argv[0]));
        if (!n) {
            n = createClusterNode(argv[0], 0);
            clusterAddNode(n);
        }
        /* Format for the node address and auxiliary argument information:
         * ip:port[@cport][,hostname][,aux=val]*] */

        aux_argv = sdssplitlen(argv[1], sdslen(argv[1]), ",", 1, &aux_argc);
        if (aux_argv == NULL) {
            sdsfreesplitres(argv, argc);
            goto fmterr;
        }

        /* Hostname is an optional argument that defines the endpoint
         * that can be reported to clients instead of IP. */
        if (aux_argc > 1 && sdslen(aux_argv[1]) > 0) {
            n->hostname = sdscpy(n->hostname, aux_argv[1]);
        } else if (sdslen(n->hostname) != 0) {
            sdsclear(n->hostname);
        }

        /* All fields after hostname are auxiliary and they take on
         * the format of "aux=val" where both aux and val can contain
         * characters that pass the isValidAuxChar check only. The order
         * of the aux fields is insignificant. */
        int aux_tcp_port = 0;
        int aux_tls_port = 0;
        for (int i = 2; i < aux_argc; i++) {
            int field_argc;
            sds *field_argv;
            field_argv = sdssplitlen(aux_argv[i], sdslen(aux_argv[i]), "=", 1, &field_argc);
            if (field_argv == NULL || field_argc != 2) {
                /* Invalid aux field format */
                if (field_argv != NULL) sdsfreesplitres(field_argv, field_argc);
                sdsfreesplitres(aux_argv, aux_argc);
                sdsfreesplitres(argv, argc);
                goto fmterr;
            }

            /* Validate that both aux and value contain valid characters only */
            for (unsigned j = 0; j < 2; j++) {
                if (!isValidAuxString(field_argv[j], sdslen(field_argv[j]))) {
                    /* Invalid aux field format */
                    sdsfreesplitres(field_argv, field_argc);
                    sdsfreesplitres(aux_argv, aux_argc);
                    sdsfreesplitres(argv, argc);
                    goto fmterr;
                }
            }

            /* Note that we don't expect lots of aux fields in the foreseeable
             * future so a linear search is completely fine. */
            int field_found = 0;
            for (unsigned j = 0; j < numElements(auxFieldHandlers); j++) {
                if (sdslen(field_argv[0]) != strlen(auxFieldHandlers[j].field) ||
                    memcmp(field_argv[0], auxFieldHandlers[j].field, sdslen(field_argv[0])) != 0) {
                    continue;
                }
                field_found = 1;
                aux_tcp_port |= j == af_tcp_port;
                aux_tls_port |= j == af_tls_port;
                if (auxFieldHandlers[j].setter(n, field_argv[1], sdslen(field_argv[1])) != C_OK) {
                    /* Invalid aux field format */
                    sdsfreesplitres(field_argv, field_argc);
                    sdsfreesplitres(aux_argv, aux_argc);
                    sdsfreesplitres(argv, argc);
                    goto fmterr;
                }
            }

            if (field_found == 0) {
                /* Invalid aux field format */
                sdsfreesplitres(field_argv, field_argc);
                sdsfreesplitres(aux_argv, aux_argc);
                sdsfreesplitres(argv, argc);
                goto fmterr;
            }

            sdsfreesplitres(field_argv, field_argc);
        }
        /* Address and port */
        if ((p = strrchr(aux_argv[0], ':')) == NULL) {
            sdsfreesplitres(aux_argv, aux_argc);
            sdsfreesplitres(argv, argc);
            goto fmterr;
        }
        *p = '\0';
        memcpy(n->ip, aux_argv[0], strlen(aux_argv[0]) + 1);
        char *port = p + 1;
        char *busp = strchr(port, '@');
        if (busp) {
            *busp = '\0';
            busp++;
        }
        /* If neither TCP or TLS port is found in aux field, it is considered
         * an old version of nodes.conf file.*/
        if (!aux_tcp_port && !aux_tls_port) {
            if (server.tls_cluster) {
                n->tls_port = atoi(port);
            } else {
                n->tcp_port = atoi(port);
            }
        } else if (!aux_tcp_port) {
            n->tcp_port = atoi(port);
        } else if (!aux_tls_port) {
            n->tls_port = atoi(port);
        }
        /* In older versions of nodes.conf the "@busport" part is missing.
         * In this case we set it to the default offset of 10000 from the
         * base port. */
        n->cport = busp ? atoi(busp) : (getNodeDefaultClientPort(n) + CLUSTER_PORT_INCR);

        /* The plaintext port for client in a TLS cluster (n->pport) is not
         * stored in nodes.conf. It is received later over the bus protocol. */

        sdsfreesplitres(aux_argv, aux_argc);

        /* Parse flags */
        p = s = argv[2];
        while (p) {
            p = strchr(s, ',');
            if (p) *p = '\0';
            if (!strcasecmp(s, "myself")) {
                serverAssert(server.cluster->myself == NULL);
                myself = server.cluster->myself = n;
                n->flags |= CLUSTER_NODE_MYSELF;
            } else if (!strcasecmp(s, "master") || !strcasecmp(s, "primary")) {
                n->flags |= CLUSTER_NODE_PRIMARY;
            } else if (!strcasecmp(s, "slave") || !strcasecmp(s, "replica")) {
                n->flags |= CLUSTER_NODE_REPLICA;
            } else if (!strcasecmp(s, "fail?")) {
                n->flags |= CLUSTER_NODE_PFAIL;
            } else if (!strcasecmp(s, "fail")) {
                n->flags |= CLUSTER_NODE_FAIL;
                n->fail_time = mstime();
            } else if (!strcasecmp(s, "handshake")) {
                n->flags |= CLUSTER_NODE_HANDSHAKE;
            } else if (!strcasecmp(s, "noaddr")) {
                n->flags |= CLUSTER_NODE_NOADDR;
            } else if (!strcasecmp(s, "nofailover")) {
                n->flags |= CLUSTER_NODE_NOFAILOVER;
            } else if (!strcasecmp(s, "noflags")) {
                /* nothing to do */
            } else {
                serverPanic("Unknown flag in %s cluster config file", SERVER_TITLE);
            }
            if (p) s = p + 1;
        }

        /* Get primary if any. Set the primary and populate primary's
         * replica list. */
        if (argv[3][0] != '-') {
            if (verifyClusterNodeId(argv[3], sdslen(argv[3])) == C_ERR) {
                sdsfreesplitres(argv, argc);
                goto fmterr;
            }
            primary = clusterLookupNode(argv[3], sdslen(argv[3]));
            if (!primary) {
                primary = createClusterNode(argv[3], 0);
                clusterAddNode(primary);
            }
            /* shard_id can be absent if we are loading a nodes.conf generated
             * by an older version; we should follow the primary's
             * shard_id in this case */
            if (auxFieldHandlers[af_shard_id].isPresent(n) == 0) {
                memcpy(n->shard_id, primary->shard_id, CLUSTER_NAMELEN);
                clusterAddNodeToShard(primary->shard_id, n);
            } else if (clusterGetNodesInMyShard(primary) != NULL &&
                       memcmp(primary->shard_id, n->shard_id, CLUSTER_NAMELEN) != 0) {
                /* If the primary has been added to a shard, make sure this
                 * node has the same persisted shard id as the primary. */
                sdsfreesplitres(argv, argc);
                goto fmterr;
            }
            n->replicaof = primary;
            clusterNodeAddReplica(primary, n);
        } else if (auxFieldHandlers[af_shard_id].isPresent(n) == 0) {
            /* n is a primary but it does not have a persisted shard_id.
             * This happens if we are loading a nodes.conf generated by
             * an older version of the server. We should manually update the
             * shard membership in this case */
            clusterAddNodeToShard(n->shard_id, n);
        }

        /* Set ping sent / pong received timestamps */
        if (atoi(argv[4])) n->ping_sent = mstime();
        if (atoi(argv[5])) n->pong_received = mstime();

        /* Set configEpoch for this node.
         * If the node is a replica, set its config epoch to 0.
         * If it's a primary, load the config epoch from the configuration file. */
        n->configEpoch = (nodeIsReplica(n) && n->replicaof) ? 0 : strtoull(argv[6], NULL, 10);

        /* Populate hash slots served by this instance. */
        for (j = 8; j < argc; j++) {
            int start, stop;

            if (argv[j][0] == '[') {
                /* Here we handle migrating / importing slots */
                int slot;
                char direction;
                clusterNode *cn;

                p = strchr(argv[j], '-');
                serverAssert(p != NULL);
                *p = '\0';
                direction = p[1]; /* Either '>' or '<' */
                slot = atoi(argv[j] + 1);
                if (slot < 0 || slot >= CLUSTER_SLOTS) {
                    sdsfreesplitres(argv, argc);
                    goto fmterr;
                }
                p += 3;

                char *pr = strchr(p, ']');
                size_t node_len = pr - p;
                if (pr == NULL || verifyClusterNodeId(p, node_len) == C_ERR) {
                    sdsfreesplitres(argv, argc);
                    goto fmterr;
                }
                cn = clusterLookupNode(p, CLUSTER_NAMELEN);
                if (!cn) {
                    cn = createClusterNode(p, 0);
                    clusterAddNode(cn);
                }
                if (direction == '>') {
                    server.cluster->migrating_slots_to[slot] = cn;
                } else {
                    server.cluster->importing_slots_from[slot] = cn;
                }
                continue;
            } else if ((p = strchr(argv[j], '-')) != NULL) {
                *p = '\0';
                start = atoi(argv[j]);
                stop = atoi(p + 1);
            } else {
                start = stop = atoi(argv[j]);
            }
            if (start < 0 || start >= CLUSTER_SLOTS || stop < 0 || stop >= CLUSTER_SLOTS) {
                sdsfreesplitres(argv, argc);
                goto fmterr;
            }
            while (start <= stop) clusterAddSlot(n, start++);
        }

        sdsfreesplitres(argv, argc);
    }
    /* Config sanity check */
    if (server.cluster->myself == NULL) goto fmterr;

    zfree(line);
    fclose(fp);

    serverLog(LL_NOTICE, "Node configuration loaded, I'm %.40s", myself->name);

    /* Something that should never happen: currentEpoch smaller than
     * the max epoch found in the nodes configuration. However we handle this
     * as some form of protection against manual editing of critical files. */
    if (clusterGetMaxEpoch() > server.cluster->currentEpoch) {
        server.cluster->currentEpoch = clusterGetMaxEpoch();
    }
    return C_OK;

fmterr:
    serverLog(LL_WARNING, "Unrecoverable error: corrupted cluster config file \"%s\".", line);
    zfree(line);
    if (fp) fclose(fp);
    exit(1);
}

/* Cluster node configuration is exactly the same as CLUSTER NODES output.
 *
 * This function writes the node config and returns C_OK, on error C_ERR
 * is returned.
 *
 * Note: we need to write the file in an atomic way from the point of view
 * of the POSIX filesystem semantics, so that if the server is stopped
 * or crashes during the write, we'll end with either the old file or the
 * new one. Since we have the full payload to write available we can use
 * a single write to write the whole file. If the pre-existing file was
 * bigger we pad our payload with newlines that are anyway ignored and truncate
 * the file afterward. */
int clusterSaveConfig(int do_fsync) {
    sds ci, tmpfilename;
    size_t content_size, offset = 0;
    ssize_t written_bytes;
    int fd = -1;
    int retval = C_ERR;

    server.cluster->todo_before_sleep &= ~CLUSTER_TODO_SAVE_CONFIG;

    /* Get the nodes description and concatenate our "vars" directive to
     * save currentEpoch and lastVoteEpoch. */
    ci = clusterGenNodesDescription(NULL, CLUSTER_NODE_HANDSHAKE, 0);
    ci = sdscatprintf(ci, "vars currentEpoch %llu lastVoteEpoch %llu\n",
                      (unsigned long long)server.cluster->currentEpoch,
                      (unsigned long long)server.cluster->lastVoteEpoch);
    content_size = sdslen(ci);

    /* Create a temp file with the new content. */
    tmpfilename = sdscatfmt(sdsempty(), "%s.tmp-%i-%I", server.cluster_configfile, (int)getpid(), mstime());
    if ((fd = open(tmpfilename, O_WRONLY | O_CREAT, 0644)) == -1) {
        serverLog(LL_WARNING, "Could not open temp cluster config file: %s", strerror(errno));
        goto cleanup;
    }

    while (offset < content_size) {
        written_bytes = write(fd, ci + offset, content_size - offset);
        if (written_bytes <= 0) {
            if (errno == EINTR) continue;
            serverLog(LL_WARNING, "Failed after writing (%zd) bytes to tmp cluster config file: %s", offset,
                      strerror(errno));
            goto cleanup;
        }
        offset += written_bytes;
    }

    if (do_fsync) {
        server.cluster->todo_before_sleep &= ~CLUSTER_TODO_FSYNC_CONFIG;
        if (valkey_fsync(fd) == -1) {
            serverLog(LL_WARNING, "Could not sync tmp cluster config file: %s", strerror(errno));
            goto cleanup;
        }
    }

    if (rename(tmpfilename, server.cluster_configfile) == -1) {
        serverLog(LL_WARNING, "Could not rename tmp cluster config file: %s", strerror(errno));
        goto cleanup;
    }

    if (do_fsync) {
        if (fsyncFileDir(server.cluster_configfile) == -1) {
            serverLog(LL_WARNING, "Could not sync cluster config file dir: %s", strerror(errno));
            goto cleanup;
        }
    }
    retval = C_OK; /* If we reached this point, everything is fine. */

cleanup:
    if (fd != -1) close(fd);
    if (retval) unlink(tmpfilename);
    sdsfree(tmpfilename);
    sdsfree(ci);
    return retval;
}

void clusterSaveConfigOrDie(int do_fsync) {
    if (clusterSaveConfig(do_fsync) == C_ERR) {
        serverLog(LL_WARNING, "Fatal: can't update cluster config file.");
        exit(1);
    }
}

/* Lock the cluster config using flock(), and retain the file descriptor used to
 * acquire the lock so that the file will be locked as long as the process is up.
 *
 * This works because we always update nodes.conf with a new version
 * in-place, reopening the file, and writing to it in place (later adjusting
 * the length with ftruncate()).
 *
 * On success C_OK is returned, otherwise an error is logged and
 * the function returns C_ERR to signal a lock was not acquired. */
int clusterLockConfig(char *filename) {
/* flock() does not exist on Solaris
 * and a fcntl-based solution won't help, as we constantly re-open that file,
 * which will release _all_ locks anyway
 */
#if !defined(__sun)
    /* To lock it, we need to open the file in a way it is created if
     * it does not exist, otherwise there is a race condition with other
     * processes. */
    int fd = open(filename, O_WRONLY | O_CREAT | O_CLOEXEC, 0644);
    if (fd == -1) {
        serverLog(LL_WARNING, "Can't open %s in order to acquire a lock: %s", filename, strerror(errno));
        return C_ERR;
    }

    if (flock(fd, LOCK_EX | LOCK_NB) == -1) {
        if (errno == EWOULDBLOCK) {
            serverLog(LL_WARNING,
                      "Sorry, the cluster configuration file %s is already used "
                      "by a different Cluster node. Please make sure that "
                      "different nodes use different cluster configuration "
                      "files.",
                      filename);
        } else {
            serverLog(LL_WARNING, "Impossible to lock %s: %s", filename, strerror(errno));
        }
        close(fd);
        return C_ERR;
    }
    /* Lock acquired: leak the 'fd' by not closing it until shutdown time, so that
     * we'll retain the lock to the file as long as the process exists.
     *
     * After fork, the child process will get the fd opened by the parent process,
     * we need save `fd` to `cluster_config_file_lock_fd`, so that in serverFork(),
     * it will be closed in the child process.
     * If it is not closed, when the main process is killed -9, but the child process
     * (valkey-aof-rewrite) is still alive, the fd(lock) will still be held by the
     * child process, and the main process will fail to get lock, means fail to start. */
    server.cluster_config_file_lock_fd = fd;
#else
    UNUSED(filename);
#endif /* __sun */

    return C_OK;
}

/* Derives our ports to be announced in the cluster bus. */
void deriveAnnouncedPorts(int *announced_tcp_port, int *announced_tls_port, int *announced_cport) {
    /* Config overriding announced ports. */
    *announced_tcp_port = server.cluster_announce_port ? server.cluster_announce_port : server.port;
    *announced_tls_port = server.cluster_announce_tls_port ? server.cluster_announce_tls_port : server.tls_port;
    /* Derive cluster bus port. */
    if (server.cluster_announce_bus_port) {
        *announced_cport = server.cluster_announce_bus_port;
    } else if (server.cluster_port) {
        *announced_cport = server.cluster_port;
    } else {
        *announced_cport = defaultClientPort() + CLUSTER_PORT_INCR;
    }
}

/* Some flags (currently just the NOFAILOVER flag) may need to be updated
 * in the "myself" node based on the current configuration of the node,
 * that may change at runtime via CONFIG SET. This function changes the
 * set of flags in myself->flags accordingly. */
void clusterUpdateMyselfFlags(void) {
    if (!myself) return;
    int oldflags = myself->flags;
    int nofailover = server.cluster_replica_no_failover ? CLUSTER_NODE_NOFAILOVER : 0;
    myself->flags &= ~CLUSTER_NODE_NOFAILOVER;
    myself->flags |= nofailover;
    myself->flags |= CLUSTER_NODE_LIGHT_HDR_SUPPORTED;
    if (myself->flags != oldflags) {
        clusterDoBeforeSleep(CLUSTER_TODO_SAVE_CONFIG | CLUSTER_TODO_UPDATE_STATE);
    }
}


/* We want to take myself->port/cport/pport in sync with the
 * cluster-announce-port/cluster-announce-bus-port/cluster-announce-tls-port option.
 * The option can be set at runtime via CONFIG SET. */
void clusterUpdateMyselfAnnouncedPorts(void) {
    if (!myself) return;
    deriveAnnouncedPorts(&myself->tcp_port, &myself->tls_port, &myself->cport);
}

/* We want to take myself->ip in sync with the cluster-announce-ip option.
 * The option can be set at runtime via CONFIG SET. */
void clusterUpdateMyselfIp(void) {
    if (!myself) return;
    static char *prev_ip = NULL;
    char *curr_ip = server.cluster_announce_ip;
    int changed = 0;

    if (prev_ip == NULL && curr_ip != NULL)
        changed = 1;
    else if (prev_ip != NULL && curr_ip == NULL)
        changed = 1;
    else if (prev_ip && curr_ip && strcmp(prev_ip, curr_ip))
        changed = 1;

    if (changed) {
        if (prev_ip) zfree(prev_ip);
        prev_ip = curr_ip;

        if (curr_ip) {
            /* We always take a copy of the previous IP address, by
             * duplicating the string. This way later we can check if
             * the address really changed. */
            prev_ip = zstrdup(prev_ip);
            valkey_strlcpy(myself->ip, server.cluster_announce_ip, NET_IP_STR_LEN);
        } else {
            myself->ip[0] = '\0'; /* Force autodetection. */
        }
    }
}

static void updateSdsExtensionField(char **field, const char *value) {
    if (value != NULL && !strcmp(value, *field)) {
        return;
    } else if (value == NULL && sdslen(*field) == 0) {
        return;
    }

    if (value != NULL) {
        *field = sdscpy(*field, value);
    } else {
        sdsclear(*field);
    }
    clusterDoBeforeSleep(CLUSTER_TODO_SAVE_CONFIG);
}

/* Update the hostname for the specified node with the provided C string. */
static void updateAnnouncedHostname(clusterNode *node, char *value) {
    updateSdsExtensionField(&node->hostname, value);
}

static void updateAnnouncedHumanNodename(clusterNode *node, char *value) {
    updateSdsExtensionField(&node->human_nodename, value);
}

static void updateAnnouncedClientIpV4(clusterNode *node, char *value) {
    updateSdsExtensionField(&node->announce_client_ipv4, value);
}

static void updateAnnouncedClientIpV6(clusterNode *node, char *value) {
    updateSdsExtensionField(&node->announce_client_ipv6, value);
}

static void updateShardId(clusterNode *node, const char *shard_id) {
    if (shard_id && memcmp(node->shard_id, shard_id, CLUSTER_NAMELEN) != 0) {
        clusterRemoveNodeFromShard(node);
        memcpy(node->shard_id, shard_id, CLUSTER_NAMELEN);
        clusterAddNodeToShard(shard_id, node);
        clusterDoBeforeSleep(CLUSTER_TODO_SAVE_CONFIG);
    }
    if (shard_id && myself != node && myself->replicaof == node) {
        if (memcmp(myself->shard_id, shard_id, CLUSTER_NAMELEN) != 0) {
            /* shard-id can diverge right after a rolling upgrade
             * from pre-7.2 releases */
            clusterRemoveNodeFromShard(myself);
            memcpy(myself->shard_id, shard_id, CLUSTER_NAMELEN);
            clusterAddNodeToShard(shard_id, myself);
            clusterDoBeforeSleep(CLUSTER_TODO_SAVE_CONFIG | CLUSTER_TODO_FSYNC_CONFIG);
        }
    }
}

static inline int areInSameShard(clusterNode *node1, clusterNode *node2) {
    return memcmp(node1->shard_id, node2->shard_id, CLUSTER_NAMELEN) == 0;
}

static inline uint64_t nodeEpoch(clusterNode *n) {
    return n->replicaof ? n->replicaof->configEpoch : n->configEpoch;
}

/* Update my hostname based on server configuration values */
void clusterUpdateMyselfHostname(void) {
    if (!myself) return;
    updateAnnouncedHostname(myself, server.cluster_announce_hostname);
}

void clusterUpdateMyselfHumanNodename(void) {
    if (!myself) return;
    updateAnnouncedHumanNodename(myself, server.cluster_announce_human_nodename);
}

void clusterUpdateMyselfClientIpV4(void) {
    if (!myself) return;
    updateAnnouncedClientIpV4(myself, server.cluster_announce_client_ipv4);
}

void clusterUpdateMyselfClientIpV6(void) {
    if (!myself) return;
    updateAnnouncedClientIpV6(myself, server.cluster_announce_client_ipv6);
}

void clusterInit(void) {
    int saveconf = 0;

    server.cluster = zmalloc(sizeof(struct clusterState));
    server.cluster->myself = NULL;
    server.cluster->currentEpoch = 0;
    server.cluster->state = CLUSTER_FAIL;
    server.cluster->size = 0;
    server.cluster->todo_before_sleep = 0;
    server.cluster->nodes = dictCreate(&clusterNodesDictType);
    server.cluster->shards = dictCreate(&clusterSdsToListType);
    server.cluster->nodes_black_list = dictCreate(&clusterNodesBlackListDictType);
    server.cluster->failover_auth_time = 0;
    server.cluster->failover_auth_count = 0;
    server.cluster->failover_auth_rank = 0;
    server.cluster->failover_auth_epoch = 0;
    server.cluster->cant_failover_reason = CLUSTER_CANT_FAILOVER_NONE;
    server.cluster->lastVoteEpoch = 0;

    /* Initialize stats */
    for (int i = 0; i < CLUSTERMSG_TYPE_COUNT; i++) {
        server.cluster->stats_bus_messages_sent[i] = 0;
        server.cluster->stats_bus_messages_received[i] = 0;
    }
    server.cluster->stats_pfail_nodes = 0;
    server.cluster->stat_cluster_links_buffer_limit_exceeded = 0;

    memset(server.cluster->slots, 0, sizeof(server.cluster->slots));
    clusterCloseAllSlots();

    memset(server.cluster->owner_not_claiming_slot, 0, sizeof(server.cluster->owner_not_claiming_slot));

    /* Lock the cluster config file to make sure every node uses
     * its own nodes.conf. */
    server.cluster_config_file_lock_fd = -1;
    if (clusterLockConfig(server.cluster_configfile) == C_ERR) exit(1);

    /* Load or create a new nodes configuration. */
    if (clusterLoadConfig(server.cluster_configfile) == C_ERR) {
        /* No configuration found. We will just use the random name provided
         * by the createClusterNode() function. */
        myself = server.cluster->myself = createClusterNode(NULL, CLUSTER_NODE_MYSELF | CLUSTER_NODE_PRIMARY);
        serverLog(LL_NOTICE, "No cluster configuration found, I'm %.40s", myself->name);
        clusterAddNode(myself);
        clusterAddNodeToShard(myself->shard_id, myself);
        saveconf = 1;
    }
    if (saveconf) clusterSaveConfigOrDie(1);

    /* Port sanity check II
     * The other handshake port check is triggered too late to stop
     * us from trying to use a too-high cluster port number. */
    int port = defaultClientPort();
    if (!server.cluster_port && port > (65535 - CLUSTER_PORT_INCR)) {
        serverLog(LL_WARNING,
                  "%s port number too high. "
                  "Cluster communication port is 10,000 port "
                  "numbers higher than your %s port. "
                  "Your %s port number must be 55535 or less.",
                  SERVER_TITLE, SERVER_TITLE, SERVER_TITLE);
        exit(1);
    }
    if (!server.bindaddr_count) {
        serverLog(LL_WARNING, "No bind address is configured, but it is required for the Cluster bus.");
        exit(1);
    }

    /* Register our own rdb aux fields */
    serverAssert(rdbRegisterAuxField("cluster-slot-states", clusterEncodeOpenSlotsAuxField,
                                     clusterDecodeOpenSlotsAuxField) == C_OK);

    /* Set myself->port/cport/pport to my listening ports, we'll just need to
     * discover the IP address via MEET messages. */
    deriveAnnouncedPorts(&myself->tcp_port, &myself->tls_port, &myself->cport);

    server.cluster->mf_end = 0;
    server.cluster->mf_replica = NULL;
    for (int conn_type = 0; conn_type < CACHE_CONN_TYPE_MAX; conn_type++) {
        server.cached_cluster_slot_info[conn_type] = NULL;
    }
    resetManualFailover();
    clusterUpdateMyselfFlags();
    clusterUpdateMyselfIp();
    clusterUpdateMyselfClientIpV4();
    clusterUpdateMyselfClientIpV6();
    clusterUpdateMyselfHostname();
    clusterUpdateMyselfHumanNodename();
    resetClusterStats();
}

void clusterInitLast(void) {
    if (connectionIndexByType(connTypeOfCluster()->get_type(NULL)) < 0) {
        serverLog(LL_WARNING, "Missing connection type %s, but it is required for the Cluster bus.",
                  connTypeOfCluster()->get_type(NULL));
        exit(1);
    }

    int port = defaultClientPort();
    connListener *listener = &server.clistener;
    listener->count = 0;
    listener->bindaddr = server.bindaddr;
    listener->bindaddr_count = server.bindaddr_count;
    listener->port = server.cluster_port ? server.cluster_port : port + CLUSTER_PORT_INCR;
    listener->ct = connTypeOfCluster();
    if (connListen(listener) == C_ERR) {
        /* Note: the following log text is matched by the test suite. */
        serverLog(LL_WARNING, "Failed listening on port %u (cluster), aborting.", listener->port);
        exit(1);
    }

    if (createSocketAcceptHandler(&server.clistener, clusterAcceptHandler) != C_OK) {
        serverPanic("Unrecoverable error creating Cluster socket accept handler.");
    }
}

/* Reset a node performing a soft or hard reset:
 *
 * 1) All other nodes are forgotten.
 * 2) All the assigned / open slots are released.
 * 3) If the node is a replica, it turns into a primary.
 * 4) Only for hard reset: a new Node ID is generated.
 * 5) Only for hard reset: currentEpoch and configEpoch are set to 0.
 * 6) The new configuration is saved and the cluster state updated.
 * 7) If the node was a replica, the whole data set is flushed away. */
void clusterReset(int hard) {
    dictIterator *di;
    dictEntry *de;
    int j;

    /* Turn into primary. */
    if (nodeIsReplica(myself)) {
        clusterSetNodeAsPrimary(myself);
        replicationUnsetPrimary();
        emptyData(-1, EMPTYDB_NO_FLAGS, NULL);
    }

    /* Close slots, reset manual failover state. */
    clusterCloseAllSlots();
    resetManualFailover();

    /* Unassign all the slots. */
    for (j = 0; j < CLUSTER_SLOTS; j++) clusterDelSlot(j);

    /* Recreate shards dict */
    dictEmpty(server.cluster->shards, NULL);

    /* Forget all the nodes, but myself. */
    di = dictGetSafeIterator(server.cluster->nodes);
    while ((de = dictNext(di)) != NULL) {
        clusterNode *node = dictGetVal(de);

        if (node == myself) continue;
        clusterDelNode(node);
    }
    dictReleaseIterator(di);

    /* Empty the nodes blacklist. */
    dictEmpty(server.cluster->nodes_black_list, NULL);

    /* Hard reset only: set epochs to 0, change node ID. */
    if (hard) {
        sds oldname;

        server.cluster->currentEpoch = 0;
        server.cluster->lastVoteEpoch = 0;
        myself->configEpoch = 0;
        serverLog(LL_NOTICE, "configEpoch set to 0 via CLUSTER RESET HARD");

        /* To change the Node ID we need to remove the old name from the
         * nodes table, change the ID, and re-add back with new name. */
        oldname = sdsnewlen(myself->name, CLUSTER_NAMELEN);
        dictDelete(server.cluster->nodes, oldname);
        sdsfree(oldname);
        getRandomHexChars(myself->name, CLUSTER_NAMELEN);
        getRandomHexChars(myself->shard_id, CLUSTER_NAMELEN);
        clusterAddNode(myself);
        serverLog(LL_NOTICE, "Node hard reset, now I'm %.40s", myself->name);
    }

    /* Re-populate shards */
    clusterAddNodeToShard(myself->shard_id, myself);

    /* Make sure to persist the new config and update the state. */
    clusterDoBeforeSleep(CLUSTER_TODO_SAVE_CONFIG | CLUSTER_TODO_UPDATE_STATE | CLUSTER_TODO_FSYNC_CONFIG);
}

/* -----------------------------------------------------------------------------
 * CLUSTER communication link
 * -------------------------------------------------------------------------- */
clusterMsgSendBlock *createClusterMsgSendBlock(int type, uint32_t msglen) {
    uint32_t blocklen = msglen + offsetof(clusterMsgSendBlock, msg);
    clusterMsgSendBlock *msgblock = zcalloc(blocklen);
    msgblock->refcount = 1;
    msgblock->totlen = blocklen;
    server.stat_cluster_links_memory += blocklen;
    if (IS_LIGHT_MESSAGE(type)) {
        clusterBuildMessageHdrLight(&msgblock->msg_light, type, msglen);
    } else {
        clusterBuildMessageHdr(&msgblock->msg, type, msglen);
    }
    return msgblock;
}

static void clusterMsgSendBlockDecrRefCount(void *node) {
    clusterMsgSendBlock *msgblock = (clusterMsgSendBlock *)node;
    msgblock->refcount--;
    serverAssert(msgblock->refcount >= 0);
    if (msgblock->refcount == 0) {
        server.stat_cluster_links_memory -= msgblock->totlen;
        zfree(msgblock);
    }
}

clusterLink *createClusterLink(clusterNode *node) {
    clusterLink *link = zmalloc(sizeof(*link));
    link->ctime = mstime();
    link->send_msg_queue = listCreate();
    listSetFreeMethod(link->send_msg_queue, clusterMsgSendBlockDecrRefCount);
    link->head_msg_send_offset = 0;
    link->send_msg_queue_mem = sizeof(list);
    link->rcvbuf = zmalloc(link->rcvbuf_alloc = RCVBUF_INIT_LEN);
    link->rcvbuf_len = 0;
    server.stat_cluster_links_memory += link->rcvbuf_alloc + link->send_msg_queue_mem;
    link->conn = NULL;
    link->node = node;
    /* Related node can only possibly be known at link creation time if this is an outbound link */
    link->inbound = (node == NULL);
    if (!link->inbound) {
        node->link = link;
    }
    return link;
}

/* Free a cluster link, but does not free the associated node of course.
 * This function will just make sure that the original node associated
 * with this link will have the 'link' field set to NULL. */
void freeClusterLink(clusterLink *link) {
    serverAssert(link != NULL);
    if (link->conn) {
        connClose(link->conn);
        link->conn = NULL;
    }
    server.stat_cluster_links_memory -= sizeof(list) + listLength(link->send_msg_queue) * sizeof(listNode);
    listRelease(link->send_msg_queue);
    server.stat_cluster_links_memory -= link->rcvbuf_alloc;
    zfree(link->rcvbuf);
    if (link->node) {
        if (link->node->link == link) {
            serverAssert(!link->inbound);
            link->node->link = NULL;
        } else if (link->node->inbound_link == link) {
            serverAssert(link->inbound);
            link->node->inbound_link = NULL;
        }
    }
    zfree(link);
}

void setClusterNodeToInboundClusterLink(clusterNode *node, clusterLink *link) {
    serverAssert(!link->node);
    serverAssert(link->inbound);
    if (node->inbound_link) {
        /* A peer may disconnect and then reconnect with us, and it's not guaranteed that
         * we would always process the disconnection of the existing inbound link before
         * accepting a new existing inbound link. Therefore, it's possible to have more than
         * one inbound link from the same node at the same time. Our cleanup logic assumes
         * a one to one relationship between nodes and inbound links, so we need to kill
         * one of the links. The existing link is more likely the outdated one, but it's
         * possible the other node may need to open another link. */
        serverLog(LL_DEBUG, "Replacing inbound link fd %d from node %.40s with fd %d", node->inbound_link->conn->fd,
                  node->name, link->conn->fd);
        freeClusterLink(node->inbound_link);
    }
    serverAssert(!node->inbound_link);
    node->inbound_link = link;
    link->node = node;
}

static void clusterConnAcceptHandler(connection *conn) {
    clusterLink *link;

    if (connGetState(conn) != CONN_STATE_CONNECTED) {
        serverLog(LL_VERBOSE, "Error accepting cluster node connection: %s", connGetLastError(conn));
        connClose(conn);
        return;
    }

    /* Create a link object we use to handle the connection.
     * It gets passed to the readable handler when data is available.
     * Initially the link->node pointer is set to NULL as we don't know
     * which node is, but the right node is references once we know the
     * node identity. */
    link = createClusterLink(NULL);
    link->conn = conn;
    connSetPrivateData(conn, link);

    /* Register read handler */
    connSetReadHandler(conn, clusterReadHandler);
}

#define MAX_CLUSTER_ACCEPTS_PER_CALL 1000
void clusterAcceptHandler(aeEventLoop *el, int fd, void *privdata, int mask) {
    int cport, cfd;
    int max = MAX_CLUSTER_ACCEPTS_PER_CALL;
    char cip[NET_IP_STR_LEN];
    int require_auth = TLS_CLIENT_AUTH_YES;
    UNUSED(el);
    UNUSED(mask);
    UNUSED(privdata);

    /* If the server is starting up, don't accept cluster connections:
     * UPDATE messages may interact with the database content. */
    if (server.primary_host == NULL && server.loading) return;

    while (max--) {
        cfd = anetTcpAccept(server.neterr, fd, cip, sizeof(cip), &cport);
        if (cfd == ANET_ERR) {
            if (errno != EWOULDBLOCK) serverLog(LL_VERBOSE, "Error accepting cluster node: %s", server.neterr);
            return;
        }

        connection *conn = connCreateAccepted(connTypeOfCluster(), cfd, &require_auth);

        /* Make sure connection is not in an error state */
        if (connGetState(conn) != CONN_STATE_ACCEPTING) {
            serverLog(LL_VERBOSE, "Error creating an accepting connection for cluster node: %s",
                      connGetLastError(conn));
            connClose(conn);
            return;
        }
        connEnableTcpNoDelay(conn);
        connKeepAlive(conn, server.cluster_node_timeout / 1000 * 2);

        /* Use non-blocking I/O for cluster messages. */
        serverLog(LL_VERBOSE, "Accepting cluster node connection from %s:%d", cip, cport);

        /* Accept the connection now.  connAccept() may call our handler directly
         * or schedule it for later depending on connection implementation.
         */
        if (connAccept(conn, clusterConnAcceptHandler) == C_ERR) {
            if (connGetState(conn) == CONN_STATE_ERROR)
                serverLog(LL_VERBOSE, "Error accepting cluster node connection: %s", connGetLastError(conn));
            connClose(conn);
            return;
        }
    }
}

/* Return the approximated number of sockets we are using in order to
 * take the cluster bus connections. */
unsigned long getClusterConnectionsCount(void) {
    /* We decrement the number of nodes by one, since there is the
     * "myself" node too in the list. Each node uses two file descriptors,
     * one incoming and one outgoing, thus the multiplication by 2. */
    return server.cluster_enabled ? ((dictSize(server.cluster->nodes) - 1) * 2) : 0;
}

/* -----------------------------------------------------------------------------
 * CLUSTER node API
 * -------------------------------------------------------------------------- */

/* Create a new cluster node, with the specified flags.
 * If "nodename" is NULL this is considered a first handshake and a random
 * node name is assigned to this node (it will be fixed later when we'll
 * receive the first pong).
 *
 * The node is created and returned to the user, but it is not automatically
 * added to the nodes hash table. */
clusterNode *createClusterNode(char *nodename, int flags) {
    clusterNode *node = zmalloc(sizeof(*node));

    if (nodename)
        memcpy(node->name, nodename, CLUSTER_NAMELEN);
    else
        getRandomHexChars(node->name, CLUSTER_NAMELEN);
    getRandomHexChars(node->shard_id, CLUSTER_NAMELEN);
    node->ctime = mstime();
    node->configEpoch = 0;
    node->flags = flags;
    memset(node->slots, 0, sizeof(node->slots));
    node->slot_info_pairs = NULL;
    node->slot_info_pairs_count = 0;
    node->numslots = 0;
    node->num_replicas = 0;
    node->replicas = NULL;
    node->replicaof = NULL;
    node->last_in_ping_gossip = 0;
    node->ping_sent = node->pong_received = 0;
    node->data_received = 0;
    node->fail_time = 0;
    node->link = NULL;
    node->inbound_link = NULL;
    memset(node->ip, 0, sizeof(node->ip));
    node->announce_client_ipv4 = sdsempty();
    node->announce_client_ipv6 = sdsempty();
    node->hostname = sdsempty();
    node->human_nodename = sdsempty();
    node->tcp_port = 0;
    node->cport = 0;
    node->tls_port = 0;
    node->fail_reports = listCreate();
    node->voted_time = 0;
    node->orphaned_time = 0;
    node->repl_offset_time = 0;
    node->repl_offset = 0;
    listSetFreeMethod(node->fail_reports, zfree);
    node->is_node_healthy = 0;
    return node;
}

/* This function is called every time we get a failure report from a node.
 * The side effect is to populate the fail_reports list (or to update
 * the timestamp of an existing report).
 *
 * 'failing' is the node that is in failure state according to the
 * 'sender' node.
 *
 * The function returns 0 if it just updates a timestamp of an existing
 * failure report from the same sender. 1 is returned if a new failure
 * report is created. */
int clusterNodeAddFailureReport(clusterNode *failing, clusterNode *sender) {
    list *l = failing->fail_reports;
    listNode *ln;
    listIter li;
    clusterNodeFailReport *fr;

    /* If a failure report from the same sender already exists, just update
     * the timestamp. */
    listRewind(l, &li);
    while ((ln = listNext(&li)) != NULL) {
        fr = ln->value;
        if (fr->node == sender) {
            fr->time = mstime();
            return 0;
        }
    }

    /* Otherwise create a new report. */
    fr = zmalloc(sizeof(*fr));
    fr->node = sender;
    fr->time = mstime();
    listAddNodeTail(l, fr);
    return 1;
}

/* Remove failure reports that are too old, where too old means reasonably
 * older than the global node timeout. Note that anyway for a node to be
 * flagged as FAIL we need to have a local PFAIL state that is at least
 * older than the global node timeout, so we don't just trust the number
 * of failure reports from other nodes. */
void clusterNodeCleanupFailureReports(clusterNode *node) {
    list *l = node->fail_reports;
    listNode *ln;
    listIter li;
    clusterNodeFailReport *fr;
    mstime_t maxtime = server.cluster_node_timeout * CLUSTER_FAIL_REPORT_VALIDITY_MULT;
    mstime_t now = mstime();

    listRewind(l, &li);
    while ((ln = listNext(&li)) != NULL) {
        fr = ln->value;
        if (now - fr->time > maxtime) listDelNode(l, ln);
    }
}

/* Remove the failing report for 'node' if it was previously considered
 * failing by 'sender'. This function is called when a node informs us via
 * gossip that a node is OK from its point of view (no FAIL or PFAIL flags).
 *
 * Note that this function is called relatively often as it gets called even
 * when there are no nodes failing, and is O(N), however when the cluster is
 * fine the failure reports list is empty so the function runs in constant
 * time.
 *
 * The function returns 1 if the failure report was found and removed.
 * Otherwise 0 is returned. */
int clusterNodeDelFailureReport(clusterNode *node, clusterNode *sender) {
    list *l = node->fail_reports;
    listNode *ln;
    listIter li;
    clusterNodeFailReport *fr;

    /* Search for a failure report from this sender. */
    listRewind(l, &li);
    while ((ln = listNext(&li)) != NULL) {
        fr = ln->value;
        if (fr->node == sender) break;
    }
    if (!ln) return 0; /* No failure report from this sender. */

    /* Remove the failure report. */
    listDelNode(l, ln);
    clusterNodeCleanupFailureReports(node);
    return 1;
}

/* Return the number of external nodes that believe 'node' is failing,
 * not including this node, that may have a PFAIL or FAIL state for this
 * node as well. */
int clusterNodeFailureReportsCount(clusterNode *node) {
    clusterNodeCleanupFailureReports(node);
    return listLength(node->fail_reports);
}

static int clusterNodeNameComparator(const void *node1, const void *node2) {
    return strncasecmp((*(clusterNode **)node1)->name, (*(clusterNode **)node2)->name, CLUSTER_NAMELEN);
}

int clusterNodeRemoveReplica(clusterNode *primary, clusterNode *replica) {
    int j;

    for (j = 0; j < primary->num_replicas; j++) {
        if (primary->replicas[j] == replica) {
            if ((j + 1) < primary->num_replicas) {
                int remaining_replicas = (primary->num_replicas - j) - 1;
                memmove(primary->replicas + j, primary->replicas + (j + 1),
                        (sizeof(*primary->replicas) * remaining_replicas));
            }
            primary->num_replicas--;
            if (primary->num_replicas == 0) primary->flags &= ~CLUSTER_NODE_MIGRATE_TO;
            return C_OK;
        }
    }
    return C_ERR;
}

int clusterNodeAddReplica(clusterNode *primary, clusterNode *replica) {
    int j;

    /* If it's already a replica, don't add it again. */
    for (j = 0; j < primary->num_replicas; j++)
        if (primary->replicas[j] == replica) return C_ERR;
    primary->replicas = zrealloc(primary->replicas, sizeof(clusterNode *) * (primary->num_replicas + 1));
    primary->replicas[primary->num_replicas] = replica;
    primary->num_replicas++;
    qsort(primary->replicas, primary->num_replicas, sizeof(clusterNode *), clusterNodeNameComparator);
    primary->flags |= CLUSTER_NODE_MIGRATE_TO;
    return C_OK;
}

int clusterCountNonFailingReplicas(clusterNode *n) {
    int j, ok_replicas = 0;

    for (j = 0; j < n->num_replicas; j++)
        if (!nodeFailed(n->replicas[j])) ok_replicas++;
    return ok_replicas;
}

/* Low level cleanup of the node structure. Only called by clusterDelNode(). */
void freeClusterNode(clusterNode *n) {
    sds nodename;
    int j;

    /* If the node has associated replicas, we have to set
     * all the replicas->replicaof fields to NULL (unknown). */
    for (j = 0; j < n->num_replicas; j++) n->replicas[j]->replicaof = NULL;

    /* Remove this node from the list of replicas of its primary. */
    if (nodeIsReplica(n) && n->replicaof) clusterNodeRemoveReplica(n->replicaof, n);

    /* Unlink from the set of nodes. */
    nodename = sdsnewlen(n->name, CLUSTER_NAMELEN);
    serverAssert(dictDelete(server.cluster->nodes, nodename) == DICT_OK);
    sdsfree(nodename);
    sdsfree(n->hostname);
    sdsfree(n->human_nodename);
    sdsfree(n->announce_client_ipv4);
    sdsfree(n->announce_client_ipv6);

    /* Release links and associated data structures. */
    if (n->link) freeClusterLink(n->link);
    if (n->inbound_link) freeClusterLink(n->inbound_link);
    listRelease(n->fail_reports);
    zfree(n->replicas);
    zfree(n);
}

/* Add a node to the nodes hash table */
void clusterAddNode(clusterNode *node) {
    int retval;

    retval = dictAdd(server.cluster->nodes, sdsnewlen(node->name, CLUSTER_NAMELEN), node);
    serverAssert(retval == DICT_OK);
}

/* Remove a node from the cluster. The function performs the high level
 * cleanup, calling freeClusterNode() for the low level cleanup.
 * Here we do the following:
 *
 * 1) Mark all the slots handled by it as unassigned.
 * 2) Remove all the failure reports sent by this node and referenced by
 *    other nodes.
 * 3) Remove the node from the owning shard
 * 4) Free the node with freeClusterNode() that will in turn remove it
 *    from the hash table and from the list of replicas of its primary, if
 *    it is a replica node.
 */
void clusterDelNode(clusterNode *delnode) {
    int j;
    dictIterator *di;
    dictEntry *de;

    /* 1) Mark slots as unassigned. */
    for (j = 0; j < CLUSTER_SLOTS; j++) {
        if (server.cluster->importing_slots_from[j] == delnode) server.cluster->importing_slots_from[j] = NULL;
        if (server.cluster->migrating_slots_to[j] == delnode) server.cluster->migrating_slots_to[j] = NULL;
        if (server.cluster->slots[j] == delnode) clusterDelSlot(j);
    }

    /* 2) Remove failure reports. */
    di = dictGetSafeIterator(server.cluster->nodes);
    while ((de = dictNext(di)) != NULL) {
        clusterNode *node = dictGetVal(de);

        if (node == delnode) continue;
        clusterNodeDelFailureReport(node, delnode);
    }
    dictReleaseIterator(di);

    /* 3) Remove the node from the owning shard */
    clusterRemoveNodeFromShard(delnode);

    /* 4) Free the node, unlinking it from the cluster. */
    freeClusterNode(delnode);
}

/* Node lookup by name */
clusterNode *clusterLookupNode(const char *name, int length) {
    if (verifyClusterNodeId(name, length) != C_OK) return NULL;
    sds s = sdsnewlen(name, length);
    dictEntry *de = dictFind(server.cluster->nodes, s);
    sdsfree(s);
    if (de == NULL) return NULL;
    return dictGetVal(de);
}

/* Get all the nodes in my shard.
 * Note that the list returned is not computed on the fly
 * via replicaof; rather, it is maintained permanently to
 * track the shard membership and its life cycle is tied
 * to this process. Therefore, the caller must not
 * release the list. */
list *clusterGetNodesInMyShard(clusterNode *node) {
    sds s = sdsnewlen(node->shard_id, CLUSTER_NAMELEN);
    dictEntry *de = dictFind(server.cluster->shards, s);
    sdsfree(s);
    return (de != NULL) ? dictGetVal(de) : NULL;
}

/* This is only used after the handshake. When we connect a given IP/PORT
 * as a result of CLUSTER MEET we don't have the node name yet, so we
 * pick a random one, and will fix it when we receive the PONG request using
 * this function. */
void clusterRenameNode(clusterNode *node, char *newname) {
    int retval;
    sds s = sdsnewlen(node->name, CLUSTER_NAMELEN);

    serverLog(LL_DEBUG, "Renaming node %.40s (%s) into %.40s", node->name, node->human_nodename, newname);
    retval = dictDelete(server.cluster->nodes, s);
    sdsfree(s);
    serverAssert(retval == DICT_OK);
    memcpy(node->name, newname, CLUSTER_NAMELEN);
    clusterAddNode(node);
    clusterAddNodeToShard(node->shard_id, node);
}

void clusterAddNodeToShard(const char *shard_id, clusterNode *node) {
    sds s = sdsnewlen(shard_id, CLUSTER_NAMELEN);
    dictEntry *de = dictFind(server.cluster->shards, s);
    if (de == NULL) {
        list *l = listCreate();
        listAddNodeTail(l, node);
        serverAssert(dictAdd(server.cluster->shards, s, l) == DICT_OK);
    } else {
        list *l = dictGetVal(de);
        if (listSearchKey(l, node) == NULL) {
            listAddNodeTail(l, node);
        }
        sdsfree(s);
    }
}

void clusterRemoveNodeFromShard(clusterNode *node) {
    sds s = sdsnewlen(node->shard_id, CLUSTER_NAMELEN);
    dictEntry *de = dictFind(server.cluster->shards, s);
    if (de != NULL) {
        list *l = dictGetVal(de);
        listNode *ln = listSearchKey(l, node);
        if (ln != NULL) {
            listDelNode(l, ln);
        }
        if (listLength(l) == 0) {
            dictDelete(server.cluster->shards, s);
        }
    }
    sdsfree(s);
}

/* -----------------------------------------------------------------------------
 * CLUSTER config epoch handling
 * -------------------------------------------------------------------------- */

/* Return the greatest configEpoch found in the cluster, or the current
 * epoch if greater than any node configEpoch. */
uint64_t clusterGetMaxEpoch(void) {
    uint64_t max = 0;
    dictIterator *di;
    dictEntry *de;

    di = dictGetSafeIterator(server.cluster->nodes);
    while ((de = dictNext(di)) != NULL) {
        clusterNode *node = dictGetVal(de);
        if (node->configEpoch > max) max = node->configEpoch;
    }
    dictReleaseIterator(di);
    if (max < server.cluster->currentEpoch) max = server.cluster->currentEpoch;
    return max;
}

/* If this node epoch is zero or is not already the greatest across the
 * cluster (from the POV of the local configuration), this function will:
 *
 * 1) Generate a new config epoch, incrementing the current epoch.
 * 2) Assign the new epoch to this node, WITHOUT any consensus.
 * 3) Persist the configuration on disk before sending packets with the
 *    new configuration.
 *
 * If the new config epoch is generated and assigned, C_OK is returned,
 * otherwise C_ERR is returned (since the node has already the greatest
 * configuration around) and no operation is performed.
 *
 * Important note: this function violates the principle that config epochs
 * should be generated with consensus and should be unique across the cluster.
 * However the cluster uses this auto-generated new config epochs in two
 * cases:
 *
 * 1) When slots are closed after importing. Otherwise resharding would be
 *    too expensive.
 * 2) When CLUSTER FAILOVER is called with options that force a replica to
 *    failover its primary even if there is not primary majority able to
 *    create a new configuration epoch.
 *
 * The cluster will not explode using this function, even in the case of
 * a collision between this node and another node, generating the same
 * configuration epoch unilaterally, because the config epoch conflict
 * resolution algorithm will eventually move colliding nodes to different
 * config epochs. However using this function may violate the "last failover
 * wins" rule, so should only be used with care. */
int clusterBumpConfigEpochWithoutConsensus(void) {
    uint64_t maxEpoch = clusterGetMaxEpoch();

    if (myself->configEpoch == 0 || myself->configEpoch != maxEpoch) {
        server.cluster->currentEpoch++;
        myself->configEpoch = server.cluster->currentEpoch;
        clusterDoBeforeSleep(CLUSTER_TODO_SAVE_CONFIG | CLUSTER_TODO_FSYNC_CONFIG);
        serverLog(LL_NOTICE, "New configEpoch set to %llu", (unsigned long long)myself->configEpoch);
        return C_OK;
    } else {
        return C_ERR;
    }
}

/* This function is called when this node is a primary, and we receive from
 * another primary a configuration epoch that is equal to our configuration
 * epoch.
 *
 * BACKGROUND
 *
 * It is not possible that different replicas get the same config
 * epoch during a failover election, because the replicas need to get voted
 * by a majority. However when we perform a manual resharding of the cluster
 * the node will assign a configuration epoch to itself without to ask
 * for agreement. Usually resharding happens when the cluster is working well
 * and is supervised by the sysadmin, however it is possible for a failover
 * to happen exactly while the node we are resharding a slot to assigns itself
 * a new configuration epoch, but before it is able to propagate it.
 *
 * So technically it is possible in this condition that two nodes end with
 * the same configuration epoch.
 *
 * Another possibility is that there are bugs in the implementation causing
 * this to happen.
 *
 * Moreover when a new cluster is created, all the nodes start with the same
 * configEpoch. This collision resolution code allows nodes to automatically
 * end with a different configEpoch at startup automatically.
 *
 * In all the cases, we want a mechanism that resolves this issue automatically
 * as a safeguard. The same configuration epoch for primaries serving different
 * set of slots is not harmful, but it is if the nodes end serving the same
 * slots for some reason (manual errors or software bugs) without a proper
 * failover procedure.
 *
 * In general we want a system that eventually always ends with different
 * primaries having different configuration epochs whatever happened, since
 * nothing is worse than a split-brain condition in a distributed system.
 *
 * BEHAVIOR
 *
 * When this function gets called, what happens is that if this node
 * has the lexicographically smaller Node ID compared to the other node
 * with the conflicting epoch (the 'sender' node), it will assign itself
 * the greatest configuration epoch currently detected among nodes plus 1.
 *
 * This means that even if there are multiple nodes colliding, the node
 * with the greatest Node ID never moves forward, so eventually all the nodes
 * end with a different configuration epoch.
 */
void clusterHandleConfigEpochCollision(clusterNode *sender) {
    /* Prerequisites: nodes have the same configEpoch and are both primaries. */
    if (sender->configEpoch != myself->configEpoch || !clusterNodeIsPrimary(sender) || !clusterNodeIsPrimary(myself))
        return;
    /* Don't act if the colliding node has a smaller Node ID. */
    if (memcmp(sender->name, myself->name, CLUSTER_NAMELEN) <= 0) return;
    /* Get the next ID available at the best of this node knowledge. */
    server.cluster->currentEpoch++;
    myself->configEpoch = server.cluster->currentEpoch;
    clusterSaveConfigOrDie(1);
    serverLog(LL_NOTICE, "configEpoch collision with node %.40s (%s). configEpoch set to %llu", sender->name,
              sender->human_nodename, (unsigned long long)myself->configEpoch);
}

/* -----------------------------------------------------------------------------
 * CLUSTER nodes blacklist
 *
 * The nodes blacklist is just a way to ensure that a given node with a given
 * Node ID is not re-added before some time elapsed (this time is specified
 * in seconds by the configurable cluster-blacklist-ttl).
 *
 * This is useful when we want to remove a node from the cluster completely:
 * when CLUSTER FORGET is called, it also puts the node into the blacklist so
 * that even if we receive gossip messages from other nodes that still remember
 * about the node we want to remove, we don't re-add it before some time.
 *
 * The default blacklist ttl is 1 minute which means
 * that valkey-cli has 60 seconds to send CLUSTER FORGET messages to nodes
 * in the cluster without dealing with the problem of other nodes re-adding
 * back the node to nodes we already sent the FORGET command to.
 *
 * The data structure used is a hash table with an sds string representing
 * the node ID as key, and the time when it is ok to re-add the node as
 * value.
 * -------------------------------------------------------------------------- */

/* Before of the addNode() or Exists() operations we always remove expired
 * entries from the black list. This is an O(N) operation but it is not a
 * problem since add / exists operations are called very infrequently and
 * the hash table is supposed to contain very little elements at max.
 * However without the cleanup during long uptime and with some automated
 * node add/removal procedures, entries could accumulate. */
void clusterBlacklistCleanup(void) {
    dictIterator *di;
    dictEntry *de;

    di = dictGetSafeIterator(server.cluster->nodes_black_list);
    while ((de = dictNext(di)) != NULL) {
        int64_t expire = dictGetUnsignedIntegerVal(de);

        if (expire < server.unixtime) dictDelete(server.cluster->nodes_black_list, dictGetKey(de));
    }
    dictReleaseIterator(di);
}

/* Cleanup the blacklist and add a new node ID to the black list. */
void clusterBlacklistAddNode(clusterNode *node) {
    dictEntry *de;
    sds id = sdsnewlen(node->name, CLUSTER_NAMELEN);

    clusterBlacklistCleanup();
    if (dictAdd(server.cluster->nodes_black_list, id, NULL) == DICT_OK) {
        /* If the key was added, duplicate the sds string representation of
         * the key for the next lookup. We'll free it at the end. */
        id = sdsdup(id);
    }
    de = dictFind(server.cluster->nodes_black_list, id);
    dictSetUnsignedIntegerVal(de, time(NULL) + server.cluster_blacklist_ttl);
    sdsfree(id);
}

/* Return non-zero if the specified node ID exists in the blacklist.
 * You don't need to pass an sds string here, any pointer to 40 bytes
 * will work. */
int clusterBlacklistExists(char *nodeid) {
    sds id = sdsnewlen(nodeid, CLUSTER_NAMELEN);
    int retval;

    clusterBlacklistCleanup();
    retval = dictFind(server.cluster->nodes_black_list, id) != NULL;
    sdsfree(id);
    return retval;
}

/* -----------------------------------------------------------------------------
 * CLUSTER messages exchange - PING/PONG and gossip
 * -------------------------------------------------------------------------- */

/* This function checks if a given node should be marked as FAIL.
 * It happens if the following conditions are met:
 *
 * 1) We received enough failure reports from other primary nodes via gossip.
 *    Enough means that the majority of the primaries signaled the node is
 *    down recently.
 * 2) We believe this node is in PFAIL state.
 *
 * If a failure is detected we also inform the whole cluster about this
 * event trying to force every other node to set the FAIL flag for the node.
 *
 * Note that the form of agreement used here is weak, as we collect the majority
 * of primaries state during some time, and even if we force agreement by
 * propagating the FAIL message, because of partitions we may not reach every
 * node. However:
 *
 * 1) Either we reach the majority and eventually the FAIL state will propagate
 *    to all the cluster.
 * 2) Or there is no majority so no replica promotion will be authorized and the
 *    FAIL flag will be cleared after some time.
 */
void markNodeAsFailingIfNeeded(clusterNode *node) {
    int failures;
    int needed_quorum = (server.cluster->size / 2) + 1;

    if (!nodeTimedOut(node)) return; /* We can reach it. */
    if (nodeFailed(node)) return;    /* Already FAILing. */

    failures = clusterNodeFailureReportsCount(node);
    /* Also count myself as a voter if I'm a voting primary. */
    if (clusterNodeIsVotingPrimary(myself)) failures++;
    if (failures < needed_quorum) return; /* No weak agreement from primaries. */

    serverLog(LL_NOTICE, "Marking node %.40s (%s) as failing (quorum reached).", node->name, node->human_nodename);

    /* Mark the node as failing. */
    node->flags &= ~CLUSTER_NODE_PFAIL;
    node->flags |= CLUSTER_NODE_FAIL;
    node->fail_time = mstime();

    /* Broadcast the failing node name to everybody, forcing all the other
     * reachable nodes to flag the node as FAIL.
     * We do that even if this node is a replica and not a primary: anyway
     * the failing state is triggered collecting failure reports from primaries,
     * so here the replica is only helping propagating this status. */
    clusterSendFail(node->name);
    clusterDoBeforeSleep(CLUSTER_TODO_UPDATE_STATE | CLUSTER_TODO_SAVE_CONFIG);
}

/* This function is called only if a node is marked as FAIL, but we are able
 * to reach it again. It checks if there are the conditions to undo the FAIL
 * state. */
void clearNodeFailureIfNeeded(clusterNode *node) {
    mstime_t now = mstime();

    serverAssert(nodeFailed(node));

    /* For replicas or primaries without slots, that is, nodes without voting
     * right, we always clear the FAIL flag if we can contact the node again. */
    if (!clusterNodeIsVotingPrimary(node)) {
        serverLog(LL_NOTICE, "Clear FAIL state for node %.40s (%s): %s is reachable again.", node->name,
                  node->human_nodename, nodeIsReplica(node) ? "replica" : "primary without slots");
        node->flags &= ~CLUSTER_NODE_FAIL;
        clusterDoBeforeSleep(CLUSTER_TODO_UPDATE_STATE | CLUSTER_TODO_SAVE_CONFIG);
    }

    /* If it is a primary and...
     * 1) The FAIL state is old enough.
     * 2) It is yet serving slots from our point of view (not failed over).
     * Apparently no one is going to fix these slots, clear the FAIL flag. */
    if (clusterNodeIsVotingPrimary(node) &&
        (now - node->fail_time) > (server.cluster_node_timeout * CLUSTER_FAIL_UNDO_TIME_MULT)) {
        serverLog(
            LL_NOTICE,
            "Clear FAIL state for node %.40s (%s): is reachable again and nobody is serving its slots after some time.",
            node->name, node->human_nodename);
        node->flags &= ~CLUSTER_NODE_FAIL;
        clusterDoBeforeSleep(CLUSTER_TODO_UPDATE_STATE | CLUSTER_TODO_SAVE_CONFIG);
    }
}

/* Return 1 if we already have a node in HANDSHAKE state matching the
 * specified ip address and port number. This function is used in order to
 * avoid adding a new handshake node for the same address multiple times. */
int clusterHandshakeInProgress(char *ip, int port, int cport) {
    dictIterator *di;
    dictEntry *de;

    di = dictGetSafeIterator(server.cluster->nodes);
    while ((de = dictNext(di)) != NULL) {
        clusterNode *node = dictGetVal(de);

        if (!nodeInHandshake(node)) continue;
        if (!strcasecmp(node->ip, ip) && getNodeDefaultClientPort(node) == port && node->cport == cport) break;
    }
    dictReleaseIterator(di);
    return de != NULL;
}

/* Start a handshake with the specified address if there is not one
 * already in progress. Returns non-zero if the handshake was actually
 * started. On error zero is returned and errno is set to one of the
 * following values:
 *
 * EAGAIN - There is already a handshake in progress for this address.
 * EINVAL - IP or port are not valid. */
int clusterStartHandshake(char *ip, int port, int cport) {
    clusterNode *n;
    char norm_ip[NET_IP_STR_LEN];
    struct sockaddr_storage sa;

    /* IP sanity check */
    if (inet_pton(AF_INET, ip, &(((struct sockaddr_in *)&sa)->sin_addr))) {
        sa.ss_family = AF_INET;
    } else if (inet_pton(AF_INET6, ip, &(((struct sockaddr_in6 *)&sa)->sin6_addr))) {
        sa.ss_family = AF_INET6;
    } else {
        errno = EINVAL;
        return 0;
    }

    /* Port sanity check */
    if (port <= 0 || port > 65535 || cport <= 0 || cport > 65535) {
        errno = EINVAL;
        return 0;
    }

    /* Set norm_ip as the normalized string representation of the node
     * IP address. */
    memset(norm_ip, 0, NET_IP_STR_LEN);
    if (sa.ss_family == AF_INET)
        inet_ntop(AF_INET, (void *)&(((struct sockaddr_in *)&sa)->sin_addr), norm_ip, NET_IP_STR_LEN);
    else
        inet_ntop(AF_INET6, (void *)&(((struct sockaddr_in6 *)&sa)->sin6_addr), norm_ip, NET_IP_STR_LEN);

    if (clusterHandshakeInProgress(norm_ip, port, cport)) {
        errno = EAGAIN;
        return 0;
    }

    /* Add the node with a random address (NULL as first argument to
     * createClusterNode()). Everything will be fixed during the
     * handshake. */
    n = createClusterNode(NULL, CLUSTER_NODE_HANDSHAKE | CLUSTER_NODE_MEET);
    memcpy(n->ip, norm_ip, sizeof(n->ip));
    if (server.tls_cluster) {
        n->tls_port = port;
    } else {
        n->tcp_port = port;
    }
    n->cport = cport;
    clusterAddNode(n);
    return 1;
}

static void getClientPortFromClusterMsg(clusterMsg *hdr, int *tls_port, int *tcp_port) {
    if (server.tls_cluster) {
        *tls_port = ntohs(hdr->port);
        *tcp_port = ntohs(hdr->pport);
    } else {
        *tls_port = ntohs(hdr->pport);
        *tcp_port = ntohs(hdr->port);
    }
}

static void getClientPortFromGossip(clusterMsgDataGossip *g, int *tls_port, int *tcp_port) {
    if (server.tls_cluster) {
        *tls_port = ntohs(g->port);
        *tcp_port = ntohs(g->pport);
    } else {
        *tls_port = ntohs(g->pport);
        *tcp_port = ntohs(g->port);
    }
}

/* Returns a string with the byte representation of the node ID (i.e. nodename)
 * along with 8 trailing bytes for debugging purposes. */
char *getCorruptedNodeIdByteString(clusterMsgDataGossip *gossip_msg) {
    const int num_bytes = CLUSTER_NAMELEN + 8;
    /* Allocate enough room for 4 chars per byte + null terminator */
    char *byte_string = (char *)zmalloc((num_bytes * 4) + 1);
    const char *name_ptr = gossip_msg->nodename;

    /* Ensure we won't print beyond the bounds of the message */
    serverAssert(name_ptr + num_bytes <= (char *)gossip_msg + sizeof(clusterMsgDataGossip));

    for (int i = 0; i < num_bytes; i++) {
        snprintf(byte_string + 4 * i, 5, "\\x%02hhX", name_ptr[i]);
    }
    return byte_string;
}

/* Returns the number of nodes in the gossip with invalid IDs. */
int verifyGossipSectionNodeIds(clusterMsgDataGossip *g, uint16_t count) {
    int invalid_ids = 0;
    for (int i = 0; i < count; i++) {
        const char *nodename = g[i].nodename;
        if (verifyClusterNodeId(nodename, CLUSTER_NAMELEN) != C_OK) {
            invalid_ids++;
            char *raw_node_id = getCorruptedNodeIdByteString(g);
            serverLog(LL_WARNING,
                      "Received gossip about a node with invalid ID %.40s. For debugging purposes, "
                      "the 48 bytes including the invalid ID and 8 trailing bytes are: %s",
                      nodename, raw_node_id);
            zfree(raw_node_id);
        }
    }
    return invalid_ids;
}

/* Process the gossip section of PING or PONG packets.
 * Note that this function assumes that the packet is already sanity-checked
 * by the caller, not in the content of the gossip section, but in the
 * length. */
void clusterProcessGossipSection(clusterMsg *hdr, clusterLink *link) {
    uint16_t count = ntohs(hdr->count);
    clusterMsgDataGossip *g = (clusterMsgDataGossip *)hdr->data.ping.gossip;
    clusterNode *sender = link->node ? link->node : clusterLookupNode(hdr->sender, CLUSTER_NAMELEN);

    /* Abort if the gossip contains invalid node IDs to avoid adding incorrect information to
     * the nodes dictionary. An invalid ID indicates memory corruption on the sender side. */
    int invalid_ids = verifyGossipSectionNodeIds(g, count);
    if (invalid_ids) {
        if (sender) {
            serverLog(LL_WARNING, "Node %.40s (%s) gossiped %d nodes with invalid IDs.", sender->name,
                      sender->human_nodename, invalid_ids);
        } else {
            serverLog(LL_WARNING, "Unknown node gossiped %d nodes with invalid IDs.", invalid_ids);
        }
        return;
    }

    while (count--) {
        uint16_t flags = ntohs(g->flags);
        clusterNode *node;
        sds ci;

        if (server.verbosity == LL_DEBUG) {
            ci = representClusterNodeFlags(sdsempty(), flags);
            serverLog(LL_DEBUG, "GOSSIP %.40s %s:%d@%d %s", g->nodename, g->ip, ntohs(g->port), ntohs(g->cport), ci);
            sdsfree(ci);
        }

        /* Convert port and pport into TCP port and TLS port. */
        int msg_tls_port, msg_tcp_port;
        getClientPortFromGossip(g, &msg_tls_port, &msg_tcp_port);

        /* Update our state accordingly to the gossip sections */
        node = clusterLookupNode(g->nodename, CLUSTER_NAMELEN);
        /* Ignore gossips about self. */
        if (node && node != myself) {
            /* We already know this node.
               Handle failure reports, only when the sender is a voting primary. */
            if (sender && clusterNodeIsVotingPrimary(sender)) {
                if (flags & (CLUSTER_NODE_FAIL | CLUSTER_NODE_PFAIL)) {
                    if (clusterNodeAddFailureReport(node, sender)) {
                        serverLog(LL_NOTICE, "Node %.40s (%s) reported node %.40s (%s) as not reachable.", sender->name,
                                  sender->human_nodename, node->name, node->human_nodename);
                    }
                    markNodeAsFailingIfNeeded(node);
                } else {
                    if (clusterNodeDelFailureReport(node, sender)) {
                        serverLog(LL_NOTICE, "Node %.40s (%s) reported node %.40s (%s) is back online.", sender->name,
                                  sender->human_nodename, node->name, node->human_nodename);
                    }
                }
            }

            /* If from our POV the node is up (no failure flags are set),
             * we have no pending ping for the node, nor we have failure
             * reports for this node, update the last pong time with the
             * one we see from the other nodes. */
            if (!(flags & (CLUSTER_NODE_FAIL | CLUSTER_NODE_PFAIL)) && node->ping_sent == 0 &&
                clusterNodeFailureReportsCount(node) == 0) {
                mstime_t pongtime = ntohl(g->pong_received);
                pongtime *= 1000; /* Convert back to milliseconds. */

                /* Replace the pong time with the received one only if
                 * it's greater than our view but is not in the future
                 * (with 500 milliseconds tolerance) from the POV of our
                 * clock. */
                if (pongtime <= (server.mstime + 500) && pongtime > node->pong_received) {
                    node->pong_received = pongtime;
                }
            }

            /* If we already know this node, but it is not reachable, and
             * we see a different address in the gossip section of a node that
             * can talk with this other node, update the address, disconnect
             * the old link if any, so that we'll attempt to connect with the
             * new address. */
            if (node->flags & (CLUSTER_NODE_FAIL | CLUSTER_NODE_PFAIL) && !(flags & CLUSTER_NODE_NOADDR) &&
                !(flags & (CLUSTER_NODE_FAIL | CLUSTER_NODE_PFAIL)) &&
                (strcasecmp(node->ip, g->ip) ||
                 node->tls_port != (server.tls_cluster ? ntohs(g->port) : ntohs(g->pport)) ||
                 node->tcp_port != (server.tls_cluster ? ntohs(g->pport) : ntohs(g->port)) ||
                 node->cport != ntohs(g->cport))) {
                if (node->link) freeClusterLink(node->link);
                memcpy(node->ip, g->ip, NET_IP_STR_LEN);
                node->tcp_port = msg_tcp_port;
                node->tls_port = msg_tls_port;
                node->cport = ntohs(g->cport);
                node->flags &= ~CLUSTER_NODE_NOADDR;
            }
        } else if (!node) {
            /* If it's not in NOADDR state and we don't have it, we
             * add it to our trusted dict with exact nodeid and flag.
             * Note that we cannot simply start a handshake against
             * this IP/PORT pairs, since IP/PORT can be reused already,
             * otherwise we risk joining another cluster.
             *
             * Note that we require that the sender of this gossip message
             * is a well known node in our cluster, otherwise we risk
             * joining another cluster. */
            if (sender && !(flags & CLUSTER_NODE_NOADDR) && !clusterBlacklistExists(g->nodename)) {
                clusterNode *node;
                node = createClusterNode(g->nodename, flags);
                memcpy(node->ip, g->ip, NET_IP_STR_LEN);
                node->tcp_port = msg_tcp_port;
                node->tls_port = msg_tls_port;
                node->cport = ntohs(g->cport);
                clusterAddNode(node);
                clusterAddNodeToShard(node->shard_id, node);
            }
        }

        /* Next node */
        g++;
    }
}

/* IP -> string conversion. 'buf' is supposed to at least be 46 bytes.
 * If 'announced_ip' length is non-zero, it is used instead of extracting
 * the IP from the socket peer address. */
int nodeIp2String(char *buf, clusterLink *link, char *announced_ip) {
    if (announced_ip[0] != '\0') {
        memcpy(buf, announced_ip, NET_IP_STR_LEN);
        buf[NET_IP_STR_LEN - 1] = '\0'; /* We are not sure the input is sane. */
        return C_OK;
    } else {
        if (connAddrPeerName(link->conn, buf, NET_IP_STR_LEN, NULL) == -1) {
            serverLog(LL_NOTICE, "Error converting peer IP to string: %s",
                      link->conn ? connGetLastError(link->conn) : "no link");
            return C_ERR;
        }
        return C_OK;
    }
}

/* Update the node address to the IP address that can be extracted
 * from link->fd, or if hdr->myip is non empty, to the address the node
 * is announcing us. The port is taken from the packet header as well.
 *
 * If the address or port changed, disconnect the node link so that we'll
 * connect again to the new address.
 *
 * If the ip/port pair are already correct no operation is performed at
 * all.
 *
 * The function returns 0 if the node address is still the same,
 * otherwise 1 is returned. */
int nodeUpdateAddressIfNeeded(clusterNode *node, clusterLink *link, clusterMsg *hdr) {
    char ip[NET_IP_STR_LEN] = {0};
    int cport = ntohs(hdr->cport);
    int tcp_port, tls_port;
    getClientPortFromClusterMsg(hdr, &tls_port, &tcp_port);

    /* We don't proceed if the link is the same as the sender link, as this
     * function is designed to see if the node link is consistent with the
     * symmetric link that is used to receive PINGs from the node.
     *
     * As a side effect this function never frees the passed 'link', so
     * it is safe to call during packet processing. */
    if (link == node->link) return 0;

    /* If the peer IP is unavailable for some reasons like invalid fd or closed
     * link, just give up the update this time, and the update will be retried
     * in the next round of PINGs */
    if (nodeIp2String(ip, link, hdr->myip) == C_ERR) return 0;

    if (node->tcp_port == tcp_port && node->cport == cport && node->tls_port == tls_port && strcmp(ip, node->ip) == 0)
        return 0;

    /* IP / port is different, update it. */
    memcpy(node->ip, ip, sizeof(ip));
    node->tcp_port = tcp_port;
    node->tls_port = tls_port;
    node->cport = cport;
    if (node->link) freeClusterLink(node->link);
    node->flags &= ~CLUSTER_NODE_NOADDR;
    serverLog(LL_NOTICE, "Address updated for node %.40s (%s), now %s:%d", node->name, node->human_nodename, node->ip,
              getNodeDefaultClientPort(node));

    /* Check if this is our primary and we have to change the
     * replication target as well. */
    if (nodeIsReplica(myself) && myself->replicaof == node)
        replicationSetPrimary(node->ip, getNodeDefaultReplicationPort(node), 0);
    return 1;
}

/* Reconfigure the specified node 'n' as a primary. This function is called when
 * a node that we believed to be a replica is now acting as primary in order to
 * update the state of the node. */
void clusterSetNodeAsPrimary(clusterNode *n) {
    if (clusterNodeIsPrimary(n)) return;

    if (n->replicaof) {
        clusterNodeRemoveReplica(n->replicaof, n);
        if (n != myself) n->flags |= CLUSTER_NODE_MIGRATE_TO;
    }
    n->flags &= ~CLUSTER_NODE_REPLICA;
    n->flags |= CLUSTER_NODE_PRIMARY;
    n->replicaof = NULL;

    /* Update config and state. */
    clusterDoBeforeSleep(CLUSTER_TODO_SAVE_CONFIG | CLUSTER_TODO_UPDATE_STATE);
}

/* This function is called when we receive a primary configuration via a
 * PING, PONG or UPDATE packet. What we receive is a node, a configEpoch of the
 * node, and the set of slots claimed under this configEpoch.
 *
 * What we do is to rebind the slots with newer configuration compared to our
 * local configuration, and if needed, we turn ourself into a replica of the
 * node (see the function comments for more info).
 *
 * The 'sender' is the node for which we received a configuration update.
 * Sometimes it is not actually the "Sender" of the information, like in the
 * case we receive the info via an UPDATE packet. */
void clusterUpdateSlotsConfigWith(clusterNode *sender, uint64_t senderConfigEpoch, unsigned char *slots) {
    int j;
    clusterNode *cur_primary = NULL, *new_primary = NULL;
    /* The dirty slots list is a list of slots for which we lose the ownership
     * while having still keys inside. This usually happens after a failover
     * or after a manual cluster reconfiguration operated by the admin.
     *
     * If the update message is not able to demote a primary to replica (in this
     * case we'll resync with the primary updating the whole key space), we
     * need to delete all the keys in the slots we lost ownership. */
    uint16_t dirty_slots[CLUSTER_SLOTS];
    int dirty_slots_count = 0;

    /* We should detect if sender is new primary of our shard.
     * We will know it if all our slots were migrated to sender, and sender
     * has no slots except ours */
    int sender_slots = 0;
    int migrated_our_slots = 0;

    /* Here we set cur_primary to this node or the node this node
     * replicates to if it's a replica. In the for loop we are
     * interested to check if slots are taken away from cur_primary. */
    cur_primary = clusterNodeIsPrimary(myself) ? myself : myself->replicaof;

    if (sender == myself) {
        serverLog(LL_NOTICE, "Discarding UPDATE message about myself.");
        return;
    }

    /* Sender and myself in the same shard? */
    int are_in_same_shard = areInSameShard(sender, myself);

    for (j = 0; j < CLUSTER_SLOTS; j++) {
        if (bitmapTestBit(slots, j)) {
            sender_slots++;

            /* The slot is already bound to the sender of this message. */
            if (server.cluster->slots[j] == sender) {
                bitmapClearBit(server.cluster->owner_not_claiming_slot, j);
                continue;
            }

            /* We rebind the slot to the new node claiming it if
             * the slot was unassigned or the new node claims it with a
             * greater configEpoch. */
            if (isSlotUnclaimed(j) || server.cluster->slots[j]->configEpoch < senderConfigEpoch) {
                if (!isSlotUnclaimed(j) && !areInSameShard(server.cluster->slots[j], sender)) {
                    serverLog(LL_NOTICE,
                              "Slot %d is migrated from node %.40s (%s) in shard %.40s"
                              " to node %.40s (%s) in shard %.40s.",
                              j, server.cluster->slots[j]->name, server.cluster->slots[j]->human_nodename,
                              server.cluster->slots[j]->shard_id, sender->name, sender->human_nodename,
                              sender->shard_id);
                }

                /* Was this slot mine, and still contains keys? Mark it as
                 * a dirty slot. */
                if (server.cluster->slots[j] == myself && countKeysInSlot(j) && sender != myself) {
                    dirty_slots[dirty_slots_count] = j;
                    dirty_slots_count++;
                }

                if (server.cluster->slots[j] == cur_primary) {
                    new_primary = sender;
                    migrated_our_slots++;
                }

                /* If the sender who claims this slot is not in the same shard,
                 * it must be a result of deliberate operator actions. Therefore,
                 * we should honor it and clear the outstanding migrating_slots_to
                 * state for the slot. Otherwise, we are looking at a failover within
                 * the same shard and we should retain the migrating_slots_to state
                 * for the slot in question */
                if (server.cluster->migrating_slots_to[j] != NULL) {
                    if (!are_in_same_shard) {
                        serverLog(LL_NOTICE, "Slot %d is no longer being migrated to node %.40s (%s) in shard %.40s.",
                                  j, server.cluster->migrating_slots_to[j]->name,
                                  server.cluster->migrating_slots_to[j]->human_nodename,
                                  server.cluster->migrating_slots_to[j]->shard_id);
                        server.cluster->migrating_slots_to[j] = NULL;
                    }
                }

                /* Handle the case where we are importing this slot and the ownership changes */
                if (server.cluster->importing_slots_from[j] != NULL &&
                    server.cluster->importing_slots_from[j] != sender) {
                    /* Update importing_slots_from to point to the sender, if it is in the
                     * same shard as the previous slot owner */
                    if (areInSameShard(sender, server.cluster->importing_slots_from[j])) {
                        serverLog(LL_NOTICE,
                                  "Failover occurred in migration source. Update importing "
                                  "source for slot %d to node %.40s (%s) in shard %.40s.",
                                  j, sender->name, sender->human_nodename, sender->shard_id);
                        server.cluster->importing_slots_from[j] = sender;
                    } else {
                        /* If the sender is from a different shard, it must be a result
                         * of deliberate operator actions. We should clear the importing
                         * state to conform to the operator's will. */
                        serverLog(LL_NOTICE, "Slot %d is no longer being imported from node %.40s (%s) in shard %.40s.",
                                  j, server.cluster->importing_slots_from[j]->name,
                                  server.cluster->importing_slots_from[j]->human_nodename,
                                  server.cluster->importing_slots_from[j]->shard_id);
                        server.cluster->importing_slots_from[j] = NULL;
                    }
                }

                clusterDelSlot(j);
                clusterAddSlot(sender, j);
                bitmapClearBit(server.cluster->owner_not_claiming_slot, j);
                clusterDoBeforeSleep(CLUSTER_TODO_SAVE_CONFIG | CLUSTER_TODO_UPDATE_STATE | CLUSTER_TODO_FSYNC_CONFIG);
            }
        } else {
            if (server.cluster->slots[j] == sender) {
                /* The slot is currently bound to the sender but the sender is no longer
                 * claiming it. We don't want to unbind the slot yet as it can cause the cluster
                 * to move to FAIL state and also throw client error. Keeping the slot bound to
                 * the previous owner will cause a few client side redirects, but won't throw
                 * any errors. We will keep track of the uncertainty in ownership to avoid
                 * propagating misinformation about this slot's ownership using UPDATE
                 * messages. */
                bitmapSetBit(server.cluster->owner_not_claiming_slot, j);
            }

            /* If the sender doesn't claim the slot, check if we are migrating
             * any slot to its shard and if there is a primaryship change in
             * the shard. Update the migrating_slots_to state to point to the
             * sender if it has just taken over the primary role. */
            if (server.cluster->migrating_slots_to[j] != NULL && server.cluster->migrating_slots_to[j] != sender &&
                (server.cluster->migrating_slots_to[j]->configEpoch < senderConfigEpoch ||
                 nodeIsReplica(server.cluster->migrating_slots_to[j])) &&
                areInSameShard(server.cluster->migrating_slots_to[j], sender)) {
                serverLog(LL_NOTICE,
                          "Failover occurred in migration target."
                          " Slot %d is now being migrated to node %.40s (%s) in shard %.40s.",
                          j, sender->name, sender->human_nodename, sender->shard_id);
                server.cluster->migrating_slots_to[j] = sender;
                clusterDoBeforeSleep(CLUSTER_TODO_SAVE_CONFIG | CLUSTER_TODO_UPDATE_STATE | CLUSTER_TODO_FSYNC_CONFIG);
            }

            /* If the sender is no longer the owner of the slot, and I am a primary
             * and I am still in the process of importing the slot from the sender,
             * there are two possibilities:
             *
             * 1. I could be a replica of the target primary and missed the slot
             *    finalization step on my primary due to my primary crashing during
             *    the slot migration process.
             * 2. I could be the original primary and missed the slot finalization
             *    step entirely.
             *
             * To ensure complete slot coverage in either case, the following steps
             * will be taken:
             *
             * 1. Remove the importing state for the specific slot.
             * 2. Finalize the slot's ownership, if I am not already the owner of
             *    the slot. */
            if (nodeIsPrimary(myself) && server.cluster->importing_slots_from[j] == sender) {
                serverLog(LL_NOTICE,
                          "Slot %d is no longer being imported from node %.40s (%s) in shard %.40s;"
                          " Clear my importing source for the slot.",
                          j, sender->name, sender->human_nodename, sender->shard_id);
                server.cluster->importing_slots_from[j] = NULL;
                /* Take over the slot ownership if I am not the owner yet*/
                if (server.cluster->slots[j] != myself) {
                    /* A primary reason why we are here is likely due to my primary crashing during the
                     * slot finalization process, leading me to become the new primary without
                     * inheriting the slot ownership, while the source shard continued and relinquished
                     * theslot to its old primary. Under such circumstances, the node would undergo
                     * an election and have its config epoch increased with consensus. That said, we
                     * will still explicitly bump the config epoch here to be consistent with the
                     * existing practice.
                     * Nevertheless, there are scenarios where the source shard may have transferred slot
                     * to a different shard. In these cases, the bumping of the config epoch
                     * could result in that slot assignment getting reverted. However, we consider
                     * this as a very rare case and err on the side of being consistent with the current
                     * practice. */
                    clusterDelSlot(j);
                    clusterAddSlot(myself, j);
                    clusterBumpConfigEpochWithoutConsensus();
                    clusterDoBeforeSleep(CLUSTER_TODO_SAVE_CONFIG | CLUSTER_TODO_UPDATE_STATE |
                                         CLUSTER_TODO_FSYNC_CONFIG);
                }
            }
        }
    }

    /* After updating the slots configuration, don't do any actual change
     * in the state of the server if a module disabled Cluster
     * keys redirections. */
    if (server.cluster_module_flags & CLUSTER_MODULE_FLAG_NO_REDIRECTION) return;

    /* Handle a special case where new_primary is not set but both sender
     * and myself own no slots and in the same shard. Set the sender as
     * the new primary if my current config epoch is lower than the
     * sender's. */
    if (!new_primary && myself->replicaof != sender && sender_slots == 0 && myself->numslots == 0 &&
        nodeEpoch(myself) < senderConfigEpoch && are_in_same_shard) {
        new_primary = sender;
    }

    /* If the shard to which this node (myself) belongs loses all of
     * its slots, this node should become a replica of the sender if
     * one of the following conditions is true:
     *
     * 1. cluster-allow-replication-migration is enabled
     * 2. all the lost slots go to the sender and the sender belongs
     *    to this node's shard
     *
     * Note that case 2 can happen in one of the following scenarios:
     * 1) we were a primary and the sender was a replica in the same
     *    shard but just became the primary after a failover
     * 2) we were a replica and our primary lost all of its slots to
     *    the sender who was another replica in the same shard and has
     *    just become the primary after a failover
     *
     * It is also possible that the sender is a primary in a different
     * shard and our primary just had its last slot migrated to the
     * sender. In this case we don't reconfigure ourselves as a replica
     * of the sender. */
    if (new_primary && cur_primary->numslots == 0) {
        if (server.cluster_allow_replica_migration || are_in_same_shard) {
            serverLog(LL_NOTICE,
                      "Configuration change detected. Reconfiguring myself "
                      "as a replica of node %.40s (%s) in shard %.40s",
                      sender->name, sender->human_nodename, sender->shard_id);
            /* Don't clear the migrating/importing states if this is a replica that
             * just gets promoted to the new primary in the shard.
             *
             * If the sender and myself are in the same shard, try psync. */
            clusterSetPrimary(sender, !are_in_same_shard, !are_in_same_shard);
            clusterDoBeforeSleep(CLUSTER_TODO_SAVE_CONFIG | CLUSTER_TODO_UPDATE_STATE | CLUSTER_TODO_FSYNC_CONFIG);
        } else if ((sender_slots >= migrated_our_slots) && !are_in_same_shard) {
            /* When all our slots are lost to the sender and the sender belongs to
             * a different shard, this is likely due to a client triggered slot
             * migration. Don't reconfigure this node to migrate to the new shard
             * in this case. */
            serverLog(LL_NOTICE,
                      "My last slot was migrated to node %.40s (%s) in shard %.40s. I am now an empty primary.",
                      sender->name, sender->human_nodename, sender->shard_id);
        }
    } else if (dirty_slots_count) {
        /* If we are here, we received an update message which removed
         * ownership for certain slots we still have keys about, but still
         * we are serving some slots, so this primary node was not demoted to
         * a replica.
         *
         * In order to maintain a consistent state between keys and slots
         * we need to remove all the keys from the slots we lost. */
        for (int j = 0; j < dirty_slots_count; j++) {
            serverLog(LL_NOTICE, "Deleting keys in dirty slot %d on node %.40s (%s) in shard %.40s", dirty_slots[j],
                      myself->name, myself->human_nodename, myself->shard_id);
            delKeysInSlot(dirty_slots[j]);
        }
    }
}

/* Cluster ping extensions.
 *
 * The ping/pong/meet messages support arbitrary extensions to add additional
 * metadata to the messages that are sent between the various nodes in the
 * cluster. The extensions take the form:
 * [ Header length + type (8 bytes) ]
 * [ Extension information (Arbitrary length, but must be 8 byte padded) ]
 */


/* Returns the length of a given extension */
static uint32_t getPingExtLength(clusterMsgPingExt *ext) {
    return ntohl(ext->length);
}

/* Returns the initial position of ping extensions. May return an invalid
 * address if there are no ping extensions. */
static clusterMsgPingExt *getInitialPingExt(clusterMsg *hdr, int count) {
    clusterMsgPingExt *initial = (clusterMsgPingExt *)&(hdr->data.ping.gossip[count]);
    return initial;
}

/* Given a current ping extension, returns the start of the next extension. May return
 * an invalid address if there are no further ping extensions. */
static clusterMsgPingExt *getNextPingExt(clusterMsgPingExt *ext) {
    clusterMsgPingExt *next = (clusterMsgPingExt *)(((char *)ext) + getPingExtLength(ext));
    return next;
}

/* All PING extensions must be 8-byte aligned */
static uint32_t getAlignedPingExtSize(uint32_t dataSize) {
    return sizeof(clusterMsgPingExt) + EIGHT_BYTE_ALIGN(dataSize);
}

static uint32_t getShardIdPingExtSize(void) {
    return getAlignedPingExtSize(sizeof(clusterMsgPingExtShardId));
}

static uint32_t getForgottenNodeExtSize(void) {
    return getAlignedPingExtSize(sizeof(clusterMsgPingExtForgottenNode));
}

static void *preparePingExt(clusterMsgPingExt *ext, uint16_t type, uint32_t length) {
    ext->type = htons(type);
    ext->length = htonl(length);
    return &ext->ext[0];
}

/* If value is nonempty and cursor_ptr points to a non-NULL cursor, writes a
 * ping extension at the cursor, advances the cursor, increments totlen and
 * returns 1. If value is nonempty and cursor_ptr points to NULL, just computes
 * the size, increments totlen and returns 1. If value is empty, returns 0. */
static uint32_t
writeSdsPingExtIfNonempty(uint32_t *totlen_ptr, clusterMsgPingExt **cursor_ptr, clusterMsgPingtypes type, sds value) {
    size_t len = sdslen(value);
    if (len == 0) return 0;
    size_t size = getAlignedPingExtSize(len + 1);
    if (*cursor_ptr != NULL) {
        void *ext = preparePingExt(*cursor_ptr, type, size);
        memcpy(ext, value, len);
        *cursor_ptr = getNextPingExt(*cursor_ptr);
    }
    *totlen_ptr += size;
    return 1;
}

/* 1. If a NULL hdr is provided, compute the extension size;
 * 2. If a non-NULL hdr is provided, write the ping
 *    extensions at the start of the cursor. This function
 *    will update the cursor to point to the end of the
 *    written extension and will return the amount of bytes
 *    written. */
static uint32_t writePingExtensions(clusterMsg *hdr, int gossipcount) {
    uint16_t extensions = 0;
    uint32_t totlen = 0;
    clusterMsgPingExt *cursor = NULL;
    /* Set the initial extension position */
    if (hdr != NULL) {
        cursor = getInitialPingExt(hdr, gossipcount);
    }

    /* Write simple optional SDS ping extensions. */
    extensions += writeSdsPingExtIfNonempty(&totlen, &cursor, CLUSTERMSG_EXT_TYPE_HOSTNAME, myself->hostname);
    extensions +=
        writeSdsPingExtIfNonempty(&totlen, &cursor, CLUSTERMSG_EXT_TYPE_HUMAN_NODENAME, myself->human_nodename);
    extensions +=
        writeSdsPingExtIfNonempty(&totlen, &cursor, CLUSTERMSG_EXT_TYPE_CLIENT_IPV4, myself->announce_client_ipv4);
    extensions +=
        writeSdsPingExtIfNonempty(&totlen, &cursor, CLUSTERMSG_EXT_TYPE_CLIENT_IPV6, myself->announce_client_ipv6);

    /* Gossip forgotten nodes */
    if (dictSize(server.cluster->nodes_black_list) > 0) {
        dictIterator *di = dictGetIterator(server.cluster->nodes_black_list);
        dictEntry *de;
        while ((de = dictNext(di)) != NULL) {
            if (cursor != NULL) {
                uint64_t expire = dictGetUnsignedIntegerVal(de);
                if ((time_t)expire < server.unixtime) continue; /* already expired */
                uint64_t ttl = expire - server.unixtime;
                clusterMsgPingExtForgottenNode *ext =
                    preparePingExt(cursor, CLUSTERMSG_EXT_TYPE_FORGOTTEN_NODE, getForgottenNodeExtSize());
                memcpy(ext->name, dictGetKey(de), CLUSTER_NAMELEN);
                ext->ttl = htonu64(ttl);

                /* Move the write cursor */
                cursor = getNextPingExt(cursor);
            }
            totlen += getForgottenNodeExtSize();
            extensions++;
        }
        dictReleaseIterator(di);
    }

    /* Populate shard_id */
    if (cursor != NULL) {
        clusterMsgPingExtShardId *ext = preparePingExt(cursor, CLUSTERMSG_EXT_TYPE_SHARDID, getShardIdPingExtSize());
        memcpy(ext->shard_id, myself->shard_id, CLUSTER_NAMELEN);

        /* Move the write cursor */
        cursor = getNextPingExt(cursor);
    }
    totlen += getShardIdPingExtSize();
    extensions++;

    if (hdr != NULL) {
        hdr->mflags[0] |= CLUSTERMSG_FLAG0_EXT_DATA;
        hdr->extensions = htons(extensions);
    }

    return totlen;
}

/* We previously validated the extensions, so this function just needs to
 * handle the extensions. */
void clusterProcessPingExtensions(clusterMsg *hdr, clusterLink *link) {
    clusterNode *sender = link->node ? link->node : clusterLookupNode(hdr->sender, CLUSTER_NAMELEN);
    char *ext_hostname = NULL;
    char *ext_humannodename = NULL;
    char *ext_clientipv4 = NULL;
    char *ext_clientipv6 = NULL;
    char *ext_shardid = NULL;
    uint16_t extensions = ntohs(hdr->extensions);
    /* Loop through all the extensions and process them */
    clusterMsgPingExt *ext = getInitialPingExt(hdr, ntohs(hdr->count));
    while (extensions--) {
        uint16_t type = ntohs(ext->type);
        if (type == CLUSTERMSG_EXT_TYPE_HOSTNAME) {
            clusterMsgPingExtHostname *hostname_ext = (clusterMsgPingExtHostname *)&(ext->ext[0].hostname);
            ext_hostname = hostname_ext->hostname;
        } else if (type == CLUSTERMSG_EXT_TYPE_HUMAN_NODENAME) {
            clusterMsgPingExtHumanNodename *humannodename_ext =
                (clusterMsgPingExtHumanNodename *)&(ext->ext[0].human_nodename);
            ext_humannodename = humannodename_ext->human_nodename;
        } else if (type == CLUSTERMSG_EXT_TYPE_CLIENT_IPV4) {
            clusterMsgPingExtClientIpV4 *clientipv4_ext =
                (clusterMsgPingExtClientIpV4 *)&(ext->ext[0].announce_client_ipv4);
            ext_clientipv4 = clientipv4_ext->announce_client_ipv4;
        } else if (type == CLUSTERMSG_EXT_TYPE_CLIENT_IPV6) {
            clusterMsgPingExtClientIpV6 *clientipv6_ext =
                (clusterMsgPingExtClientIpV6 *)&(ext->ext[0].announce_client_ipv6);
            ext_clientipv6 = clientipv6_ext->announce_client_ipv6;
        } else if (type == CLUSTERMSG_EXT_TYPE_FORGOTTEN_NODE) {
            clusterMsgPingExtForgottenNode *forgotten_node_ext = &(ext->ext[0].forgotten_node);
            clusterNode *n = clusterLookupNode(forgotten_node_ext->name, CLUSTER_NAMELEN);
            if (n && n != myself && !(nodeIsReplica(myself) && myself->replicaof == n)) {
                sds id = sdsnewlen(forgotten_node_ext->name, CLUSTER_NAMELEN);
                dictEntry *de = dictAddOrFind(server.cluster->nodes_black_list, id);
                uint64_t expire = server.unixtime + ntohu64(forgotten_node_ext->ttl);
                dictSetUnsignedIntegerVal(de, expire);
                clusterDelNode(n);
                clusterDoBeforeSleep(CLUSTER_TODO_UPDATE_STATE | CLUSTER_TODO_SAVE_CONFIG);
            }
        } else if (type == CLUSTERMSG_EXT_TYPE_SHARDID) {
            clusterMsgPingExtShardId *shardid_ext = (clusterMsgPingExtShardId *)&(ext->ext[0].shard_id);
            ext_shardid = shardid_ext->shard_id;
        } else {
            /* Unknown type, we will ignore it but log what happened. */
            serverLog(LL_WARNING, "Received unknown extension type %d", type);
        }

        /* We know this will be valid since we validated it ahead of time */
        ext = getNextPingExt(ext);
    }

    /* If the node did not send us a hostname extension, assume
     * they don't have an announced hostname. Otherwise, we'll
     * set it now. */
    updateAnnouncedHostname(sender, ext_hostname);
    updateAnnouncedHumanNodename(sender, ext_humannodename);
    updateAnnouncedClientIpV4(sender, ext_clientipv4);
    updateAnnouncedClientIpV6(sender, ext_clientipv6);
    /* If the node did not send us a shard-id extension, it means the sender
     * does not support it (old version), node->shard_id is randomly generated.
     * A cluster-wide consensus for the node's shard_id is not necessary.
     * The key is maintaining consistency of the shard_id on each individual 7.2 node.
     * As the cluster progressively upgrades to version 7.2, we can expect the shard_ids
     * across all nodes to naturally converge and align.
     *
     * If sender is a replica, set the shard_id to the shard_id of its primary.
     * Otherwise, we'll set it now. */
    if (ext_shardid == NULL) ext_shardid = clusterNodeGetPrimary(sender)->shard_id;

    updateShardId(sender, ext_shardid);
}

static clusterNode *getNodeFromLinkAndMsg(clusterLink *link, clusterMsg *hdr) {
    clusterNode *sender;
    if (link->node && !nodeInHandshake(link->node)) {
        /* If the link has an associated node, use that so that we don't have to look it
         * up every time, except when the node is still in handshake, the node still has
         * a random name thus not truly "known". */
        sender = link->node;
    } else {
        /* Otherwise, fetch sender based on the message */
        sender = clusterLookupNode(hdr->sender, CLUSTER_NAMELEN);
        /* We know the sender node but haven't associate it with the link. This must
         * be an inbound link because only for inbound links we didn't know which node
         * to associate when they were created. */
        if (sender && !link->node) {
            setClusterNodeToInboundClusterLink(sender, link);
        }
    }
    return sender;
}

static void clusterProcessPublishPacket(clusterMsgDataPublish *publish_data, uint16_t type) {
    robj *channel, *message;
    uint32_t channel_len, message_len;

    /* Don't bother creating useless objects if there are no
     * Pub/Sub subscribers. */
    if ((type == CLUSTERMSG_TYPE_PUBLISH && serverPubsubSubscriptionCount() > 0) ||
        (type == CLUSTERMSG_TYPE_PUBLISHSHARD && serverPubsubShardSubscriptionCount() > 0)) {
        channel_len = ntohl(publish_data->channel_len);
        message_len = ntohl(publish_data->message_len);
        channel = createStringObject((char *)publish_data->bulk_data, channel_len);
        message = createStringObject((char *)publish_data->bulk_data + channel_len, message_len);
        pubsubPublishMessage(channel, message, type == CLUSTERMSG_TYPE_PUBLISHSHARD);
        decrRefCount(channel);
        decrRefCount(message);
    }
}

static void clusterProcessLightPacket(clusterLink *link, uint16_t type) {
    clusterMsgLight *hdr = (clusterMsgLight *)link->rcvbuf;

    if (type == CLUSTERMSG_TYPE_PUBLISH || type == CLUSTERMSG_TYPE_PUBLISHSHARD) {
        clusterProcessPublishPacket(&hdr->data.publish.msg, type);
    }
}

static inline int messageTypeSupportsLightHdr(uint16_t type) {
    switch (type) {
    case CLUSTERMSG_TYPE_PUBLISH: return 1;
    case CLUSTERMSG_TYPE_PUBLISHSHARD: return 1;
    }
    return 0;
}


int clusterIsValidPacket(clusterLink *link) {
    clusterMsg *hdr = (clusterMsg *)link->rcvbuf;
    uint32_t totlen = ntohl(hdr->totlen);
    int is_light = IS_LIGHT_MESSAGE(ntohs(hdr->type));
    uint16_t type = ntohs(hdr->type) & ~CLUSTERMSG_MODIFIER_MASK;

    if (is_light && !messageTypeSupportsLightHdr(type)) {
        serverLog(LL_NOTICE,
                  "Packet of type '%s' (%u) does not support light cluster header. Marking packet as invalid.",
                  clusterGetMessageTypeString(type), type);
        return 0;
    }

    if (type < CLUSTERMSG_TYPE_COUNT) server.cluster->stats_bus_messages_received[type]++;

    serverLog(LL_DEBUG, "--- Processing packet of type %s, %lu bytes", clusterGetMessageTypeString(type),
              (unsigned long)totlen);

    /* Perform sanity checks */
    if (totlen < 16) return 0; /* At least signature, version, totlen, count. */
    if (totlen > link->rcvbuf_len) return 0;

    if (ntohs(hdr->ver) != CLUSTER_PROTO_VER) {
        /* Can't handle messages of different versions. */
        return 0;
    }

    if (type == server.cluster_drop_packet_filter) {
        serverLog(LL_WARNING, "Dropping packet that matches debug drop filter");
        return 0;
    }

    uint32_t explen; /* expected length of this packet */

    if (type == CLUSTERMSG_TYPE_PING || type == CLUSTERMSG_TYPE_PONG || type == CLUSTERMSG_TYPE_MEET) {
        uint16_t extensions = ntohs(hdr->extensions);
        uint16_t count = ntohs(hdr->count);

        explen = sizeof(clusterMsg) - sizeof(union clusterMsgData);
        explen += (sizeof(clusterMsgDataGossip) * count);

        /* If there is extension data, which doesn't have a fixed length,
         * loop through them and validate the length of it now. */
        if (hdr->mflags[0] & CLUSTERMSG_FLAG0_EXT_DATA) {
            clusterMsgPingExt *ext = getInitialPingExt(hdr, count);
            while (extensions--) {
                uint16_t extlen = getPingExtLength(ext);
                if (extlen % 8 != 0) {
                    serverLog(LL_WARNING, "Received a %s packet without proper padding (%d bytes)",
                              clusterGetMessageTypeString(type), (int)extlen);
                    return 0;
                }
                if ((totlen - explen) < extlen) {
                    serverLog(LL_WARNING,
                              "Received invalid %s packet with extension data that exceeds "
                              "total packet length (%lld)",
                              clusterGetMessageTypeString(type), (unsigned long long)totlen);
                    return 0;
                }
                explen += extlen;
                ext = getNextPingExt(ext);
            }
        }
    } else if (type == CLUSTERMSG_TYPE_FAIL) {
        explen = sizeof(clusterMsg) - sizeof(union clusterMsgData);
        explen += sizeof(clusterMsgDataFail);
    } else if (type == CLUSTERMSG_TYPE_PUBLISH || type == CLUSTERMSG_TYPE_PUBLISHSHARD) {
        clusterMsgDataPublish *publish_data;
        if (is_light) {
            clusterMsgLight *hdr_light = (clusterMsgLight *)link->rcvbuf;
            publish_data = &hdr_light->data.publish.msg;
            explen = sizeof(clusterMsgLight);
        } else {
            publish_data = &hdr->data.publish.msg;
            explen = sizeof(clusterMsg);
        }
        explen -= sizeof(union clusterMsgData);
        explen +=
            sizeof(clusterMsgDataPublish) - 8 + ntohl(publish_data->channel_len) + ntohl(publish_data->message_len);
    } else if (type == CLUSTERMSG_TYPE_FAILOVER_AUTH_REQUEST || type == CLUSTERMSG_TYPE_FAILOVER_AUTH_ACK ||
               type == CLUSTERMSG_TYPE_MFSTART) {
        explen = sizeof(clusterMsg) - sizeof(union clusterMsgData);
    } else if (type == CLUSTERMSG_TYPE_UPDATE) {
        explen = sizeof(clusterMsg) - sizeof(union clusterMsgData);
        explen += sizeof(clusterMsgDataUpdate);
    } else if (type == CLUSTERMSG_TYPE_MODULE) {
        explen = sizeof(clusterMsg) - sizeof(union clusterMsgData);
        explen += sizeof(clusterMsgModule) - 3 + ntohl(hdr->data.module.msg.len);
    } else {
        /* We don't know this type of packet, so we assume it's well formed. */
        explen = totlen;
    }

    if (totlen != explen) {
        serverLog(LL_WARNING, "Received invalid %s packet of length %lld but expected length %lld",
                  clusterGetMessageTypeString(type), (unsigned long long)totlen, (unsigned long long)explen);
        return 0;
    }

    return 1;
}

/* When this function is called, there is a packet to process starting
 * at link->rcvbuf. Releasing the buffer is up to the caller, so this
 * function should just handle the higher level stuff of processing the
 * packet, modifying the cluster state if needed.
 *
 * The function returns 1 if the link is still valid after the packet
 * was processed, otherwise 0 if the link was freed since the packet
 * processing lead to some inconsistency error (for instance a PONG
 * received from the wrong sender ID). */
int clusterProcessPacket(clusterLink *link) {
    /* Validate that the packet is well-formed */
    if (!clusterIsValidPacket(link)) {
        clusterMsg *hdr = (clusterMsg *)link->rcvbuf;
        uint16_t type = ntohs(hdr->type);
        if (server.debug_cluster_close_link_on_packet_drop && type == server.cluster_drop_packet_filter) {
            freeClusterLink(link);
            serverLog(LL_WARNING, "Closing link for matching packet type %hu", type);
            return 0;
        }
        return 1;
    }

    clusterMsg *hdr = (clusterMsg *)link->rcvbuf;
    mstime_t now = mstime();
    int is_light = IS_LIGHT_MESSAGE(ntohs(hdr->type));
    uint16_t type = ntohs(hdr->type) & ~CLUSTERMSG_MODIFIER_MASK;

    if (is_light) {
        if (!link->node || nodeInHandshake(link->node)) {
            freeClusterLink(link);
            serverLog(
                LL_NOTICE,
                "Closing link for node that sent a lightweight message of type %hu as its first message on the link",
                type);
            return 0;
        }
        clusterNode *sender = link->node;
        sender->data_received = now;
        clusterProcessLightPacket(link, type);
        return 1;
    }

    uint16_t flags = ntohs(hdr->flags);
    uint64_t sender_claimed_current_epoch = 0, sender_claimed_config_epoch = 0;
    clusterNode *sender = getNodeFromLinkAndMsg(link, hdr);
    int sender_claims_to_be_primary = !memcmp(hdr->replicaof, CLUSTER_NODE_NULL_NAME, CLUSTER_NAMELEN);
    int sender_last_reported_as_replica = sender && nodeIsReplica(sender);
    int sender_last_reported_as_primary = sender && nodeIsPrimary(sender);

    if (sender && (hdr->mflags[0] & CLUSTERMSG_FLAG0_EXT_DATA)) {
        sender->flags |= CLUSTER_NODE_EXTENSIONS_SUPPORTED;
    }

    /* Checks if the node supports light message hdr */
    if (sender) {
        if (flags & CLUSTER_NODE_LIGHT_HDR_SUPPORTED) {
            sender->flags |= CLUSTER_NODE_LIGHT_HDR_SUPPORTED;
        } else {
            sender->flags &= ~CLUSTER_NODE_LIGHT_HDR_SUPPORTED;
        }
    }

    /* Update the last time we saw any data from this node. We
     * use this in order to avoid detecting a timeout from a node that
     * is just sending a lot of data in the cluster bus, for instance
     * because of Pub/Sub. */
    if (sender) sender->data_received = now;

    if (sender && !nodeInHandshake(sender)) {
        /* Update our currentEpoch if we see a newer epoch in the cluster. */
        sender_claimed_current_epoch = ntohu64(hdr->currentEpoch);
        sender_claimed_config_epoch = ntohu64(hdr->configEpoch);
        if (sender_claimed_current_epoch > server.cluster->currentEpoch)
            server.cluster->currentEpoch = sender_claimed_current_epoch;
        /* Update the sender configEpoch if it is a primary publishing a newer one. */
        if (sender_claims_to_be_primary && sender_claimed_config_epoch > sender->configEpoch) {
            sender->configEpoch = sender_claimed_config_epoch;
            clusterDoBeforeSleep(CLUSTER_TODO_SAVE_CONFIG | CLUSTER_TODO_FSYNC_CONFIG);
        }
        /* Update the replication offset info for this node. */
        sender->repl_offset = ntohu64(hdr->offset);
        sender->repl_offset_time = now;
        /* If we are a replica performing a manual failover and our primary
         * sent its offset while already paused, populate the MF state. */
        if (server.cluster->mf_end && nodeIsReplica(myself) && myself->replicaof == sender &&
            hdr->mflags[0] & CLUSTERMSG_FLAG0_PAUSED && server.cluster->mf_primary_offset == -1) {
            server.cluster->mf_primary_offset = sender->repl_offset;
            clusterDoBeforeSleep(CLUSTER_TODO_HANDLE_MANUALFAILOVER);
            serverLog(LL_NOTICE,
                      "Received replication offset for paused "
                      "primary manual failover: %lld",
                      server.cluster->mf_primary_offset);
        }
    }

    /* Initial processing of PING and MEET requests replying with a PONG. */
    if (type == CLUSTERMSG_TYPE_PING || type == CLUSTERMSG_TYPE_MEET) {
        /* We use incoming MEET messages in order to set the address
         * for 'myself', since only other cluster nodes will send us
         * MEET messages on handshakes, when the cluster joins, or
         * later if we changed address, and those nodes will use our
         * official address to connect to us. So by obtaining this address
         * from the socket is a simple way to discover / update our own
         * address in the cluster without it being hardcoded in the config.
         *
         * However if we don't have an address at all, we update the address
         * even with a normal PING packet. If it's wrong it will be fixed
         * by MEET later. */
        if ((type == CLUSTERMSG_TYPE_MEET || myself->ip[0] == '\0') && server.cluster_announce_ip == NULL) {
            char ip[NET_IP_STR_LEN];

            if (connAddrSockName(link->conn, ip, sizeof(ip), NULL) != -1 && strcmp(ip, myself->ip)) {
                memcpy(myself->ip, ip, NET_IP_STR_LEN);
                serverLog(LL_NOTICE, "IP address for this node updated to %s", myself->ip);
                clusterDoBeforeSleep(CLUSTER_TODO_SAVE_CONFIG);
            }
        }

        /* Add this node if it is new for us and the msg type is MEET.
         * In this stage we don't try to add the node with the right
         * flags, replicaof pointer, and so forth, as this details will be
         * resolved when we'll receive PONGs from the node. */
        if (!sender && type == CLUSTERMSG_TYPE_MEET) {
            clusterNode *node;

            node = createClusterNode(NULL, CLUSTER_NODE_HANDSHAKE);
            serverAssert(nodeIp2String(node->ip, link, hdr->myip) == C_OK);
            getClientPortFromClusterMsg(hdr, &node->tls_port, &node->tcp_port);
            node->cport = ntohs(hdr->cport);
            clusterAddNode(node);
            clusterDoBeforeSleep(CLUSTER_TODO_SAVE_CONFIG);
        }

        /* If this is a MEET packet from an unknown node, we still process
         * the gossip section here since we have to trust the sender because
         * of the message type. */
        if (!sender && type == CLUSTERMSG_TYPE_MEET) clusterProcessGossipSection(hdr, link);

        /* Anyway reply with a PONG */
        clusterSendPing(link, CLUSTERMSG_TYPE_PONG);
    }

    /* PING, PONG, MEET: process config information. */
    if (type == CLUSTERMSG_TYPE_PING || type == CLUSTERMSG_TYPE_PONG || type == CLUSTERMSG_TYPE_MEET) {
        serverLog(LL_DEBUG, "%s packet received: %.40s", clusterGetMessageTypeString(type),
                  link->node ? link->node->name : "NULL");

        if (sender && (sender->flags & CLUSTER_NODE_MEET)) {
            /* Once we get a response for MEET from the sender, we can stop sending more MEET. */
            sender->flags &= ~CLUSTER_NODE_MEET;
            serverLog(LL_NOTICE, "Successfully completed handshake with %.40s (%s)", sender->name,
                      sender->human_nodename);
        }
        if (!link->inbound) {
            if (nodeInHandshake(link->node)) {
                /* If we already have this node, try to change the
                 * IP/port of the node with the new one. */
                if (sender) {
                    serverLog(LL_VERBOSE,
                              "Handshake: we already know node %.40s (%s), "
                              "updating the address if needed.",
                              sender->name, sender->human_nodename);
                    if (nodeUpdateAddressIfNeeded(sender, link, hdr)) {
                        clusterDoBeforeSleep(CLUSTER_TODO_SAVE_CONFIG | CLUSTER_TODO_UPDATE_STATE);
                    }
                    /* Free this node as we already have it. This will
                     * cause the link to be freed as well. */
                    clusterDelNode(link->node);
                    return 0;
                }

                /* First thing to do is replacing the random name with the
                 * right node name if this was a handshake stage. */
                clusterRenameNode(link->node, hdr->sender);
                serverLog(LL_DEBUG, "Handshake with node %.40s completed.", link->node->name);
                link->node->flags &= ~CLUSTER_NODE_HANDSHAKE;
                link->node->flags |= flags & (CLUSTER_NODE_PRIMARY | CLUSTER_NODE_REPLICA);
                clusterDoBeforeSleep(CLUSTER_TODO_SAVE_CONFIG);
            } else if (memcmp(link->node->name, hdr->sender, CLUSTER_NAMELEN) != 0) {
                /* If the reply has a non matching node ID we
                 * disconnect this node and set it as not having an associated
                 * address. */
                serverLog(LL_NOTICE,
                          "PONG contains mismatching sender ID. About node %.40s (%s) in shard %.40s added %d ms ago, "
                          "having flags %d",
                          link->node->name, link->node->human_nodename, link->node->shard_id,
                          (int)(now - (link->node->ctime)), link->node->flags);
                link->node->flags |= CLUSTER_NODE_NOADDR;
                link->node->ip[0] = '\0';
                link->node->tcp_port = 0;
                link->node->tls_port = 0;
                link->node->cport = 0;
                freeClusterLink(link);
                clusterDoBeforeSleep(CLUSTER_TODO_SAVE_CONFIG);
                return 0;
            }
        }

        /* Copy the CLUSTER_NODE_NOFAILOVER flag from what the sender
         * announced. This is a dynamic flag that we receive from the
         * sender, and the latest status must be trusted. We need it to
         * be propagated because the replica ranking used to understand the
         * delay of each replica in the voting process, needs to know
         * what are the instances really competing. */
        if (sender) {
            int nofailover = flags & CLUSTER_NODE_NOFAILOVER;
            sender->flags &= ~CLUSTER_NODE_NOFAILOVER;
            sender->flags |= nofailover;
        }

        /* Update the node address if it changed. */
        if (sender && type == CLUSTERMSG_TYPE_PING && !nodeInHandshake(sender) &&
            nodeUpdateAddressIfNeeded(sender, link, hdr)) {
            clusterDoBeforeSleep(CLUSTER_TODO_SAVE_CONFIG | CLUSTER_TODO_UPDATE_STATE);
        }

        /* Update our info about the node */
        if (!link->inbound && type == CLUSTERMSG_TYPE_PONG) {
            link->node->pong_received = now;
            link->node->ping_sent = 0;

            /* The PFAIL condition can be reversed without external
             * help if it is momentary (that is, if it does not
             * turn into a FAIL state).
             *
             * The FAIL condition is also reversible under specific
             * conditions detected by clearNodeFailureIfNeeded(). */
            if (nodeTimedOut(link->node)) {
                link->node->flags &= ~CLUSTER_NODE_PFAIL;
                clusterDoBeforeSleep(CLUSTER_TODO_SAVE_CONFIG | CLUSTER_TODO_UPDATE_STATE);
            } else if (nodeFailed(link->node)) {
                clearNodeFailureIfNeeded(link->node);
            }
        }

        /* Check for role switch: replica -> primary or primary -> replica. */
        if (sender) {
            serverLog(LL_DEBUG, "node %.40s (%s) announces that it is a %s in shard %.40s", sender->name,
                      sender->human_nodename, sender_claims_to_be_primary ? "primary" : "replica", sender->shard_id);
            if (sender_claims_to_be_primary) {
                /* Node is a primary. */
                clusterSetNodeAsPrimary(sender);
            } else {
                /* Node is a replica. */
                clusterNode *sender_claimed_primary = clusterLookupNode(hdr->replicaof, CLUSTER_NAMELEN);

                if (sender_last_reported_as_primary) {
                    /* Primary turned into a replica! Reconfigure the node. */
                    if (sender_claimed_primary && areInSameShard(sender_claimed_primary, sender)) {
                        /* `sender` was a primary and was in the same shard as its new primary */
                        if (sender->configEpoch > sender_claimed_config_epoch) {
                            serverLog(LL_NOTICE,
                                      "Ignore stale message from %.40s (%s) in shard %.40s;"
                                      " gossip config epoch: %llu, current config epoch: %llu",
                                      sender->name, sender->human_nodename, sender->shard_id,
                                      (unsigned long long)sender_claimed_config_epoch,
                                      (unsigned long long)sender->configEpoch);
                        } else {
                            /* `primary` is still a `replica` in this observer node's view;
                             * update its role and configEpoch */
                            clusterSetNodeAsPrimary(sender_claimed_primary);
                            sender_claimed_primary->configEpoch = sender_claimed_config_epoch;
                            serverLog(LL_NOTICE,
                                      "A failover occurred in shard %.40s; node %.40s (%s)"
                                      " failed over to node %.40s (%s) with a config epoch of %llu",
                                      sender->shard_id, sender->name, sender->human_nodename,
                                      sender_claimed_primary->name, sender_claimed_primary->human_nodename,
                                      (unsigned long long)sender_claimed_primary->configEpoch);
                        }
                    } else {
                        /* `sender` was moved to another shard and has become a replica, remove its slot assignment */
                        int slots = clusterDelNodeSlots(sender);
                        serverLog(LL_NOTICE,
                                  "Node %.40s (%s) is no longer primary of shard %.40s;"
                                  " removed all %d slot(s) it used to own",
                                  sender->name, sender->human_nodename, sender->shard_id, slots);
                        if (sender_claimed_primary != NULL) {
                            serverLog(LL_NOTICE, "Node %.40s (%s) is now part of shard %.40s", sender->name,
                                      sender->human_nodename, sender_claimed_primary->shard_id);
                        }
                    }

                    sender->flags &= ~(CLUSTER_NODE_PRIMARY | CLUSTER_NODE_MIGRATE_TO);
                    sender->flags |= CLUSTER_NODE_REPLICA;

                    /* Update config and state. */
                    clusterDoBeforeSleep(CLUSTER_TODO_SAVE_CONFIG | CLUSTER_TODO_UPDATE_STATE);
                }

                /* Primary node changed for this replica? */
                if (sender_claimed_primary && sender->replicaof != sender_claimed_primary) {
                    if (sender->replicaof) clusterNodeRemoveReplica(sender->replicaof, sender);
                    serverLog(LL_NOTICE, "Node %.40s (%s) is now a replica of node %.40s (%s) in shard %.40s",
                              sender->name, sender->human_nodename, sender_claimed_primary->name,
                              sender_claimed_primary->human_nodename, sender->shard_id);
                    clusterNodeAddReplica(sender_claimed_primary, sender);
                    sender->replicaof = sender_claimed_primary;

                    /* Update the shard_id when a replica is connected to its
                     * primary in the very first time. */
                    updateShardId(sender, sender_claimed_primary->shard_id);

                    /* Update config. */
                    clusterDoBeforeSleep(CLUSTER_TODO_SAVE_CONFIG);
                }
            }
        }

        /* Update our info about served slots.
         *
         * Note: this MUST happen after we update the primary/replica state
         * so that CLUSTER_NODE_PRIMARY flag will be set. */

        /* Many checks are only needed if the set of served slots this
         * instance claims is different compared to the set of slots we have
         * for it or if there was a failover in the sender's shard. Check
         * this ASAP to avoid other computational expensive checks later.*/

        if (sender && sender_claims_to_be_primary &&
            (sender_last_reported_as_replica || memcmp(sender->slots, hdr->myslots, sizeof(hdr->myslots)))) {
            /* Make sure CLUSTER_NODE_PRIMARY has already been set by now on sender */
            serverAssert(nodeIsPrimary(sender));

            /* 1) If the sender of the message is a primary, and we detected that
             *    the set of slots it claims changed, scan the slots to see if we
             *    need to update our configuration. */
            clusterUpdateSlotsConfigWith(sender, sender_claimed_config_epoch, hdr->myslots);

            /* 2) We also check for the reverse condition, that is, the sender
             *    claims to serve slots we know are served by a primary with a
             *    greater configEpoch. If this happens we inform the sender.
             *
             * This is useful because sometimes after a partition heals, a
             * reappearing primary may be the last one to claim a given set of
             * hash slots, but with a configuration that other instances know to
             * be deprecated. Example:
             *
             * A and B are primary and replica for slots 1,2,3.
             * A is partitioned away, B gets promoted.
             * B is partitioned away, and A returns available.
             *
             * Usually B would PING A publishing its set of served slots and its
             * configEpoch, but because of the partition B can't inform A of the
             * new configuration, so other nodes that have an updated table must
             * do it. In this way A will stop to act as a primary (or can try to
             * failover if there are the conditions to win the election). */
            for (int j = 0; j < CLUSTER_SLOTS; j++) {
                if (bitmapTestBit(hdr->myslots, j)) {
                    if (server.cluster->slots[j] == sender || isSlotUnclaimed(j)) continue;
                    if (server.cluster->slots[j]->configEpoch > sender_claimed_config_epoch) {
                        serverLog(LL_VERBOSE,
                                  "Node %.40s has old slots configuration, sending "
                                  "an UPDATE message about %.40s",
                                  sender->name, server.cluster->slots[j]->name);
                        clusterSendUpdate(sender->link, server.cluster->slots[j]);

                        /* TODO: instead of exiting the loop send every other
                         * UPDATE packet for other nodes that are the new owner
                         * of sender's slots. */
                        break;
                    }
                }
            }
        }

        /* Explicitly check for a replication loop before attempting the replication
         * chain folding logic. */
        if (myself->replicaof && myself->replicaof->replicaof && myself->replicaof->replicaof != myself) {
            /* Safeguard against sub-replicas.
             *
             * A replica's primary can turn itself into a replica if its last slot
             * is removed. If no other node takes over the slot, there is nothing
             * else to trigger replica migration. In this case, they are not in the
             * same shard, so a full sync is required.
             *
             * Or a replica's primary can turn itself into a replica of its other
             * replica during a failover. In this case, they are in the same shard,
             * so we can try a psync. */
            serverLog(LL_NOTICE, "I'm a sub-replica! Reconfiguring myself as a replica of %.40s from %.40s",
                      myself->replicaof->replicaof->name, myself->replicaof->name);
            clusterSetPrimary(myself->replicaof->replicaof, 1, !areInSameShard(myself->replicaof->replicaof, myself));
            clusterDoBeforeSleep(CLUSTER_TODO_SAVE_CONFIG | CLUSTER_TODO_UPDATE_STATE | CLUSTER_TODO_FSYNC_CONFIG);
        }

        /* If our config epoch collides with the sender's try to fix
         * the problem. */
        if (sender && nodeIsPrimary(myself) && nodeIsPrimary(sender) &&
            sender_claimed_config_epoch == myself->configEpoch) {
            clusterHandleConfigEpochCollision(sender);
        }

        /* Get info from the gossip section */
        if (sender) {
            clusterProcessGossipSection(hdr, link);
            clusterProcessPingExtensions(hdr, link);
        }
    } else if (type == CLUSTERMSG_TYPE_FAIL) {
        clusterNode *failing;

        if (sender) {
            failing = clusterLookupNode(hdr->data.fail.about.nodename, CLUSTER_NAMELEN);
            if (failing && !(failing->flags & (CLUSTER_NODE_FAIL | CLUSTER_NODE_MYSELF))) {
                serverLog(LL_NOTICE, "FAIL message received from %.40s (%s) about %.40s (%s)", hdr->sender,
                          sender->human_nodename, hdr->data.fail.about.nodename, failing->human_nodename);
                failing->flags |= CLUSTER_NODE_FAIL;
                failing->fail_time = now;
                failing->flags &= ~CLUSTER_NODE_PFAIL;
                clusterDoBeforeSleep(CLUSTER_TODO_SAVE_CONFIG | CLUSTER_TODO_UPDATE_STATE);
            }
        } else {
            serverLog(LL_NOTICE, "Ignoring FAIL message from unknown node %.40s about %.40s", hdr->sender,
                      hdr->data.fail.about.nodename);
        }
    } else if (type == CLUSTERMSG_TYPE_PUBLISH || type == CLUSTERMSG_TYPE_PUBLISHSHARD) {
        if (!sender) return 1; /* We don't know that node. */
        clusterProcessPublishPacket(&hdr->data.publish.msg, type);
    } else if (type == CLUSTERMSG_TYPE_FAILOVER_AUTH_REQUEST) {
        if (!sender) return 1; /* We don't know that node. */
        clusterSendFailoverAuthIfNeeded(sender, hdr);
    } else if (type == CLUSTERMSG_TYPE_FAILOVER_AUTH_ACK) {
        if (!sender) return 1; /* We don't know that node. */
        /* We consider this vote only if the sender is a primary serving
         * a non zero number of slots, and its currentEpoch is greater or
         * equal to epoch where this node started the election. */
        if (clusterNodeIsVotingPrimary(sender) && sender_claimed_current_epoch >= server.cluster->failover_auth_epoch) {
            server.cluster->failover_auth_count++;
            /* Maybe we reached a quorum here, set a flag to make sure
             * we check ASAP. */
            clusterDoBeforeSleep(CLUSTER_TODO_HANDLE_FAILOVER);
        }
    } else if (type == CLUSTERMSG_TYPE_MFSTART) {
        /* This message is acceptable only if I'm a primary and the sender
         * is one of my replicas. */
        if (!sender || sender->replicaof != myself) return 1;
        /* Manual failover requested from replicas. Initialize the state
         * accordingly. */
        resetManualFailover();
        server.cluster->mf_end = now + CLUSTER_MF_TIMEOUT;
        server.cluster->mf_replica = sender;
        pauseActions(PAUSE_DURING_FAILOVER, now + (CLUSTER_MF_TIMEOUT * CLUSTER_MF_PAUSE_MULT),
                     PAUSE_ACTIONS_CLIENT_WRITE_SET);
        serverLog(LL_NOTICE, "Manual failover requested by replica %.40s (%s).", sender->name, sender->human_nodename);
        /* We need to send a ping message to the replica, as it would carry
         * `server.cluster->mf_primary_offset`, which means the primary paused clients
         * at offset `server.cluster->mf_primary_offset`, so that the replica would
         * know that it is safe to set its `server.cluster->mf_can_start` to 1 so as
         * to complete failover as quickly as possible. */
        clusterSendPing(link, CLUSTERMSG_TYPE_PING);
    } else if (type == CLUSTERMSG_TYPE_UPDATE) {
        clusterNode *n; /* The node the update is about. */
        uint64_t reportedConfigEpoch = ntohu64(hdr->data.update.nodecfg.configEpoch);

        if (!sender) return 1; /* We don't know the sender. */
        n = clusterLookupNode(hdr->data.update.nodecfg.nodename, CLUSTER_NAMELEN);
        if (!n) return 1;                                    /* We don't know the reported node. */
        if (n->configEpoch >= reportedConfigEpoch) return 1; /* Nothing new. */

        /* If in our current config the node is a replica, set it as a primary. */
        if (nodeIsReplica(n)) clusterSetNodeAsPrimary(n);

        /* Update the node's configEpoch. */
        n->configEpoch = reportedConfigEpoch;
        clusterDoBeforeSleep(CLUSTER_TODO_SAVE_CONFIG | CLUSTER_TODO_FSYNC_CONFIG);

        /* Check the bitmap of served slots and update our
         * config accordingly. */
        clusterUpdateSlotsConfigWith(n, reportedConfigEpoch, hdr->data.update.nodecfg.slots);
    } else if (type == CLUSTERMSG_TYPE_MODULE) {
        if (!sender) return 1; /* Protect the module from unknown nodes. */
        /* We need to route this message back to the right module subscribed
         * for the right message type. */
        uint64_t module_id = hdr->data.module.msg.module_id; /* Endian-safe ID */
        uint32_t len = ntohl(hdr->data.module.msg.len);
        uint8_t type = hdr->data.module.msg.type;
        unsigned char *payload = hdr->data.module.msg.bulk_data;
        moduleCallClusterReceivers(sender->name, module_id, type, payload, len);
    } else {
        serverLog(LL_WARNING, "Received unknown packet type: %d", type);
    }
    return 1;
}

/* This function is called when we detect the link with this node is lost.
   We set the node as no longer connected. The Cluster Cron will detect
   this connection and will try to get it connected again.

   Instead if the node is a temporary node used to accept a query, we
   completely free the node on error. */
void handleLinkIOError(clusterLink *link) {
    freeClusterLink(link);
}

/* Send the messages queued for the link. */
void clusterWriteHandler(connection *conn) {
    clusterLink *link = connGetPrivateData(conn);
    ssize_t nwritten;
    size_t totwritten = 0;

    while (totwritten < NET_MAX_WRITES_PER_EVENT && listLength(link->send_msg_queue) > 0) {
        listNode *head = listFirst(link->send_msg_queue);
        clusterMsgSendBlock *msgblock = (clusterMsgSendBlock *)head->value;
        clusterMsg *msg = &msgblock->msg;
        size_t msg_offset = link->head_msg_send_offset;
        size_t msg_len = ntohl(msg->totlen);

        nwritten = connWrite(conn, (char *)msg + msg_offset, msg_len - msg_offset);
        if (nwritten <= 0) {
            serverLog(LL_DEBUG, "I/O error writing to node link: %s",
                      (nwritten == -1) ? connGetLastError(conn) : "short write");
            handleLinkIOError(link);
            return;
        }
        if (msg_offset + nwritten < msg_len) {
            /* If full message wasn't written, record the offset
             * and continue sending from this point next time */
            link->head_msg_send_offset += nwritten;
            return;
        }
        serverAssert((msg_offset + nwritten) == msg_len);
        link->head_msg_send_offset = 0;

        /* Delete the node and update our memory tracking */
        uint32_t blocklen = msgblock->totlen;
        listDelNode(link->send_msg_queue, head);
        server.stat_cluster_links_memory -= sizeof(listNode);
        link->send_msg_queue_mem -= sizeof(listNode) + blocklen;

        totwritten += nwritten;
    }

    if (listLength(link->send_msg_queue) == 0) connSetWriteHandler(link->conn, NULL);
}

/* A connect handler that gets called when a connection to another node
 * gets established.
 */
void clusterLinkConnectHandler(connection *conn) {
    clusterLink *link = connGetPrivateData(conn);
    clusterNode *node = link->node;

    /* Check if connection succeeded */
    if (connGetState(conn) != CONN_STATE_CONNECTED) {
        serverLog(LL_VERBOSE, "Connection with Node %.40s at %s:%d failed: %s", node->name, node->ip, node->cport,
                  connGetLastError(conn));
        freeClusterLink(link);
        return;
    }

    /* Register a read handler from now on */
    connSetReadHandler(conn, clusterReadHandler);

    /* Queue a PING in the new connection ASAP: this is crucial
     * to avoid false positives in failure detection.
     *
     * If the node is flagged as MEET, we send a MEET message instead
     * of a PING one, to force the receiver to add us in its node
     * table. */
    mstime_t old_ping_sent = node->ping_sent;
    clusterSendPing(link, node->flags & CLUSTER_NODE_MEET ? CLUSTERMSG_TYPE_MEET : CLUSTERMSG_TYPE_PING);
    if (old_ping_sent) {
        /* If there was an active ping before the link was
         * disconnected, we want to restore the ping time, otherwise
         * replaced by the clusterSendPing() call. */
        node->ping_sent = old_ping_sent;
    }
    /* NOTE: Assume the current node is A and is asked to MEET another node B.
     * Once A sends MEET to B, it cannot clear the MEET flag for B until it
     * gets a response from B. If the MEET packet is not accepted by B due to
     * link failure, A must continue sending MEET. If A doesn't continue sending
     * MEET, A will know about B, but B will never add A. Every node always
     * responds to PINGs from unknown nodes with a PONG, so A will know about B
     * and continue sending PINGs. But B won't add A until it sees a MEET (or it
     * gets to know about A from a trusted third node C). In this case, clearing
     * the MEET flag here leads to asymmetry in the cluster membership. So, we
     * clear the MEET flag in clusterProcessPacket.
     */

    serverLog(LL_DEBUG, "Connecting with Node %.40s at %s:%d", node->name, node->ip, node->cport);
}

/* Performs sanity check on the message signature and length depending on the type. */
static inline int isClusterMsgSignatureAndLengthValid(clusterMsg *hdr) {
    if (memcmp(hdr->sig, "RCmb", 4) != 0) return 0;
    uint16_t type = ntohs(hdr->type);
    uint32_t totlen = ntohl(hdr->totlen);
    uint32_t minlen = IS_LIGHT_MESSAGE(type) ? CLUSTERMSG_LIGHT_MIN_LEN : CLUSTERMSG_MIN_LEN;
    if (totlen < minlen) return 0;
    return 1;
}

/* Read data. Try to read the first field of the header first to check the
 * full length of the packet. When a whole packet is in memory this function
 * will call the function to process the packet. And so forth. */
void clusterReadHandler(connection *conn) {
    clusterMsg buf[1];
    ssize_t nread;
    clusterMsg *hdr;
    clusterLink *link = connGetPrivateData(conn);
    unsigned int readlen, rcvbuflen;

    while (1) { /* Read as long as there is data to read. */
        rcvbuflen = link->rcvbuf_len;
        if (rcvbuflen < RCVBUF_MIN_READ_LEN) {
            /* First, obtain the first 16 bytes to get the full message
             * length and type. */
            readlen = RCVBUF_MIN_READ_LEN - rcvbuflen;
        } else {
            /* Finally read the full message. */
            hdr = (clusterMsg *)link->rcvbuf;
            if (rcvbuflen == RCVBUF_MIN_READ_LEN) {
                /* Perform some sanity check on the message signature
                 * and length. */
                if (!isClusterMsgSignatureAndLengthValid(hdr)) {
                    char ip[NET_IP_STR_LEN];
                    int port;
                    if (connAddrPeerName(conn, ip, sizeof(ip), &port) == -1) {
                        serverLog(LL_WARNING, "Bad message length or signature received "
                                              "on the Cluster bus.");
                    } else {
                        serverLog(LL_WARNING,
                                  "Bad message length or signature received "
                                  "on the Cluster bus from %s:%d",
                                  ip, port);
                    }
                    handleLinkIOError(link);
                    return;
                }
            }
            readlen = ntohl(hdr->totlen) - rcvbuflen;
            if (readlen > sizeof(buf)) readlen = sizeof(buf);
        }

        nread = connRead(conn, buf, readlen);
        if (nread == -1 && (connGetState(conn) == CONN_STATE_CONNECTED)) return; /* No more data ready. */

        if (nread <= 0) {
            /* I/O error... */
            serverLog(LL_DEBUG, "I/O error reading from node link: %s",
                      (nread == 0) ? "connection closed" : connGetLastError(conn));
            handleLinkIOError(link);
            return;
        } else {
            /* Read data and recast the pointer to the new buffer. */
            size_t unused = link->rcvbuf_alloc - link->rcvbuf_len;
            if ((size_t)nread > unused) {
                size_t required = link->rcvbuf_len + nread;
                size_t prev_rcvbuf_alloc = link->rcvbuf_alloc;
                /* If less than 1mb, grow to twice the needed size, if larger grow by 1mb. */
                link->rcvbuf_alloc = required < RCVBUF_MAX_PREALLOC ? required * 2 : required + RCVBUF_MAX_PREALLOC;
                link->rcvbuf = zrealloc(link->rcvbuf, link->rcvbuf_alloc);
                server.stat_cluster_links_memory += link->rcvbuf_alloc - prev_rcvbuf_alloc;
            }
            memcpy(link->rcvbuf + link->rcvbuf_len, buf, nread);
            link->rcvbuf_len += nread;
            hdr = (clusterMsg *)link->rcvbuf;
            rcvbuflen += nread;
        }

        /* Total length obtained? Process this packet. */
        if (rcvbuflen >= RCVBUF_MIN_READ_LEN && rcvbuflen == ntohl(hdr->totlen)) {
            if (clusterProcessPacket(link)) {
                if (link->rcvbuf_alloc > RCVBUF_INIT_LEN) {
                    size_t prev_rcvbuf_alloc = link->rcvbuf_alloc;
                    zfree(link->rcvbuf);
                    link->rcvbuf = zmalloc(link->rcvbuf_alloc = RCVBUF_INIT_LEN);
                    server.stat_cluster_links_memory += link->rcvbuf_alloc - prev_rcvbuf_alloc;
                }
                link->rcvbuf_len = 0;
            } else {
                return; /* Link no longer valid. */
            }
        }
    }
}

/* Put the message block into the link's send queue.
 *
 * It is guaranteed that this function will never have as a side effect
 * the link to be invalidated, so it is safe to call this function
 * from event handlers that will do stuff with the same link later. */
void clusterSendMessage(clusterLink *link, clusterMsgSendBlock *msgblock) {
    if (!link) {
        return;
    }
    if (listLength(link->send_msg_queue) == 0 && msgblock->msg.totlen != 0)
        connSetWriteHandlerWithBarrier(link->conn, clusterWriteHandler, 1);

    listAddNodeTail(link->send_msg_queue, msgblock);
    msgblock->refcount++;

    /* Update memory tracking */
    link->send_msg_queue_mem += sizeof(listNode) + msgblock->totlen;
    server.stat_cluster_links_memory += sizeof(listNode);

    /* Populate sent messages stats. */
    uint16_t type = ntohs(msgblock->msg.type);
    if (type < CLUSTERMSG_TYPE_COUNT) server.cluster->stats_bus_messages_sent[type]++;
}

/* Send a message to all the nodes that are part of the cluster having
 * a connected link.
 *
 * It is guaranteed that this function will never have as a side effect
 * some node->link to be invalidated, so it is safe to call this function
 * from event handlers that will do stuff with node links later. */
void clusterBroadcastMessage(clusterMsgSendBlock *msgblock) {
    dictIterator *di;
    dictEntry *de;

    di = dictGetSafeIterator(server.cluster->nodes);
    while ((de = dictNext(di)) != NULL) {
        clusterNode *node = dictGetVal(de);

        if (node->flags & (CLUSTER_NODE_MYSELF | CLUSTER_NODE_HANDSHAKE)) continue;
        clusterSendMessage(node->link, msgblock);
    }
    dictReleaseIterator(di);
}

static void clusterBuildMessageHdrLight(clusterMsgLight *hdr, int type, size_t msglen) {
    hdr->ver = htons(CLUSTER_PROTO_VER);
    hdr->sig[0] = 'R';
    hdr->sig[1] = 'C';
    hdr->sig[2] = 'm';
    hdr->sig[3] = 'b';
    hdr->type = htons(type);
    hdr->notused1 = 0;
    hdr->notused2 = 0;
    hdr->totlen = htonl(msglen);
}

/* Build the message header. hdr must point to a buffer at least
 * sizeof(clusterMsg) in bytes. */
static void clusterBuildMessageHdr(clusterMsg *hdr, int type, size_t msglen) {
    uint64_t offset;
    clusterNode *primary;

    /* If this node is a primary, we send its slots bitmap and configEpoch.
     * If this node is a replica we send the primary's information instead (the
     * node is flagged as replica so the receiver knows that it is NOT really
     * in charge for this slots. */
    primary = (nodeIsReplica(myself) && myself->replicaof) ? myself->replicaof : myself;

    hdr->ver = htons(CLUSTER_PROTO_VER);
    hdr->sig[0] = 'R';
    hdr->sig[1] = 'C';
    hdr->sig[2] = 'm';
    hdr->sig[3] = 'b';
    hdr->type = htons(type);
    memcpy(hdr->sender, myself->name, CLUSTER_NAMELEN);

    /* If cluster-announce-ip option is enabled, force the receivers of our
     * packets to use the specified address for this node. Otherwise if the
     * first byte is zero, they'll do auto discovery. */
    memset(hdr->myip, 0, NET_IP_STR_LEN);
    if (server.cluster_announce_ip) {
        valkey_strlcpy(hdr->myip, server.cluster_announce_ip, NET_IP_STR_LEN);
    }

    /* Handle cluster-announce-[tls-|bus-]port. */
    int announced_tcp_port, announced_tls_port, announced_cport;
    deriveAnnouncedPorts(&announced_tcp_port, &announced_tls_port, &announced_cport);

    memcpy(hdr->myslots, primary->slots, sizeof(hdr->myslots));
    memset(hdr->replicaof, 0, CLUSTER_NAMELEN);
    if (myself->replicaof != NULL) memcpy(hdr->replicaof, myself->replicaof->name, CLUSTER_NAMELEN);
    if (server.tls_cluster) {
        hdr->port = htons(announced_tls_port);
        hdr->pport = htons(announced_tcp_port);
    } else {
        hdr->port = htons(announced_tcp_port);
        hdr->pport = htons(announced_tls_port);
    }
    hdr->cport = htons(announced_cport);
    hdr->flags = htons(myself->flags);
    hdr->state = server.cluster->state;

    /* Set the currentEpoch and configEpochs. */
    hdr->currentEpoch = htonu64(server.cluster->currentEpoch);
    hdr->configEpoch = htonu64(primary->configEpoch);

    /* Set the replication offset. */
    if (nodeIsReplica(myself))
        offset = replicationGetReplicaOffset();
    else
        offset = server.primary_repl_offset;
    hdr->offset = htonu64(offset);

    /* Set the message flags. */
    if (clusterNodeIsPrimary(myself) && server.cluster->mf_end) hdr->mflags[0] |= CLUSTERMSG_FLAG0_PAUSED;

    hdr->totlen = htonl(msglen);
}

/* Set the i-th entry of the gossip section in the message pointed by 'hdr'
 * to the info of the specified node 'n'. */
void clusterSetGossipEntry(clusterMsg *hdr, int i, clusterNode *n) {
    clusterMsgDataGossip *gossip;
    gossip = &(hdr->data.ping.gossip[i]);
    memcpy(gossip->nodename, n->name, CLUSTER_NAMELEN);
    gossip->ping_sent = htonl(n->ping_sent / 1000);
    gossip->pong_received = htonl(n->pong_received / 1000);
    memcpy(gossip->ip, n->ip, sizeof(n->ip));
    if (server.tls_cluster) {
        gossip->port = htons(n->tls_port);
        gossip->pport = htons(n->tcp_port);
    } else {
        gossip->port = htons(n->tcp_port);
        gossip->pport = htons(n->tls_port);
    }
    gossip->cport = htons(n->cport);
    gossip->flags = htons(n->flags);
    gossip->notused1 = 0;
}

/* Send a PING or PONG packet to the specified node, making sure to add enough
 * gossip information. */
void clusterSendPing(clusterLink *link, int type) {
    static unsigned long long cluster_pings_sent = 0;
    cluster_pings_sent++;
    int gossipcount = 0; /* Number of gossip sections added so far. */
    int wanted;          /* Number of gossip sections we want to append if possible. */
    int estlen;          /* Upper bound on estimated packet length */
    /* freshnodes is the max number of nodes we can hope to append at all:
     * nodes available minus two (ourself and the node we are sending the
     * message to). However practically there may be less valid nodes since
     * nodes in handshake state, disconnected, are not considered. */
    int freshnodes = dictSize(server.cluster->nodes) - 2;

    /* How many gossip sections we want to add? 1/10 of the number of nodes
     * and anyway at least 3. Why 1/10?
     *
     * If we have N primaries, with N/10 entries, and we consider that in
     * node_timeout we exchange with each other node at least 4 packets
     * (we ping in the worst case in node_timeout/2 time, and we also
     * receive two pings from the host), we have a total of 8 packets
     * in the node_timeout*2 failure reports validity time. So we have
     * that, for a single PFAIL node, we can expect to receive the following
     * number of failure reports (in the specified window of time):
     *
     * PROB * GOSSIP_ENTRIES_PER_PACKET * TOTAL_PACKETS:
     *
     * PROB = probability of being featured in a single gossip entry,
     *        which is 1 / NUM_OF_NODES.
     * ENTRIES = 10.
     * TOTAL_PACKETS = 2 * 4 * NUM_OF_PRIMARIES.
     *
     * If we assume we have just primaries (so num of nodes and num of primaries
     * is the same), with 1/10 we always get over the majority, and specifically
     * 80% of the number of nodes, to account for many primaries failing at the
     * same time.
     *
     * Since we have non-voting replicas that lower the probability of an entry
     * to feature our node, we set the number of entries per packet as
     * 10% of the total nodes we have. */
    wanted = floor(dictSize(server.cluster->nodes) / 10);
    if (wanted < 3) wanted = 3;
    if (wanted > freshnodes) wanted = freshnodes;

    /* Include all the nodes in PFAIL state, so that failure reports are
     * faster to propagate to go from PFAIL to FAIL state. */
    int pfail_wanted = server.cluster->stats_pfail_nodes;

    /* Compute the maximum estlen to allocate our buffer. We'll fix the estlen
     * later according to the number of gossip sections we really were able
     * to put inside the packet. */
    estlen = sizeof(clusterMsg) - sizeof(union clusterMsgData);
    estlen += (sizeof(clusterMsgDataGossip) * (wanted + pfail_wanted));
    if (link->node && nodeSupportsExtensions(link->node)) {
        estlen += writePingExtensions(NULL, 0);
    }
    /* Note: clusterBuildMessageHdr() expects the buffer to be always at least
     * sizeof(clusterMsg) or more. */
    if (estlen < (int)sizeof(clusterMsg)) estlen = sizeof(clusterMsg);
    clusterMsgSendBlock *msgblock = createClusterMsgSendBlock(type, estlen);
    clusterMsg *hdr = &msgblock->msg;

    if (!link->inbound && type == CLUSTERMSG_TYPE_PING) link->node->ping_sent = mstime();

    /* Populate the gossip fields */
    int maxiterations = wanted * 3;
    while (freshnodes > 0 && gossipcount < wanted && maxiterations--) {
        dictEntry *de = dictGetRandomKey(server.cluster->nodes);
        clusterNode *this = dictGetVal(de);

        /* Don't include this node: the whole packet header is about us
         * already, so we just gossip about other nodes.
         * Also, don't include the receiver. Receiver will not update its state
         * based on gossips about itself. */
        if (this == myself || this == link->node) continue;

        /* PFAIL nodes will be added later. */
        if (this->flags & CLUSTER_NODE_PFAIL) continue;

        /* In the gossip section don't include:
         * 1) Nodes in HANDSHAKE state.
         * 3) Nodes with the NOADDR flag set.
         * 4) Disconnected nodes if they don't have configured slots.
         */
        if (this->flags & (CLUSTER_NODE_HANDSHAKE | CLUSTER_NODE_NOADDR) ||
            (this->link == NULL && this->numslots == 0)) {
            freshnodes--; /* Technically not correct, but saves CPU. */
            continue;
        }

        /* Do not add a node we already have. */
        if (this->last_in_ping_gossip == cluster_pings_sent) continue;

        /* Add it */
        clusterSetGossipEntry(hdr, gossipcount, this);
        this->last_in_ping_gossip = cluster_pings_sent;
        freshnodes--;
        gossipcount++;
    }

    /* If there are PFAIL nodes, add them at the end. */
    if (pfail_wanted) {
        dictIterator *di;
        dictEntry *de;

        di = dictGetSafeIterator(server.cluster->nodes);
        while ((de = dictNext(di)) != NULL && pfail_wanted > 0) {
            clusterNode *node = dictGetVal(de);
            if (node->flags & CLUSTER_NODE_HANDSHAKE) continue;
            if (node->flags & CLUSTER_NODE_NOADDR) continue;
            if (!(node->flags & CLUSTER_NODE_PFAIL)) continue;
            clusterSetGossipEntry(hdr, gossipcount, node);
            gossipcount++;
            /* We take the count of the slots we allocated, since the
             * PFAIL stats may not match perfectly with the current number
             * of PFAIL nodes. */
            pfail_wanted--;
        }
        dictReleaseIterator(di);
    }

    /* Compute the actual total length and send! */
    uint32_t totlen = 0;

    if (link->node && nodeSupportsExtensions(link->node)) {
        totlen += writePingExtensions(hdr, gossipcount);
    } else {
        serverLog(LL_DEBUG, "Unable to send extensions data, however setting ext data flag to true");
        hdr->mflags[0] |= CLUSTERMSG_FLAG0_EXT_DATA;
    }
    totlen += sizeof(clusterMsg) - sizeof(union clusterMsgData);
    totlen += (sizeof(clusterMsgDataGossip) * gossipcount);
    serverAssert(gossipcount < USHRT_MAX);
    hdr->count = htons(gossipcount);
    hdr->totlen = htonl(totlen);

    clusterSendMessage(link, msgblock);
    clusterMsgSendBlockDecrRefCount(msgblock);
}

/* Send a PONG packet to every connected node that's not in handshake state
 * and for which we have a valid link.
 *
 * In Cluster mode, pongs are not used just for failure detection, but also
 * to carry important configuration information. So broadcasting a pong is
 * useful when something changes in the configuration and we want to make
 * the cluster aware ASAP (for instance after a replica promotion).
 *
 * The 'target' argument specifies the receiving instances using the
 * defines below:
 *
 * CLUSTER_BROADCAST_ALL -> All known instances.
 * CLUSTER_BROADCAST_LOCAL_REPLICAS -> All replicas in my primary-replicas ring.
 */
#define CLUSTER_BROADCAST_ALL 0
#define CLUSTER_BROADCAST_LOCAL_REPLICAS 1
void clusterBroadcastPong(int target) {
    dictIterator *di;
    dictEntry *de;

    di = dictGetSafeIterator(server.cluster->nodes);
    while ((de = dictNext(di)) != NULL) {
        clusterNode *node = dictGetVal(de);

        if (!node->link) continue;
        if (node == myself || nodeInHandshake(node)) continue;
        if (target == CLUSTER_BROADCAST_LOCAL_REPLICAS) {
            int local_replica = nodeIsReplica(node) && node->replicaof &&
                                (node->replicaof == myself || node->replicaof == myself->replicaof);
            if (!local_replica) continue;
        }
        clusterSendPing(node->link, CLUSTERMSG_TYPE_PONG);
    }
    dictReleaseIterator(di);
}

/* Create a PUBLISH message block.
 *
 * Sanitizer suppression: In clusterMsgDataPublish, sizeof(bulk_data) is 8.
 * As all the struct is used as a buffer, when more than 8 bytes are copied into
 * the 'bulk_data', sanitizer generates an out-of-bounds error which is a false
 * positive in this context. */
VALKEY_NO_SANITIZE("bounds")
clusterMsgSendBlock *clusterCreatePublishMsgBlock(robj *channel, robj *message, int is_light, int is_sharded) {
    uint32_t channel_len, message_len;
    uint16_t type = is_sharded ? CLUSTERMSG_TYPE_PUBLISHSHARD : CLUSTERMSG_TYPE_PUBLISH;

    channel = getDecodedObject(channel);
    message = getDecodedObject(message);
    channel_len = sdslen(channel->ptr);
    message_len = sdslen(message->ptr);
    size_t msglen;

    if (is_light) {
        /* We set the MSB for message that needs to sent using light header */
        type |= CLUSTERMSG_LIGHT;
        msglen = sizeof(clusterMsgLight);
    } else {
        msglen = sizeof(clusterMsg);
    }
    msglen -= sizeof(union clusterMsgData);
    msglen += sizeof(clusterMsgDataPublish) - 8 + channel_len + message_len;
    clusterMsgSendBlock *msgblock = createClusterMsgSendBlock(type, msglen);
    clusterMsgDataPublish *hdr_data_msg;
    if (is_light) {
        clusterMsgLight *hdr_light = &msgblock->msg_light;
        hdr_data_msg = &hdr_light->data.publish.msg;
    } else {
        clusterMsg *hdr = &msgblock->msg;
        hdr_data_msg = &hdr->data.publish.msg;
    }
    hdr_data_msg->channel_len = htonl(channel_len);
    hdr_data_msg->message_len = htonl(message_len);
    memcpy(hdr_data_msg->bulk_data, channel->ptr, sdslen(channel->ptr));
    memcpy(hdr_data_msg->bulk_data + sdslen(channel->ptr), message->ptr, sdslen(message->ptr));

    decrRefCount(channel);
    decrRefCount(message);

    return msgblock;
}

/* Send a FAIL message to all the nodes we are able to contact.
 * The FAIL message is sent when we detect that a node is failing
 * (CLUSTER_NODE_PFAIL) and we also receive a gossip confirmation of this:
 * we switch the node state to CLUSTER_NODE_FAIL and ask all the other
 * nodes to do the same ASAP. */
void clusterSendFail(char *nodename) {
    uint32_t msglen = sizeof(clusterMsg) - sizeof(union clusterMsgData) + sizeof(clusterMsgDataFail);
    clusterMsgSendBlock *msgblock = createClusterMsgSendBlock(CLUSTERMSG_TYPE_FAIL, msglen);

    clusterMsg *hdr = &msgblock->msg;
    memcpy(hdr->data.fail.about.nodename, nodename, CLUSTER_NAMELEN);

    clusterBroadcastMessage(msgblock);
    clusterMsgSendBlockDecrRefCount(msgblock);
}

/* Send an UPDATE message to the specified link carrying the specified 'node'
 * slots configuration. The node name, slots bitmap, and configEpoch info
 * are included. */
void clusterSendUpdate(clusterLink *link, clusterNode *node) {
    if (link == NULL) return;

    uint32_t msglen = sizeof(clusterMsg) - sizeof(union clusterMsgData) + sizeof(clusterMsgDataUpdate);
    clusterMsgSendBlock *msgblock = createClusterMsgSendBlock(CLUSTERMSG_TYPE_UPDATE, msglen);

    clusterMsg *hdr = &msgblock->msg;
    memcpy(hdr->data.update.nodecfg.nodename, node->name, CLUSTER_NAMELEN);
    hdr->data.update.nodecfg.configEpoch = htonu64(node->configEpoch);
    memcpy(hdr->data.update.nodecfg.slots, node->slots, sizeof(node->slots));
    for (unsigned int i = 0; i < sizeof(node->slots); i++) {
        /* Don't advertise slots that the node stopped claiming */
        hdr->data.update.nodecfg.slots[i] =
            hdr->data.update.nodecfg.slots[i] & (~server.cluster->owner_not_claiming_slot[i]);
    }

    clusterSendMessage(link, msgblock);
    clusterMsgSendBlockDecrRefCount(msgblock);
}

/* Send a MODULE message.
 *
 * If link is NULL, then the message is broadcasted to the whole cluster. */
void clusterSendModule(clusterLink *link, uint64_t module_id, uint8_t type, const char *payload, uint32_t len) {
    uint32_t msglen = sizeof(clusterMsg) - sizeof(union clusterMsgData);
    msglen += sizeof(clusterMsgModule) - 3 + len;
    clusterMsgSendBlock *msgblock = createClusterMsgSendBlock(CLUSTERMSG_TYPE_MODULE, msglen);

    clusterMsg *hdr = &msgblock->msg;
    hdr->data.module.msg.module_id = module_id; /* Already endian adjusted. */
    hdr->data.module.msg.type = type;
    hdr->data.module.msg.len = htonl(len);
    memcpy(hdr->data.module.msg.bulk_data, payload, len);

    if (link)
        clusterSendMessage(link, msgblock);
    else
        clusterBroadcastMessage(msgblock);

    clusterMsgSendBlockDecrRefCount(msgblock);
}

/* This function gets a cluster node ID string as target, the same way the nodes
 * addresses are represented in the modules side, resolves the node, and sends
 * the message. If the target is NULL the message is broadcasted.
 *
 * The function returns C_OK if the target is valid, otherwise C_ERR is
 * returned. */
int clusterSendModuleMessageToTarget(const char *target,
                                     uint64_t module_id,
                                     uint8_t type,
                                     const char *payload,
                                     uint32_t len) {
    clusterNode *node = NULL;

    if (target != NULL) {
        node = clusterLookupNode(target, strlen(target));
        if (node == NULL || node->link == NULL) return C_ERR;
    }

    clusterSendModule(target ? node->link : NULL, module_id, type, payload, len);
    return C_OK;
}

/* -----------------------------------------------------------------------------
 * CLUSTER Pub/Sub support
 *
 * If `sharded` is 0:
 * For now we do very little, just propagating [S]PUBLISH messages across the whole
 * cluster. In the future we'll try to get smarter and avoiding propagating those
 * messages to hosts without receives for a given channel.
 * Otherwise:
 * Publish this message across the slot (primary/replica).
 * -------------------------------------------------------------------------- */
void clusterPropagatePublish(robj *channel, robj *message, int sharded) {
    clusterMsgSendBlock *msgblock, *msgblock_light;
    msgblock_light = clusterCreatePublishMsgBlock(channel, message, 1, sharded);
    /* We will only create msgblock with normal hdr if there are any nodes that do not support light hdr */
    msgblock = NULL;
    ClusterNodeIterator iter;
    if (sharded) {
        clusterNodeIterInitMyShard(&iter);
    } else {
        clusterNodeIterInitAllNodes(&iter);
    }

    clusterNode *node;
    while ((node = clusterNodeIterNext(&iter)) != NULL) {
        if (node->flags & (CLUSTER_NODE_MYSELF | CLUSTER_NODE_HANDSHAKE)) continue;
        if (nodeSupportsLightMsgHdr(node)) {
            clusterSendMessage(node->link, msgblock_light);
        } else {
            if (msgblock == NULL) {
                msgblock = clusterCreatePublishMsgBlock(channel, message, 0, sharded);
            }
            clusterSendMessage(node->link, msgblock);
        }
    }
    clusterNodeIterReset(&iter);
    if (msgblock != NULL) clusterMsgSendBlockDecrRefCount(msgblock);
    clusterMsgSendBlockDecrRefCount(msgblock_light);
}

/* -----------------------------------------------------------------------------
 * REPLICA node specific functions
 * -------------------------------------------------------------------------- */

/* This function sends a FAILOVER_AUTH_REQUEST message to every node in order to
 * see if there is the quorum for this replica instance to failover its failing
 * primary.
 *
 * Note that we send the failover request to everybody, primary and replica nodes,
 * but only the primaries are supposed to reply to our query. */
void clusterRequestFailoverAuth(void) {
    uint32_t msglen = sizeof(clusterMsg) - sizeof(union clusterMsgData);
    clusterMsgSendBlock *msgblock = createClusterMsgSendBlock(CLUSTERMSG_TYPE_FAILOVER_AUTH_REQUEST, msglen);

    clusterMsg *hdr = &msgblock->msg;
    /* If this is a manual failover, set the CLUSTERMSG_FLAG0_FORCEACK bit
     * in the header to communicate the nodes receiving the message that
     * they should authorized the failover even if the primary is working. */
    if (server.cluster->mf_end) hdr->mflags[0] |= CLUSTERMSG_FLAG0_FORCEACK;
    clusterBroadcastMessage(msgblock);
    clusterMsgSendBlockDecrRefCount(msgblock);
}

/* Send a FAILOVER_AUTH_ACK message to the specified node. */
void clusterSendFailoverAuth(clusterNode *node) {
    if (!node->link) return;

    uint32_t msglen = sizeof(clusterMsg) - sizeof(union clusterMsgData);
    clusterMsgSendBlock *msgblock = createClusterMsgSendBlock(CLUSTERMSG_TYPE_FAILOVER_AUTH_ACK, msglen);

    clusterSendMessage(node->link, msgblock);
    clusterMsgSendBlockDecrRefCount(msgblock);
}

/* Send a MFSTART message to the specified node. */
void clusterSendMFStart(clusterNode *node) {
    if (!node->link) return;

    uint32_t msglen = sizeof(clusterMsg) - sizeof(union clusterMsgData);
    clusterMsgSendBlock *msgblock = createClusterMsgSendBlock(CLUSTERMSG_TYPE_MFSTART, msglen);

    clusterSendMessage(node->link, msgblock);
    clusterMsgSendBlockDecrRefCount(msgblock);
}

/* Vote for the node asking for our vote if there are the conditions. */
void clusterSendFailoverAuthIfNeeded(clusterNode *node, clusterMsg *request) {
    clusterNode *primary = node->replicaof;
    uint64_t requestCurrentEpoch = ntohu64(request->currentEpoch);
    uint64_t requestConfigEpoch = ntohu64(request->configEpoch);
    unsigned char *claimed_slots = request->myslots;
    int force_ack = request->mflags[0] & CLUSTERMSG_FLAG0_FORCEACK;
    int j;

    /* IF we are not a primary serving at least 1 slot, we don't have the
     * right to vote, as the cluster size is the number
     * of primaries serving at least one slot, and quorum is the cluster
     * size + 1 */
    if (!clusterNodeIsVotingPrimary(myself)) return;

    /* Request epoch must be >= our currentEpoch.
     * Note that it is impossible for it to actually be greater since
     * our currentEpoch was updated as a side effect of receiving this
     * request, if the request epoch was greater. */
    if (requestCurrentEpoch < server.cluster->currentEpoch) {
        serverLog(LL_WARNING, "Failover auth denied to %.40s (%s): reqEpoch (%llu) < curEpoch(%llu)", node->name,
                  node->human_nodename, (unsigned long long)requestCurrentEpoch,
                  (unsigned long long)server.cluster->currentEpoch);
        return;
    }

    /* I already voted for this epoch? Return ASAP. */
    if (server.cluster->lastVoteEpoch == server.cluster->currentEpoch) {
        serverLog(LL_WARNING, "Failover auth denied to %.40s (%s): already voted for epoch %llu", node->name,
                  node->human_nodename, (unsigned long long)server.cluster->currentEpoch);
        return;
    }

    /* Node must be a replica and its primary down.
     * The primary can be non failing if the request is flagged
     * with CLUSTERMSG_FLAG0_FORCEACK (manual failover). */
    if (clusterNodeIsPrimary(node) || primary == NULL || (!nodeFailed(primary) && !force_ack)) {
        if (clusterNodeIsPrimary(node)) {
            serverLog(LL_WARNING, "Failover auth denied to %.40s (%s): it is a primary node", node->name,
                      node->human_nodename);
        } else if (primary == NULL) {
            serverLog(LL_WARNING, "Failover auth denied to %.40s (%s): I don't know its primary", node->name,
                      node->human_nodename);
        } else if (!nodeFailed(primary)) {
            serverLog(LL_WARNING, "Failover auth denied to %.40s (%s): its primary is up", node->name,
                      node->human_nodename);
        }
        return;
    }

    /* We did not voted for a replica about this primary for two
     * times the node timeout. This is not strictly needed for correctness
     * of the algorithm but makes the base case more linear. */
    if (mstime() - node->replicaof->voted_time < server.cluster_node_timeout * 2) {
        serverLog(LL_WARNING,
                  "Failover auth denied to %.40s %s: "
                  "can't vote about this primary before %lld milliseconds",
                  node->name, node->human_nodename,
                  (long long)((server.cluster_node_timeout * 2) - (mstime() - node->replicaof->voted_time)));
        return;
    }

    /* The replica requesting the vote must have a configEpoch for the claimed
     * slots that is >= the one of the primaries currently serving the same
     * slots in the current configuration. */
    for (j = 0; j < CLUSTER_SLOTS; j++) {
        if (bitmapTestBit(claimed_slots, j) == 0) continue;
        if (isSlotUnclaimed(j) || server.cluster->slots[j]->configEpoch <= requestConfigEpoch) {
            continue;
        }
        /* If we reached this point we found a slot that in our current slots
         * is served by a primary with a greater configEpoch than the one claimed
         * by the replica requesting our vote. Refuse to vote for this replica. */
        serverLog(LL_WARNING,
                  "Failover auth denied to %.40s (%s): "
                  "slot %d epoch (%llu) > reqEpoch (%llu)",
                  node->name, node->human_nodename, j, (unsigned long long)server.cluster->slots[j]->configEpoch,
                  (unsigned long long)requestConfigEpoch);
        return;
    }

    /* We can vote for this replica. */
    server.cluster->lastVoteEpoch = server.cluster->currentEpoch;
    node->replicaof->voted_time = mstime();
    clusterDoBeforeSleep(CLUSTER_TODO_SAVE_CONFIG | CLUSTER_TODO_FSYNC_CONFIG);
    clusterSendFailoverAuth(node);
    serverLog(LL_NOTICE, "Failover auth granted to %.40s (%s) for epoch %llu", node->name, node->human_nodename,
              (unsigned long long)server.cluster->currentEpoch);
}

/* This function returns the "rank" of this instance, a replica, in the context
 * of its primary-replicas ring. The rank of the replica is given by the number of
 * other replicas for the same primary that have a better replication offset
 * compared to the local one (better means, greater, so they claim more data).
 *
 * A replica with rank 0 is the one with the greatest (most up to date)
 * replication offset, and so forth. Note that because how the rank is computed
 * multiple replicas may have the same rank, in case they have the same offset.
 *
 * If the replication offsets are the same, the one with the lexicographically
 * smaller node id will have a lower rank to avoid simultaneous elections
 * of replicas.
 *
 * The replica rank is used to add a delay to start an election in order to
 * get voted and replace a failing primary. Replicas with better replication
 * offsets are more likely to win. */
int clusterGetReplicaRank(void) {
    long long myoffset;
    int j, rank = 0;
    clusterNode *primary;

    serverAssert(nodeIsReplica(myself));
    primary = myself->replicaof;
    if (primary == NULL) return 0; /* Never called by replicas without primary. */

    myoffset = replicationGetReplicaOffset();
    for (j = 0; j < primary->num_replicas; j++) {
        if (primary->replicas[j] == myself) continue;
        if (nodeCantFailover(primary->replicas[j])) continue;

        if (primary->replicas[j]->repl_offset > myoffset) {
            rank++;
        } else if (primary->replicas[j]->repl_offset == myoffset &&
                   memcmp(primary->replicas[j]->name, myself->name, CLUSTER_NAMELEN) < 0) {
            rank++;
        }
    }
    return rank;
}

/* This function is called by clusterHandleReplicaFailover() in order to
 * let the replica log why it is not able to failover. Sometimes there are
 * not the conditions, but since the failover function is called again and
 * again, we can't log the same things continuously.
 *
 * This function works by logging only if a given set of conditions are
 * true:
 *
 * 1) The reason for which the failover can't be initiated changed.
 *    The reasons also include a NONE reason we reset the state to
 *    when the replica finds that its primary is fine (no FAIL flag).
 * 2) Also, the log is emitted again if the primary is still down and
 *    the reason for not failing over is still the same, but more than
 *    CLUSTER_CANT_FAILOVER_RELOG_PERIOD seconds elapsed.
 *
 * The function is called with the reason why the replica can't failover
 * which is one of the integer macros CLUSTER_CANT_FAILOVER_*.
 *
 * The function is guaranteed to be called only if 'myself' is a replica. */
void clusterLogCantFailover(int reason) {
    char *msg;
    static time_t lastlog_time = 0;

    /* Don't log if we have the same reason for some time. */
    if (reason == server.cluster->cant_failover_reason &&
        time(NULL) - lastlog_time < CLUSTER_CANT_FAILOVER_RELOG_PERIOD)
        return;

    server.cluster->cant_failover_reason = reason;

    switch (reason) {
    case CLUSTER_CANT_FAILOVER_DATA_AGE:
        msg = "Disconnected from primary for longer than allowed. "
              "Please check the 'cluster-replica-validity-factor' configuration "
              "option.";
        break;
    case CLUSTER_CANT_FAILOVER_WAITING_DELAY: msg = "Waiting the delay before I can start a new failover."; break;
    case CLUSTER_CANT_FAILOVER_EXPIRED: msg = "Failover attempt expired."; break;
    case CLUSTER_CANT_FAILOVER_WAITING_VOTES: msg = "Waiting for votes, but majority still not reached."; break;
    default: msg = "Unknown reason code."; break;
    }
    lastlog_time = time(NULL);
    serverLog(LL_NOTICE, "Currently unable to failover: %s", msg);

    int cur_vote = server.cluster->failover_auth_count;
    int cur_quorum = (server.cluster->size / 2) + 1;
    /* Emits a log when an election is in progress and waiting for votes or when the failover attempt expired. */
    if (reason == CLUSTER_CANT_FAILOVER_WAITING_VOTES || reason == CLUSTER_CANT_FAILOVER_EXPIRED) {
        serverLog(LL_NOTICE, "Needed quorum: %d. Number of votes received so far: %d", cur_quorum, cur_vote);
    }
}

/* This function implements the final part of automatic and manual failovers,
 * where the replica grabs its primary's hash slots, and propagates the new
 * configuration.
 *
 * Note that it's up to the caller to be sure that the node got a new
 * configuration epoch already. */
void clusterFailoverReplaceYourPrimary(void) {
    int j;
    clusterNode *old_primary = myself->replicaof;

    if (clusterNodeIsPrimary(myself) || old_primary == NULL) return;

    /* 1) Turn this node into a primary . */
    clusterSetNodeAsPrimary(myself);
    replicationUnsetPrimary();

    /* 2) Claim all the slots assigned to our primary. */
    for (j = 0; j < CLUSTER_SLOTS; j++) {
        if (clusterNodeCoversSlot(old_primary, j)) {
            clusterDelSlot(j);
            clusterAddSlot(myself, j);
        }
    }

    /* 3) Update state and save config. */
    clusterUpdateState();
    clusterSaveConfigOrDie(1);

    /* 4) Pong all the other nodes so that they can update the state
     *    accordingly and detect that we switched to primary role. */
    clusterBroadcastPong(CLUSTER_BROADCAST_ALL);

    /* 5) If there was a manual failover in progress, clear the state. */
    resetManualFailover();
}

/* This function is called if we are a replica node and our primary serving
 * a non-zero amount of hash slots is in FAIL state.
 *
 * The goal of this function is:
 * 1) To check if we are able to perform a failover, is our data updated?
 * 2) Try to get elected by primaries.
 * 3) Perform the failover informing all the other nodes.
 */
void clusterHandleReplicaFailover(void) {
    mstime_t data_age;
    mstime_t auth_age = mstime() - server.cluster->failover_auth_time;
    int needed_quorum = (server.cluster->size / 2) + 1;
    int manual_failover = server.cluster->mf_end != 0 && server.cluster->mf_can_start;
    mstime_t auth_timeout, auth_retry_time;

    server.cluster->todo_before_sleep &= ~CLUSTER_TODO_HANDLE_FAILOVER;

    /* Compute the failover timeout (the max time we have to send votes
     * and wait for replies), and the failover retry time (the time to wait
     * before trying to get voted again).
     *
     * Timeout is MAX(NODE_TIMEOUT*2,2000) milliseconds.
     * Retry is two times the Timeout.
     */
    auth_timeout = server.cluster_node_timeout * 2;
    if (auth_timeout < CLUSTER_OPERATION_TIMEOUT) auth_timeout = CLUSTER_OPERATION_TIMEOUT;
    auth_retry_time = auth_timeout * 2;

    /* Pre conditions to run the function, that must be met both in case
     * of an automatic or manual failover:
     * 1) We are a replica.
     * 2) Our primary is flagged as FAIL, or this is a manual failover.
     * 3) We don't have the no failover configuration set, and this is
     *    not a manual failover. */
    if (clusterNodeIsPrimary(myself) || myself->replicaof == NULL ||
        (!nodeFailed(myself->replicaof) && !manual_failover) ||
        (server.cluster_replica_no_failover && !manual_failover)) {
        /* There are no reasons to failover, so we set the reason why we
         * are returning without failing over to NONE. */
        server.cluster->cant_failover_reason = CLUSTER_CANT_FAILOVER_NONE;
        return;
    }

    /* Set data_age to the number of milliseconds we are disconnected from
     * the primary. */
    if (server.repl_state == REPL_STATE_CONNECTED) {
        data_age = (mstime_t)(server.unixtime - server.primary->last_interaction) * 1000;
    } else {
        data_age = (mstime_t)(server.unixtime - server.repl_down_since) * 1000;
    }

    /* Remove the node timeout from the data age as it is fine that we are
     * disconnected from our primary at least for the time it was down to be
     * flagged as FAIL, that's the baseline. */
    if (data_age > server.cluster_node_timeout) data_age -= server.cluster_node_timeout;

    /* Check if our data is recent enough according to the replica validity
     * factor configured by the user.
     *
     * Check bypassed for manual failovers. */
    if (server.cluster_replica_validity_factor &&
        data_age > (((mstime_t)server.repl_ping_replica_period * 1000) +
                    (server.cluster_node_timeout * server.cluster_replica_validity_factor))) {
        if (!manual_failover) {
            clusterLogCantFailover(CLUSTER_CANT_FAILOVER_DATA_AGE);
            return;
        }
    }

    /* If the previous failover attempt timeout and the retry time has
     * elapsed, we can setup a new one. */
    if (auth_age > auth_retry_time) {
        server.cluster->failover_auth_time = mstime() +
                                             500 + /* Fixed delay of 500 milliseconds, let FAIL msg propagate. */
                                             random() % 500; /* Random delay between 0 and 500 milliseconds. */
        server.cluster->failover_auth_count = 0;
        server.cluster->failover_auth_sent = 0;
        server.cluster->failover_auth_rank = clusterGetReplicaRank();
        /* We add another delay that is proportional to the replica rank.
         * Specifically 1 second * rank. This way replicas that have a probably
         * less updated replication offset, are penalized. */
        server.cluster->failover_auth_time += server.cluster->failover_auth_rank * 1000;
        /* However if this is a manual failover, no delay is needed. */
        if (server.cluster->mf_end) {
            server.cluster->failover_auth_time = mstime();
            server.cluster->failover_auth_rank = 0;
            clusterDoBeforeSleep(CLUSTER_TODO_HANDLE_FAILOVER);
        }
        serverLog(LL_NOTICE,
                  "Start of election delayed for %lld milliseconds "
                  "(rank #%d, offset %lld).",
                  server.cluster->failover_auth_time - mstime(), server.cluster->failover_auth_rank,
                  replicationGetReplicaOffset());
        /* Now that we have a scheduled election, broadcast our offset
         * to all the other replicas so that they'll updated their offsets
         * if our offset is better. */
        clusterBroadcastPong(CLUSTER_BROADCAST_LOCAL_REPLICAS);
        return;
    }

    /* It is possible that we received more updated offsets from other
     * replicas for the same primary since we computed our election delay.
     * Update the delay if our rank changed.
     *
     * Not performed if this is a manual failover. */
    if (server.cluster->failover_auth_sent == 0 && server.cluster->mf_end == 0) {
        int newrank = clusterGetReplicaRank();
        if (newrank != server.cluster->failover_auth_rank) {
            long long added_delay = (newrank - server.cluster->failover_auth_rank) * 1000;
            server.cluster->failover_auth_time += added_delay;
            server.cluster->failover_auth_rank = newrank;
            serverLog(LL_NOTICE, "Replica rank updated to #%d, added %lld milliseconds of delay.", newrank,
                      added_delay);
        }
    }

    /* Return ASAP if we can't still start the election. */
    if (mstime() < server.cluster->failover_auth_time) {
        clusterLogCantFailover(CLUSTER_CANT_FAILOVER_WAITING_DELAY);
        return;
    }

    /* Return ASAP if the election is too old to be valid. */
    if (auth_age > auth_timeout) {
        clusterLogCantFailover(CLUSTER_CANT_FAILOVER_EXPIRED);
        return;
    }

    /* Ask for votes if needed. */
    if (server.cluster->failover_auth_sent == 0) {
        server.cluster->currentEpoch++;
        server.cluster->failover_auth_epoch = server.cluster->currentEpoch;
        serverLog(LL_NOTICE, "Starting a failover election for epoch %llu.",
                  (unsigned long long)server.cluster->currentEpoch);
        clusterRequestFailoverAuth();
        server.cluster->failover_auth_sent = 1;
        clusterDoBeforeSleep(CLUSTER_TODO_SAVE_CONFIG | CLUSTER_TODO_UPDATE_STATE | CLUSTER_TODO_FSYNC_CONFIG);
        return; /* Wait for replies. */
    }

    /* Check if we reached the quorum. */
    if (server.cluster->failover_auth_count >= needed_quorum) {
        /* We have the quorum, we can finally failover the primary. */

        serverLog(LL_NOTICE, "Failover election won: I'm the new primary.");

        /* Update my configEpoch to the epoch of the election. */
        if (myself->configEpoch < server.cluster->failover_auth_epoch) {
            myself->configEpoch = server.cluster->failover_auth_epoch;
            serverLog(LL_NOTICE, "configEpoch set to %llu after successful failover",
                      (unsigned long long)myself->configEpoch);
        }

        /* Take responsibility for the cluster slots. */
        clusterFailoverReplaceYourPrimary();
    } else {
        clusterLogCantFailover(CLUSTER_CANT_FAILOVER_WAITING_VOTES);
    }
}

/* -----------------------------------------------------------------------------
 * CLUSTER replica migration
 *
 * Replica migration is the process that allows a replica of a primary that is
 * already covered by at least another replica, to "migrate" to a primary that
 * is orphaned, that is, left with no working replicas.
 * ------------------------------------------------------------------------- */

/* This function is responsible to decide if this replica should be migrated
 * to a different (orphaned) primary. It is called by the clusterCron() function
 * only if:
 *
 * 1) We are a replica node.
 * 2) It was detected that there is at least one orphaned primary in
 *    the cluster.
 * 3) We are a replica of one of the primaries with the greatest number of
 *    replicas.
 *
 * This checks are performed by the caller since it requires to iterate
 * the nodes anyway, so we spend time into clusterHandleReplicaMigration()
 * if definitely needed.
 *
 * The function is called with a pre-computed max_replicas, that is the max
 * number of working (not in FAIL state) replicas for a single primary.
 *
 * Additional conditions for migration are examined inside the function.
 */
void clusterHandleReplicaMigration(int max_replicas) {
    int j, ok_replicas = 0;
    clusterNode *my_primary = myself->replicaof, *target = NULL, *candidate = NULL;
    dictIterator *di;
    dictEntry *de;

    /* Step 1: Don't migrate if the cluster state is not ok. */
    if (server.cluster->state != CLUSTER_OK) return;

    /* Step 2: Don't migrate if my primary will not be left with at least
     *         'migration-barrier' replicas after my migration. */
    if (my_primary == NULL) return;
    for (j = 0; j < my_primary->num_replicas; j++)
        if (!nodeFailed(my_primary->replicas[j]) && !nodeTimedOut(my_primary->replicas[j])) ok_replicas++;
    if (ok_replicas <= server.cluster_migration_barrier) return;

    /* Step 3: Identify a candidate for migration, and check if among the
     * primaries with the greatest number of ok replicas, I'm the one with the
     * smallest node ID (the "candidate replica").
     *
     * Note: this means that eventually a replica migration will occur
     * since replicas that are reachable again always have their FAIL flag
     * cleared, so eventually there must be a candidate.
     * There is a possible race condition causing multiple
     * replicas to migrate at the same time, but this is unlikely to
     * happen and relatively harmless when it does. */
    candidate = myself;
    di = dictGetSafeIterator(server.cluster->nodes);
    while ((de = dictNext(di)) != NULL) {
        clusterNode *node = dictGetVal(de);
        int ok_replicas = 0, is_orphaned = 1;

        /* We want to migrate only if this primary is working, orphaned, and
         * used to have replicas or if failed over a primary that had replicas
         * (MIGRATE_TO flag). This way we only migrate to instances that were
         * supposed to have replicas. */
        if (nodeIsReplica(node) || nodeFailed(node)) is_orphaned = 0;
        if (!(node->flags & CLUSTER_NODE_MIGRATE_TO)) is_orphaned = 0;

        /* Check number of working replicas. */
        if (clusterNodeIsPrimary(node)) ok_replicas = clusterCountNonFailingReplicas(node);
        if (ok_replicas > 0) is_orphaned = 0;

        if (is_orphaned) {
            if (!target && node->numslots > 0) target = node;

            /* Track the starting time of the orphaned condition for this
             * primary. */
            if (!node->orphaned_time) node->orphaned_time = mstime();
        } else {
            node->orphaned_time = 0;
        }

        /* Check if I'm the replica candidate for the migration: attached
         * to a primary with the maximum number of replicas and with the smallest
         * node ID. */
        if (ok_replicas == max_replicas) {
            for (j = 0; j < node->num_replicas; j++) {
                if (memcmp(node->replicas[j]->name, candidate->name, CLUSTER_NAMELEN) < 0) {
                    candidate = node->replicas[j];
                }
            }
        }
    }
    dictReleaseIterator(di);

    /* Step 4: perform the migration if there is a target, and if I'm the
     * candidate, but only if the primary is continuously orphaned for a
     * couple of seconds, so that during failovers, we give some time to
     * the natural replicas of this instance to advertise their switch from
     * the old primary to the new one. */
    if (target && candidate == myself && (mstime() - target->orphaned_time) > CLUSTER_REPLICA_MIGRATION_DELAY &&
        !(server.cluster_module_flags & CLUSTER_MODULE_FLAG_NO_FAILOVER)) {
        serverLog(LL_NOTICE, "Migrating to orphaned primary %.40s (%s) in shard %.40s", target->name,
                  target->human_nodename, target->shard_id);
        /* We are migrating to a different shard that has a completely different
         * replication history, so a full sync is required. */
        clusterSetPrimary(target, 1, 1);
    }
}

/* -----------------------------------------------------------------------------
 * CLUSTER manual failover
 *
 * This are the important steps performed by replicas during a manual failover:
 * 1) User send CLUSTER FAILOVER command. The failover state is initialized
 *    setting mf_end to the millisecond unix time at which we'll abort the
 *    attempt.
 * 2) Replica sends a MFSTART message to the primary requesting to pause clients
 *    for two times the manual failover timeout CLUSTER_MF_TIMEOUT.
 *    When primary is paused for manual failover, it also starts to flag
 *    packets with CLUSTERMSG_FLAG0_PAUSED.
 * 3) Replica waits for primary to send its replication offset flagged as PAUSED.
 * 4) If replica received the offset from the primary, and its offset matches,
 *    mf_can_start is set to 1, and clusterHandleReplicaFailover() will perform
 *    the failover as usually, with the difference that the vote request
 *    will be modified to force primaries to vote for a replica that has a
 *    working primary.
 *
 * From the point of view of the primary things are simpler: when a
 * PAUSE_CLIENTS packet is received the primary sets mf_end as well and
 * the sender in mf_replica. During the time limit for the manual failover
 * the primary will just send PINGs more often to this replica, flagged with
 * the PAUSED flag, so that the replica will set mf_primary_offset when receiving
 * a packet from the primary with this flag set.
 *
 * The goal of the manual failover is to perform a fast failover without
 * data loss due to the asynchronous primary-replica replication.
 * -------------------------------------------------------------------------- */

/* Reset the manual failover state. This works for both primaries and replicas
 * as all the state about manual failover is cleared.
 *
 * The function can be used both to initialize the manual failover state at
 * startup or to abort a manual failover in progress. */
void resetManualFailover(void) {
    if (server.cluster->mf_replica) {
        /* We were a primary failing over, so we paused clients and related actions.
         * Regardless of the outcome we unpause now to allow traffic again. */
        unpauseActions(PAUSE_DURING_FAILOVER);
    }
    server.cluster->mf_end = 0; /* No manual failover in progress. */
    server.cluster->mf_can_start = 0;
    server.cluster->mf_replica = NULL;
    server.cluster->mf_primary_offset = -1;
}

/* If a manual failover timed out, abort it. */
void manualFailoverCheckTimeout(void) {
    if (server.cluster->mf_end && server.cluster->mf_end < mstime()) {
        serverLog(LL_WARNING, "Manual failover timed out.");
        resetManualFailover();
    }
}

/* This function is called from the cluster cron function in order to go
 * forward with a manual failover state machine. */
void clusterHandleManualFailover(void) {
    /* Return ASAP if no manual failover is in progress. */
    if (server.cluster->mf_end == 0) return;

    /* If mf_can_start is non-zero, the failover was already triggered so the
     * next steps are performed by clusterHandleReplicaFailover(). */
    if (server.cluster->mf_can_start) return;

    if (server.cluster->mf_primary_offset == -1) return; /* Wait for offset... */

    if (server.cluster->mf_primary_offset == replicationGetReplicaOffset()) {
        /* Our replication offset matches the primary replication offset
         * announced after clients were paused. We can start the failover. */
        server.cluster->mf_can_start = 1;
        serverLog(LL_NOTICE, "All primary replication stream processed, "
                             "manual failover can start.");
        clusterDoBeforeSleep(CLUSTER_TODO_HANDLE_FAILOVER);
        return;
    }
    clusterDoBeforeSleep(CLUSTER_TODO_HANDLE_MANUALFAILOVER);
}

/* -----------------------------------------------------------------------------
 * CLUSTER cron job
 * -------------------------------------------------------------------------- */

/* Check if the node is disconnected and re-establish the connection.
 * Also update a few stats while we are here, that can be used to make
 * better decisions in other part of the code. */
static int clusterNodeCronHandleReconnect(clusterNode *node, mstime_t handshake_timeout, mstime_t now) {
    /* Not interested in reconnecting the link with myself or nodes
     * for which we have no address. */
    if (node->flags & (CLUSTER_NODE_MYSELF | CLUSTER_NODE_NOADDR)) return 1;

    if (node->flags & CLUSTER_NODE_PFAIL) server.cluster->stats_pfail_nodes++;

    /* A Node in HANDSHAKE state has a limited lifespan equal to the
     * configured node timeout. */
    if (nodeInHandshake(node) && now - node->ctime > handshake_timeout) {
        clusterDelNode(node);
        return 1;
    }

    if (node->link == NULL) {
        clusterLink *link = createClusterLink(node);
        link->conn = connCreate(connTypeOfCluster());
        connSetPrivateData(link->conn, link);
        if (connConnect(link->conn, node->ip, node->cport, server.bind_source_addr, clusterLinkConnectHandler) ==
            C_ERR) {
            /* We got a synchronous error from connect before
             * clusterSendPing() had a chance to be called.
             * If node->ping_sent is zero, failure detection can't work,
             * so we claim we actually sent a ping now (that will
             * be really sent as soon as the link is obtained). */
            if (node->ping_sent == 0) node->ping_sent = mstime();
            serverLog(LL_DEBUG,
                      "Unable to connect to "
                      "Cluster Node [%s]:%d -> %s",
                      node->ip, node->cport, server.neterr);

            freeClusterLink(link);
            return 0;
        }
    }
    return 0;
}

static void freeClusterLinkOnBufferLimitReached(clusterLink *link) {
    if (link == NULL || server.cluster_link_msg_queue_limit_bytes == 0) {
        return;
    }

    unsigned long long mem_link = link->send_msg_queue_mem;
    if (mem_link > server.cluster_link_msg_queue_limit_bytes) {
        serverLog(LL_WARNING,
                  "Freeing cluster link(%s node %.40s, used memory: %llu) due to "
                  "exceeding send buffer memory limit.",
                  link->inbound ? "from" : "to", link->node ? link->node->name : "", mem_link);
        freeClusterLink(link);
        server.cluster->stat_cluster_links_buffer_limit_exceeded++;
    }
}

/* Free outbound link to a node if its send buffer size exceeded limit. */
static void clusterNodeCronFreeLinkOnBufferLimitReached(clusterNode *node) {
    freeClusterLinkOnBufferLimitReached(node->link);
    freeClusterLinkOnBufferLimitReached(node->inbound_link);
}

/* This is executed 10 times every second */
void clusterCron(void) {
    dictIterator *di;
    dictEntry *de;
    int update_state = 0;
    int orphaned_primaries; /* How many primaries there are without ok replicas. */
    int max_replicas;       /* Max number of ok replicas for a single primary. */
    int this_replicas;      /* Number of ok replicas for our primary (if we are replica). */
    mstime_t min_pong = 0, now = mstime();
    clusterNode *min_pong_node = NULL;
    static unsigned long long iteration = 0;
    mstime_t handshake_timeout;

    iteration++; /* Number of times this function was called so far. */

    clusterUpdateMyselfHostname();

    /* The handshake timeout is the time after which a handshake node that was
     * not turned into a normal node is removed from the nodes. Usually it is
     * just the NODE_TIMEOUT value, but when NODE_TIMEOUT is too small we use
     * the value of 1 second. */
    handshake_timeout = server.cluster_node_timeout;
    if (handshake_timeout < 1000) handshake_timeout = 1000;

    /* Clear so clusterNodeCronHandleReconnect can count the number of nodes in PFAIL. */
    server.cluster->stats_pfail_nodes = 0;
    /* Run through some of the operations we want to do on each cluster node. */
    di = dictGetSafeIterator(server.cluster->nodes);
    while ((de = dictNext(di)) != NULL) {
        clusterNode *node = dictGetVal(de);
        /* We free the inbound or outboud link to the node if the link has an
         * oversized message send queue and immediately try reconnecting. */
        clusterNodeCronFreeLinkOnBufferLimitReached(node);
        /* The protocol is that function(s) below return non-zero if the node was
         * terminated.
         */
        if (clusterNodeCronHandleReconnect(node, handshake_timeout, now)) continue;
    }
    dictReleaseIterator(di);

    /* Ping some random node 1 time every 10 iterations, so that we usually ping
     * one random node every second. */
    if (!(iteration % 10)) {
        int j;

        /* Check a few random nodes and ping the one with the oldest
         * pong_received time. */
        for (j = 0; j < 5; j++) {
            de = dictGetRandomKey(server.cluster->nodes);
            clusterNode *this = dictGetVal(de);

            /* Don't ping nodes disconnected or with a ping currently active. */
            if (this->link == NULL || this->ping_sent != 0) continue;
            if (this->flags & (CLUSTER_NODE_MYSELF | CLUSTER_NODE_HANDSHAKE)) continue;
            if (min_pong_node == NULL || min_pong > this->pong_received) {
                min_pong_node = this;
                min_pong = this->pong_received;
            }
        }
        if (min_pong_node) {
            serverLog(LL_DEBUG, "Pinging node %.40s", min_pong_node->name);
            clusterSendPing(min_pong_node->link, CLUSTERMSG_TYPE_PING);
        }
    }

    /* Iterate nodes to check if we need to flag something as failing.
     * This loop is also responsible to:
     * 1) Check if there are orphaned primaries (primaries without non failing
     *    replicas).
     * 2) Count the max number of non failing replicas for a single primary.
     * 3) Count the number of replicas for our primary, if we are a replica. */
    orphaned_primaries = 0;
    max_replicas = 0;
    this_replicas = 0;
    di = dictGetSafeIterator(server.cluster->nodes);
    while ((de = dictNext(di)) != NULL) {
        clusterNode *node = dictGetVal(de);
        now = mstime(); /* Use an updated time at every iteration. */

        if (node->flags & (CLUSTER_NODE_MYSELF | CLUSTER_NODE_NOADDR | CLUSTER_NODE_HANDSHAKE)) continue;

        /* Orphaned primary check, useful only if the current instance
         * is a replica that may migrate to another primary. */
        if (nodeIsReplica(myself) && clusterNodeIsPrimary(node) && !nodeFailed(node)) {
            int ok_replicas = clusterCountNonFailingReplicas(node);

            /* A primary is orphaned if it is serving a non-zero number of
             * slots, have no working replicas, but used to have at least one
             * replica, or failed over a primary that used to have replicas. */
            if (ok_replicas == 0 && node->numslots > 0 && node->flags & CLUSTER_NODE_MIGRATE_TO) {
                orphaned_primaries++;
            }
            if (ok_replicas > max_replicas) max_replicas = ok_replicas;
            if (myself->replicaof == node) this_replicas = ok_replicas;
        }

        /* If we are not receiving any data for more than half the cluster
         * timeout, reconnect the link: maybe there is a connection
         * issue even if the node is alive. */
        mstime_t ping_delay = now - node->ping_sent;
        mstime_t data_delay = now - node->data_received;
        if (node->link &&                                            /* is connected */
            now - node->link->ctime > server.cluster_node_timeout && /* was not already reconnected */
            node->ping_sent &&                                       /* we already sent a ping */
            /* and we are waiting for the pong more than timeout/2 */
            ping_delay > server.cluster_node_timeout / 2 &&
            /* and in such interval we are not seeing any traffic at all. */
            data_delay > server.cluster_node_timeout / 2) {
            /* Disconnect the link, it will be reconnected automatically. */
            freeClusterLink(node->link);
        }

        /* If we have currently no active ping in this instance, and the
         * received PONG is older than half the cluster timeout, send
         * a new ping now, to ensure all the nodes are pinged without
         * a too big delay. */
        mstime_t ping_interval =
            server.cluster_ping_interval ? server.cluster_ping_interval : server.cluster_node_timeout / 2;
        if (node->link && node->ping_sent == 0 && (now - node->pong_received) > ping_interval) {
            clusterSendPing(node->link, CLUSTERMSG_TYPE_PING);
            continue;
        }

        /* If we are a primary and one of the replicas requested a manual
         * failover, ping it continuously. */
        if (server.cluster->mf_end && clusterNodeIsPrimary(myself) && server.cluster->mf_replica == node &&
            node->link) {
            clusterSendPing(node->link, CLUSTERMSG_TYPE_PING);
            continue;
        }

        /* Check only if we have an active ping for this instance. */
        if (node->ping_sent == 0) continue;

        /* Check if this node looks unreachable.
         * Note that if we already received the PONG, then node->ping_sent
         * is zero, so can't reach this code at all, so we don't risk of
         * checking for a PONG delay if we didn't sent the PING.
         *
         * We also consider every incoming data as proof of liveness, since
         * our cluster bus link is also used for data: under heavy data
         * load pong delays are possible. */
        mstime_t node_delay = (ping_delay < data_delay) ? ping_delay : data_delay;

        if (node_delay > server.cluster_node_timeout) {
            /* Timeout reached. Set the node as possibly failing if it is
             * not already in this state. */
            if (!(node->flags & (CLUSTER_NODE_PFAIL | CLUSTER_NODE_FAIL))) {
                node->flags |= CLUSTER_NODE_PFAIL;
                update_state = 1;
                if (server.cluster->size == 1 && clusterNodeIsVotingPrimary(myself)) {
                    markNodeAsFailingIfNeeded(node);
                } else {
                    serverLog(LL_NOTICE, "NODE %.40s (%s) possibly failing.", node->name, node->human_nodename);
                }
            }
        }
    }
    dictReleaseIterator(di);

    /* If we are a replica node but the replication is still turned off,
     * enable it if we know the address of our primary and it appears to
     * be up. */
    if (nodeIsReplica(myself) && server.primary_host == NULL && myself->replicaof && nodeHasAddr(myself->replicaof)) {
        replicationSetPrimary(myself->replicaof->ip, getNodeDefaultReplicationPort(myself->replicaof), 0);
    }

    /* Abort a manual failover if the timeout is reached. */
    manualFailoverCheckTimeout();

    if (nodeIsReplica(myself)) {
        clusterHandleManualFailover();
        if (!(server.cluster_module_flags & CLUSTER_MODULE_FLAG_NO_FAILOVER)) clusterHandleReplicaFailover();
        /* If there are orphaned replicas, and we are a replica among the primaries
         * with the max number of non-failing replicas, consider migrating to
         * the orphaned primaries. Note that it does not make sense to try
         * a migration if there is no primary with at least *two* working
         * replicas. */
        if (orphaned_primaries && max_replicas >= 2 && this_replicas == max_replicas &&
            server.cluster_allow_replica_migration)
            clusterHandleReplicaMigration(max_replicas);
    }

    if (update_state || server.cluster->state == CLUSTER_FAIL) clusterUpdateState();
}

/* This function is called before the event handler returns to sleep for
 * events. It is useful to perform operations that must be done ASAP in
 * reaction to events fired but that are not safe to perform inside event
 * handlers, or to perform potentially expansive tasks that we need to do
 * a single time before replying to clients. */
void clusterBeforeSleep(void) {
    int flags = server.cluster->todo_before_sleep;

    /* Reset our flags (not strictly needed since every single function
     * called for flags set should be able to clear its flag). */
    server.cluster->todo_before_sleep = 0;

    if (flags & CLUSTER_TODO_HANDLE_MANUALFAILOVER) {
        /* Handle manual failover as soon as possible so that won't have a 100ms
         * as it was handled only in clusterCron */
        if (nodeIsReplica(myself)) {
            clusterHandleManualFailover();
            if (!(server.cluster_module_flags & CLUSTER_MODULE_FLAG_NO_FAILOVER)) clusterHandleReplicaFailover();
        }
    } else if (flags & CLUSTER_TODO_HANDLE_FAILOVER) {
        /* Handle failover, this is needed when it is likely that there is already
         * the quorum from primaries in order to react fast. */
        clusterHandleReplicaFailover();
    }

    /* Update the cluster state. */
    if (flags & CLUSTER_TODO_UPDATE_STATE) clusterUpdateState();

    /* Save the config, possibly using fsync. */
    if (flags & CLUSTER_TODO_SAVE_CONFIG) {
        int fsync = flags & CLUSTER_TODO_FSYNC_CONFIG;
        clusterSaveConfigOrDie(fsync);
    }
}

void clusterDoBeforeSleep(int flags) {
    /* Clear the cache if there are config changes here. */
    if (flags & CLUSTER_TODO_SAVE_CONFIG) clearCachedClusterSlotsResponse();

    server.cluster->todo_before_sleep |= flags;
}

/* -----------------------------------------------------------------------------
 * Slots management
 * -------------------------------------------------------------------------- */

/* Test bit 'pos' in a generic bitmap. Return 1 if the bit is set,
 * otherwise 0. */
int bitmapTestBit(unsigned char *bitmap, int pos) {
    off_t byte = pos / 8;
    int bit = pos & 7;
    return (bitmap[byte] & (1 << bit)) != 0;
}

/* Set the bit at position 'pos' in a bitmap. */
void bitmapSetBit(unsigned char *bitmap, int pos) {
    off_t byte = pos / 8;
    int bit = pos & 7;
    bitmap[byte] |= 1 << bit;
}

/* Clear the bit at position 'pos' in a bitmap. */
void bitmapClearBit(unsigned char *bitmap, int pos) {
    off_t byte = pos / 8;
    int bit = pos & 7;
    bitmap[byte] &= ~(1 << bit);
}

/* Return non-zero if there is at least one primary with replicas in the cluster.
 * Otherwise zero is returned. Used by clusterNodeSetSlotBit() to set the
 * MIGRATE_TO flag the when a primary gets the first slot. */
int clusterPrimariesHaveReplicas(void) {
    dictIterator di;
    dictInitIterator(&di, server.cluster->nodes);
    dictEntry *de;
    int replicas = 0;
    while ((de = dictNext(&di)) != NULL) {
        clusterNode *node = dictGetVal(de);

        if (nodeIsReplica(node)) continue;
        replicas += node->num_replicas;
    }
    return replicas != 0;
}

/* Set the slot bit and return the old value. */
int clusterNodeSetSlotBit(clusterNode *n, int slot) {
    int old = bitmapTestBit(n->slots, slot);
    if (!old) {
        bitmapSetBit(n->slots, slot);
        n->numslots++;
        /* When a primary gets its first slot, even if it has no replicas,
         * it gets flagged with MIGRATE_TO, that is, the primary is a valid
         * target for replicas migration, if and only if at least one of
         * the other primaries has replicas right now.
         *
         * Normally primaries are valid targets of replica migration if:
         * 1. The used to have replicas (but no longer have).
         * 2. They are replicas failing over a primary that used to have replicas.
         *
         * However new primaries with slots assigned are considered valid
         * migration targets if the rest of the cluster is not a replica-less.
         *
         * See https://github.com/redis/redis/issues/3043 for more info. */
        if (n->numslots == 1 && clusterPrimariesHaveReplicas()) n->flags |= CLUSTER_NODE_MIGRATE_TO;
    }
    return old;
}

/* Clear the slot bit and return the old value. */
int clusterNodeClearSlotBit(clusterNode *n, int slot) {
    int old = bitmapTestBit(n->slots, slot);
    if (old) {
        bitmapClearBit(n->slots, slot);
        n->numslots--;
    }
    return old;
}

/* Return the slot bit from the cluster node structure. */
int clusterNodeCoversSlot(clusterNode *n, int slot) {
    return bitmapTestBit(n->slots, slot);
}

/* Add the specified slot to the list of slots that node 'n' will
 * serve. Return C_OK if the operation ended with success.
 * If the slot is already assigned to another instance this is considered
 * an error and C_ERR is returned. */
int clusterAddSlot(clusterNode *n, int slot) {
    if (server.cluster->slots[slot]) return C_ERR;
    clusterNodeSetSlotBit(n, slot);
    server.cluster->slots[slot] = n;
    bitmapClearBit(server.cluster->owner_not_claiming_slot, slot);
    clusterSlotStatReset(slot);
    return C_OK;
}

/* Delete the specified slot marking it as unassigned.
 * Returns C_OK if the slot was assigned, otherwise if the slot was
 * already unassigned C_ERR is returned. */
int clusterDelSlot(int slot) {
    clusterNode *n = server.cluster->slots[slot];

    if (!n) return C_ERR;

    /* Cleanup the channels in primary/replica as part of slot deletion. */
    removeChannelsInSlot(slot);
    /* Clear the slot bit. */
    serverAssert(clusterNodeClearSlotBit(n, slot) == 1);
    server.cluster->slots[slot] = NULL;
    /* Make owner_not_claiming_slot flag consistent with slot ownership information. */
    bitmapClearBit(server.cluster->owner_not_claiming_slot, slot);
    clusterSlotStatReset(slot);
    return C_OK;
}

/* Delete all the slots associated with the specified node.
 * The number of deleted slots is returned. */
int clusterDelNodeSlots(clusterNode *node) {
    int deleted = 0, j;

    for (j = 0; j < CLUSTER_SLOTS; j++) {
        if (clusterNodeCoversSlot(node, j)) {
            clusterDelSlot(j);
            deleted++;
        }
    }
    return deleted;
}

/* Clear the migrating / importing state for all the slots.
 * This is useful at initialization and when turning a primary into replica. */
void clusterCloseAllSlots(void) {
    memset(server.cluster->migrating_slots_to, 0, sizeof(server.cluster->migrating_slots_to));
    memset(server.cluster->importing_slots_from, 0, sizeof(server.cluster->importing_slots_from));
}

/* -----------------------------------------------------------------------------
 * Cluster state evaluation function
 * -------------------------------------------------------------------------- */

/* The following are defines that are only used in the evaluation function
 * and are based on heuristics. Actually the main point about the rejoin and
 * writable delay is that they should be a few orders of magnitude larger
 * than the network latency. */
#define CLUSTER_MAX_REJOIN_DELAY 5000
#define CLUSTER_MIN_REJOIN_DELAY 500
#define CLUSTER_WRITABLE_DELAY 2000

void clusterUpdateState(void) {
    int j, new_state;
    int reachable_primaries = 0;
    static mstime_t among_minority_time;
    static mstime_t first_call_time = 0;

    server.cluster->todo_before_sleep &= ~CLUSTER_TODO_UPDATE_STATE;

    /* If this is a primary node, wait some time before turning the state
     * into OK, since it is not a good idea to rejoin the cluster as a writable
     * primary, after a reboot, without giving the cluster a chance to
     * reconfigure this node. Note that the delay is calculated starting from
     * the first call to this function and not since the server start, in order
     * to not count the DB loading time. */
    if (first_call_time == 0) first_call_time = mstime();
    if (clusterNodeIsPrimary(myself) && server.cluster->state == CLUSTER_FAIL &&
        mstime() - first_call_time < CLUSTER_WRITABLE_DELAY)
        return;

    /* Start assuming the state is OK. We'll turn it into FAIL if there
     * are the right conditions. */
    new_state = CLUSTER_OK;

    /* Check if all the slots are covered. */
    if (server.cluster_require_full_coverage) {
        for (j = 0; j < CLUSTER_SLOTS; j++) {
            if (server.cluster->slots[j] == NULL || server.cluster->slots[j]->flags & (CLUSTER_NODE_FAIL)) {
                new_state = CLUSTER_FAIL;
                break;
            }
        }
    }

    /* Compute the cluster size, that is the number of primary nodes
     * serving at least a single slot.
     *
     * At the same time count the number of reachable primaries having
     * at least one slot. */
    {
        dictIterator *di;
        dictEntry *de;

        server.cluster->size = 0;
        di = dictGetSafeIterator(server.cluster->nodes);
        while ((de = dictNext(di)) != NULL) {
            clusterNode *node = dictGetVal(de);

            if (clusterNodeIsVotingPrimary(node)) {
                server.cluster->size++;
                if ((node->flags & (CLUSTER_NODE_FAIL | CLUSTER_NODE_PFAIL)) == 0) reachable_primaries++;
            }
        }
        dictReleaseIterator(di);
    }

    /* If we are in a minority partition, change the cluster state
     * to FAIL. */
    {
        int needed_quorum = (server.cluster->size / 2) + 1;

        if (reachable_primaries < needed_quorum) {
            new_state = CLUSTER_FAIL;
            among_minority_time = mstime();
        }
    }

    /* Log a state change */
    if (new_state != server.cluster->state) {
        mstime_t rejoin_delay = server.cluster_node_timeout;

        /* If the instance is a primary and was partitioned away with the
         * minority, don't let it accept queries for some time after the
         * partition heals, to make sure there is enough time to receive
         * a configuration update. */
        if (rejoin_delay > CLUSTER_MAX_REJOIN_DELAY) rejoin_delay = CLUSTER_MAX_REJOIN_DELAY;
        if (rejoin_delay < CLUSTER_MIN_REJOIN_DELAY) rejoin_delay = CLUSTER_MIN_REJOIN_DELAY;

        if (new_state == CLUSTER_OK && clusterNodeIsPrimary(myself) && mstime() - among_minority_time < rejoin_delay) {
            return;
        }

        /* Change the state and log the event. */
        serverLog(new_state == CLUSTER_OK ? LL_NOTICE : LL_WARNING, "Cluster state changed: %s",
                  new_state == CLUSTER_OK ? "ok" : "fail");
        server.cluster->state = new_state;
    }
}

/* This function is called after the node startup in order to verify that data
 * loaded from disk is in agreement with the cluster configuration:
 *
 * 1) If we find keys about hash slots we have no responsibility for and
 *    no other node is in charge according to the current cluster
 *    configuration, we add these slots to our node.
 * 2) If we find data in a DB different than DB0 we return C_ERR to
 *    signal the caller it should quit the server with an error message
 *    or take other actions.
 *
 * The function always returns C_OK even if it will try to correct
 * the error described in "1". However if data is found in DB different
 * from DB0, C_ERR is returned.
 *
 * The function also uses the logging facility in order to warn the user
 * about desynchronizations between the data we have in memory and the
 * cluster configuration. */
int verifyClusterConfigWithData(void) {
    int j;
    int update_config = 0;

    /* Return ASAP if a module disabled cluster redirections. In that case
     * every primary can store keys about every possible hash slot. */
    if (server.cluster_module_flags & CLUSTER_MODULE_FLAG_NO_REDIRECTION) return C_OK;

    /* If this node is a replica, don't perform the check at all as we
     * completely depend on the replication stream. */
    if (nodeIsReplica(myself)) return C_OK;

    /* Make sure we only have keys in DB0. */
    for (j = 1; j < server.dbnum; j++) {
        if (kvstoreSize(server.db[j].keys)) return C_ERR;
    }

    /* Check that all the slots we see populated memory have a corresponding
     * entry in the cluster table. Otherwise fix the table. */
    for (j = 0; j < CLUSTER_SLOTS; j++) {
        if (!countKeysInSlot(j)) continue; /* No keys in this slot. */
        /* Check if we are assigned to this slot or if we are importing it.
         * In both cases check the next slot as the configuration makes
         * sense. */
        if (server.cluster->slots[j] == myself || server.cluster->importing_slots_from[j] != NULL) continue;

        /* If we are here data and cluster config don't agree, and we have
         * slot 'j' populated even if we are not importing it, nor we are
         * assigned to this slot. Fix this condition. */

        update_config++;
        /* slot is unassigned. Take responsibility for it. */
        if (server.cluster->slots[j] == NULL) {
            serverLog(LL_NOTICE,
                      "I have keys for unassigned slot %d. "
                      "Taking responsibility for it.",
                      j);
            clusterAddSlot(myself, j);
        } else if (server.cluster->importing_slots_from[j] != server.cluster->slots[j]) {
            if (server.cluster->importing_slots_from[j] == NULL) {
                serverLog(LL_NOTICE,
                          "I have keys for slot %d, but the slot is "
                          "assigned to another node. Deleting keys in the slot.",
                          j);
            } else {
                serverLog(LL_NOTICE,
                          "I am importing keys from node %.40s (%s) in shard %.40s to slot %d, "
                          "but the slot is now owned by node %.40s (%s) in shard %.40s. Deleting keys in the slot",
                          server.cluster->importing_slots_from[j]->name,
                          server.cluster->importing_slots_from[j]->human_nodename,
                          server.cluster->importing_slots_from[j]->shard_id, j, server.cluster->slots[j]->name,
                          server.cluster->slots[j]->human_nodename, server.cluster->slots[j]->shard_id);
            }
            delKeysInSlot(j);
        }
    }
    if (update_config) clusterSaveConfigOrDie(1);
    return C_OK;
}

/* Remove all the shard channel related information not owned by the current shard. */
static inline void removeAllNotOwnedShardChannelSubscriptions(void) {
    if (!kvstoreSize(server.pubsubshard_channels)) return;
    clusterNode *cur_primary = clusterNodeIsPrimary(myself) ? myself : myself->replicaof;
    for (int j = 0; j < CLUSTER_SLOTS; j++) {
        if (server.cluster->slots[j] != cur_primary) {
            removeChannelsInSlot(j);
        }
    }
}

/* -----------------------------------------------------------------------------
 * REPLICA nodes handling
 * -------------------------------------------------------------------------- */

/* Set the specified node 'n' as primary for this node.
 * If this node is currently a primary, it is turned into a replica. */
static void clusterSetPrimary(clusterNode *n, int closeSlots, int full_sync_required) {
    serverAssert(n != myself);
    serverAssert(myself->numslots == 0);

    if (clusterNodeIsPrimary(myself)) {
        myself->flags &= ~(CLUSTER_NODE_PRIMARY | CLUSTER_NODE_MIGRATE_TO);
        myself->flags |= CLUSTER_NODE_REPLICA;
    } else {
        if (myself->replicaof) clusterNodeRemoveReplica(myself->replicaof, myself);
    }
    if (closeSlots) clusterCloseAllSlots();
    myself->replicaof = n;
    updateShardId(myself, n->shard_id);
    clusterNodeAddReplica(n, myself);
    replicationSetPrimary(n->ip, getNodeDefaultReplicationPort(n), full_sync_required);
    removeAllNotOwnedShardChannelSubscriptions();
    resetManualFailover();

    if (server.cluster->failover_auth_time) {
        /* Since we have changed to a new primary node, the previously set
         * failover_auth_time should no longer be used, whether it is in
         * progress or timed out. */
        server.cluster->failover_auth_time = 0;
    }
}

/* -----------------------------------------------------------------------------
 * Nodes to string representation functions.
 * -------------------------------------------------------------------------- */

struct clusterNodeFlags {
    uint16_t flag;
    char *name;
};

static struct clusterNodeFlags clusterNodeFlagsTable[] = {
    {CLUSTER_NODE_MYSELF, "myself,"}, {CLUSTER_NODE_PRIMARY, "master,"},
    {CLUSTER_NODE_REPLICA, "slave,"}, {CLUSTER_NODE_PFAIL, "fail?,"},
    {CLUSTER_NODE_FAIL, "fail,"},     {CLUSTER_NODE_HANDSHAKE, "handshake,"},
    {CLUSTER_NODE_NOADDR, "noaddr,"}, {CLUSTER_NODE_NOFAILOVER, "nofailover,"}};

/* Concatenate the comma separated list of node flags to the given SDS
 * string 'ci'. */
sds representClusterNodeFlags(sds ci, uint16_t flags) {
    size_t orig_len = sdslen(ci);
    int i, size = sizeof(clusterNodeFlagsTable) / sizeof(struct clusterNodeFlags);
    for (i = 0; i < size; i++) {
        struct clusterNodeFlags *nodeflag = clusterNodeFlagsTable + i;
        if (flags & nodeflag->flag) ci = sdscat(ci, nodeflag->name);
    }
    /* If no flag was added, add the "noflags" special flag. */
    if (sdslen(ci) == orig_len) ci = sdscat(ci, "noflags,");
    sdsIncrLen(ci, -1); /* Remove trailing comma. */
    return ci;
}

/* Concatenate the slot ownership information to the given SDS string 'ci'.
 * If the slot ownership is in a contiguous block, it's represented as start-end pair,
 * else each slot is added separately. */
sds representSlotInfo(sds ci, uint16_t *slot_info_pairs, int slot_info_pairs_count) {
    for (int i = 0; i < slot_info_pairs_count; i += 2) {
        unsigned long start = slot_info_pairs[i];
        unsigned long end = slot_info_pairs[i + 1];
        if (start == end) {
            ci = sdscatfmt(ci, " %i", start);
        } else {
            ci = sdscatfmt(ci, " %i-%i", start, end);
        }
    }
    return ci;
}

/* Generate a csv-alike representation of the specified cluster node.
 * See clusterGenNodesDescription() top comment for more information.
 *
 * If a client is provided, we're creating a reply to the CLUSTER NODES command.
 * If client is NULL, we are creating the content of nodes.conf.
 *
 * The function returns the string representation as an SDS string. */
sds clusterGenNodeDescription(client *c, clusterNode *node, int tls_primary) {
    int j, start;
    sds ci;
    int port = clusterNodeClientPort(node, tls_primary);
    char *ip = clusterNodeIp(node, c);

    /* Node coordinates */
    ci = sdscatlen(sdsempty(), node->name, CLUSTER_NAMELEN);
    ci = sdscatfmt(ci, " %s:%i@%i", ip, port, node->cport);
    if (sdslen(node->hostname) != 0) {
        ci = sdscatfmt(ci, ",%s", node->hostname);
    }
    /* Don't expose aux fields to any clients yet but do allow them
     * to be persisted to nodes.conf */
    if (c == NULL) {
        if (sdslen(node->hostname) == 0) {
            ci = sdscatfmt(ci, ",", 1);
        }
        for (int i = af_count - 1; i >= 0; i--) {
            if ((tls_primary && i == af_tls_port) || (!tls_primary && i == af_tcp_port)) {
                continue;
            }
            if (auxFieldHandlers[i].isPresent(node)) {
                ci = sdscatprintf(ci, ",%s=", auxFieldHandlers[i].field);
                ci = auxFieldHandlers[i].getter(node, ci);
            }
        }
    }

    /* Flags */
    ci = sdscatlen(ci, " ", 1);
    ci = representClusterNodeFlags(ci, node->flags);

    /* Replica of... or just "-" */
    ci = sdscatlen(ci, " ", 1);
    if (node->replicaof)
        ci = sdscatlen(ci, node->replicaof->name, CLUSTER_NAMELEN);
    else
        ci = sdscatlen(ci, "-", 1);

    /* Latency from the POV of this node, config epoch, link status */
    ci = sdscatfmt(ci, " %I %I %U %s", (long long)node->ping_sent, (long long)node->pong_received, nodeEpoch(node),
                   (node->link || node->flags & CLUSTER_NODE_MYSELF) ? "connected" : "disconnected");

    /* Slots served by this instance. If we already have slots info,
     * append it directly, otherwise, generate slots only if it has. */
    if (node->slot_info_pairs) {
        ci = representSlotInfo(ci, node->slot_info_pairs, node->slot_info_pairs_count);
    } else if (node->numslots > 0) {
        start = -1;
        for (j = 0; j < CLUSTER_SLOTS; j++) {
            int bit;

            if ((bit = clusterNodeCoversSlot(node, j)) != 0) {
                if (start == -1) start = j;
            }
            if (start != -1 && (!bit || j == CLUSTER_SLOTS - 1)) {
                if (bit && j == CLUSTER_SLOTS - 1) j++;

                if (start == j - 1) {
                    ci = sdscatfmt(ci, " %i", start);
                } else {
                    ci = sdscatfmt(ci, " %i-%i", start, j - 1);
                }
                start = -1;
            }
        }
    }

    /* Just for MYSELF node we also dump info about slots that
     * we are migrating to other instances or importing from other
     * instances. */
    if (node->flags & CLUSTER_NODE_MYSELF) {
        for (j = 0; j < CLUSTER_SLOTS; j++) {
            if (server.cluster->migrating_slots_to[j]) {
                ci = sdscatprintf(ci, " [%d->-%.40s]", j, server.cluster->migrating_slots_to[j]->name);
            } else if (server.cluster->importing_slots_from[j]) {
                ci = sdscatprintf(ci, " [%d-<-%.40s]", j, server.cluster->importing_slots_from[j]->name);
            }
        }
    }
    return ci;
}

/* Generate the slot topology for all nodes and store the string representation
 * in the slots_info struct on the node. This is used to improve the efficiency
 * of clusterGenNodesDescription() because it removes looping of the slot space
 * for generating the slot info for each node individually. */
void clusterGenNodesSlotsInfo(int filter) {
    clusterNode *n = NULL;
    int start = -1;

    for (int i = 0; i <= CLUSTER_SLOTS; i++) {
        /* Find start node and slot id. */
        if (n == NULL) {
            if (i == CLUSTER_SLOTS) break;
            n = server.cluster->slots[i];
            start = i;
            continue;
        }

        /* Generate slots info when occur different node with start
         * or end of slot. */
        if (i == CLUSTER_SLOTS || n != server.cluster->slots[i]) {
            if (!(n->flags & filter)) {
                if (!n->slot_info_pairs) {
                    n->slot_info_pairs = zmalloc(2 * n->numslots * sizeof(uint16_t));
                }
                serverAssert((n->slot_info_pairs_count + 1) < (2 * n->numslots));
                n->slot_info_pairs[n->slot_info_pairs_count++] = start;
                n->slot_info_pairs[n->slot_info_pairs_count++] = i - 1;
            }
            if (i == CLUSTER_SLOTS) break;
            n = server.cluster->slots[i];
            start = i;
        }
    }
}

void clusterFreeNodesSlotsInfo(clusterNode *n) {
    zfree(n->slot_info_pairs);
    n->slot_info_pairs = NULL;
    n->slot_info_pairs_count = 0;
}

/* Generate a csv-alike representation of the nodes we are aware of,
 * including the "myself" node, and return an SDS string containing the
 * representation (it is up to the caller to free it).
 *
 * All the nodes matching at least one of the node flags specified in
 * "filter" are excluded from the output, so using zero as a filter will
 * include all the known nodes in the representation, including nodes in
 * the HANDSHAKE state.
 *
 * Setting tls_primary to 1 to put TLS port in the main <ip>:<port>
 * field and put TCP port in aux field, instead of the opposite way.
 *
 * The representation obtained using this function is used for the output
 * of the CLUSTER NODES function, and as format for the cluster
 * configuration file (nodes.conf) for a given node. */
sds clusterGenNodesDescription(client *c, int filter, int tls_primary) {
    sds ci = sdsempty(), ni;
    dictIterator *di;
    dictEntry *de;

    /* Generate all nodes slots info firstly. */
    clusterGenNodesSlotsInfo(filter);

    di = dictGetSafeIterator(server.cluster->nodes);
    while ((de = dictNext(di)) != NULL) {
        clusterNode *node = dictGetVal(de);

        if (node->flags & filter) continue;
        ni = clusterGenNodeDescription(c, node, tls_primary);
        ci = sdscatsds(ci, ni);
        sdsfree(ni);
        ci = sdscatlen(ci, "\n", 1);

        /* Release slots info. */
        clusterFreeNodesSlotsInfo(node);
    }
    dictReleaseIterator(di);
    return ci;
}

/* Add to the output buffer of the given client the description of the given cluster link.
 * The description is a map with each entry being an attribute of the link. */
void addReplyClusterLinkDescription(client *c, clusterLink *link) {
    addReplyMapLen(c, 6);

    addReplyBulkCString(c, "direction");
    addReplyBulkCString(c, link->inbound ? "from" : "to");

    /* addReplyClusterLinkDescription is only called for links that have been
     * associated with nodes. The association is always bi-directional, so
     * in addReplyClusterLinkDescription, link->node should never be NULL. */
    serverAssert(link->node);
    sds node_name = sdsnewlen(link->node->name, CLUSTER_NAMELEN);
    addReplyBulkCString(c, "node");
    addReplyBulkCString(c, node_name);
    sdsfree(node_name);

    addReplyBulkCString(c, "create-time");
    addReplyLongLong(c, link->ctime);

    char events[3], *p;
    p = events;
    if (link->conn) {
        if (connHasReadHandler(link->conn)) *p++ = 'r';
        if (connHasWriteHandler(link->conn)) *p++ = 'w';
    }
    *p = '\0';
    addReplyBulkCString(c, "events");
    addReplyBulkCString(c, events);

    addReplyBulkCString(c, "send-buffer-allocated");
    addReplyLongLong(c, link->send_msg_queue_mem);

    addReplyBulkCString(c, "send-buffer-used");
    addReplyLongLong(c, link->send_msg_queue_mem);
}

/* Add to the output buffer of the given client an array of cluster link descriptions,
 * with array entry being a description of a single current cluster link. */
void addReplyClusterLinksDescription(client *c) {
    dictIterator *di;
    dictEntry *de;
    void *arraylen_ptr = NULL;
    int num_links = 0;

    arraylen_ptr = addReplyDeferredLen(c);

    di = dictGetSafeIterator(server.cluster->nodes);
    while ((de = dictNext(di)) != NULL) {
        clusterNode *node = dictGetVal(de);
        if (node->link) {
            num_links++;
            addReplyClusterLinkDescription(c, node->link);
        }
        if (node->inbound_link) {
            num_links++;
            addReplyClusterLinkDescription(c, node->inbound_link);
        }
    }
    dictReleaseIterator(di);

    setDeferredArrayLen(c, arraylen_ptr, num_links);
}

/* -----------------------------------------------------------------------------
 * CLUSTER command
 * -------------------------------------------------------------------------- */

const char *clusterGetMessageTypeString(int type) {
    switch (type) {
    case CLUSTERMSG_TYPE_PING: return "ping";
    case CLUSTERMSG_TYPE_PONG: return "pong";
    case CLUSTERMSG_TYPE_MEET: return "meet";
    case CLUSTERMSG_TYPE_FAIL: return "fail";
    case CLUSTERMSG_TYPE_PUBLISH: return "publish";
    case CLUSTERMSG_TYPE_PUBLISHSHARD: return "publishshard";
    case CLUSTERMSG_TYPE_FAILOVER_AUTH_REQUEST: return "auth-req";
    case CLUSTERMSG_TYPE_FAILOVER_AUTH_ACK: return "auth-ack";
    case CLUSTERMSG_TYPE_UPDATE: return "update";
    case CLUSTERMSG_TYPE_MFSTART: return "mfstart";
    case CLUSTERMSG_TYPE_MODULE: return "module";
    }
    return "unknown";
}

int getSlotOrReply(client *c, robj *o) {
    long long slot;

    if (getLongLongFromObject(o, &slot) != C_OK || slot < 0 || slot >= CLUSTER_SLOTS) {
        addReplyError(c, "Invalid or out of range slot");
        return -1;
    }
    return (int)slot;
}

int checkSlotAssignmentsOrReply(client *c, unsigned char *slots, int del, int start_slot, int end_slot) {
    int slot;
    for (slot = start_slot; slot <= end_slot; slot++) {
        if (del && server.cluster->slots[slot] == NULL) {
            addReplyErrorFormat(c, "Slot %d is already unassigned", slot);
            return C_ERR;
        } else if (!del && server.cluster->slots[slot]) {
            addReplyErrorFormat(c, "Slot %d is already busy", slot);
            return C_ERR;
        }
        if (slots[slot]++ == 1) {
            addReplyErrorFormat(c, "Slot %d specified multiple times", (int)slot);
            return C_ERR;
        }
    }
    return C_OK;
}

void clusterUpdateSlots(client *c, unsigned char *slots, int del) {
    int j;
    for (j = 0; j < CLUSTER_SLOTS; j++) {
        if (slots[j]) {
            int retval;

            /* If this slot was set as importing we can clear this
             * state as now we are the real owner of the slot. */
            if (server.cluster->importing_slots_from[j]) server.cluster->importing_slots_from[j] = NULL;

            retval = del ? clusterDelSlot(j) : clusterAddSlot(myself, j);
            serverAssertWithInfo(c, NULL, retval == C_OK);
        }
    }
}

long long getNodeReplicationOffset(clusterNode *node) {
    if (node->flags & CLUSTER_NODE_MYSELF) {
        return nodeIsReplica(node) ? replicationGetReplicaOffset() : server.primary_repl_offset;
    } else {
        return node->repl_offset;
    }
}

/* Add detailed information of a node to the output buffer of the given client. */
void addNodeDetailsToShardReply(client *c, clusterNode *node) {
    int reply_count = 0;
    void *node_replylen = addReplyDeferredLen(c);
    addReplyBulkCString(c, "id");
    addReplyBulkCBuffer(c, node->name, CLUSTER_NAMELEN);
    reply_count++;

    if (node->tcp_port) {
        addReplyBulkCString(c, "port");
        addReplyLongLong(c, node->tcp_port);
        reply_count++;
    }

    if (node->tls_port) {
        addReplyBulkCString(c, "tls-port");
        addReplyLongLong(c, node->tls_port);
        reply_count++;
    }

    addReplyBulkCString(c, "ip");
    addReplyBulkCString(c, clusterNodeIp(node, c));
    reply_count++;

    addReplyBulkCString(c, "endpoint");
    addReplyBulkCString(c, clusterNodePreferredEndpoint(node, c));
    reply_count++;

    if (sdslen(node->hostname) != 0) {
        addReplyBulkCString(c, "hostname");
        addReplyBulkCBuffer(c, node->hostname, sdslen(node->hostname));
        reply_count++;
    }

    long long node_offset = getNodeReplicationOffset(node);

    addReplyBulkCString(c, "role");
    addReplyBulkCString(c, nodeIsReplica(node) ? "replica" : "master");
    reply_count++;

    addReplyBulkCString(c, "replication-offset");
    addReplyLongLong(c, node_offset);
    reply_count++;

    addReplyBulkCString(c, "health");
    const char *health_msg = NULL;
    if (nodeFailed(node)) {
        health_msg = "fail";
    } else if (nodeIsReplica(node) && node_offset == 0) {
        health_msg = "loading";
    } else {
        health_msg = "online";
    }
    addReplyBulkCString(c, health_msg);
    reply_count++;

    setDeferredMapLen(c, node_replylen, reply_count);
}

/* Add to the output buffer of the given client, an array of slot (start, end)
 * pair owned by the shard, also the primary and set of replica(s) along with
 * information about each node. */
void clusterCommandShards(client *c) {
    addReplyArrayLen(c, dictSize(server.cluster->shards));
    /* This call will add slot_info_pairs to all nodes */
    clusterGenNodesSlotsInfo(0);
    dictIterator *di = dictGetSafeIterator(server.cluster->shards);
    for (dictEntry *de = dictNext(di); de != NULL; de = dictNext(di)) {
        list *nodes = dictGetVal(de);
        serverAssert(listLength(nodes) > 0);
        addReplyMapLen(c, 2);
        addReplyBulkCString(c, "slots");

        /* Find a node which has the slot information served by this shard. */
        clusterNode *n = NULL;
        listIter li;
        listRewind(nodes, &li);
        for (listNode *ln = listNext(&li); ln != NULL; ln = listNext(&li)) {
            n = listNodeValue(ln);
            if (n->slot_info_pairs) {
                break;
            }
        }

        if (n && n->slot_info_pairs != NULL) {
            serverAssert((n->slot_info_pairs_count % 2) == 0);
            addReplyArrayLen(c, n->slot_info_pairs_count);
            for (int i = 0; i < n->slot_info_pairs_count; i++) {
                addReplyLongLong(c, (unsigned long)n->slot_info_pairs[i]);
            }
        } else {
            /* If no slot info pair is provided, the node owns no slots */
            addReplyArrayLen(c, 0);
        }

        addReplyBulkCString(c, "nodes");
        addReplyArrayLen(c, listLength(nodes));
        listRewind(nodes, &li);
        for (listNode *ln = listNext(&li); ln != NULL; ln = listNext(&li)) {
            clusterNode *n = listNodeValue(ln);
            addNodeDetailsToShardReply(c, n);
            clusterFreeNodesSlotsInfo(n);
        }
    }
    dictReleaseIterator(di);
}

sds genClusterInfoString(void) {
    sds info = sdsempty();
    char *statestr[] = {"ok", "fail"};
    int slots_assigned = 0, slots_ok = 0, slots_pfail = 0, slots_fail = 0;
    int j;

    for (j = 0; j < CLUSTER_SLOTS; j++) {
        clusterNode *n = server.cluster->slots[j];

        if (n == NULL) continue;
        slots_assigned++;
        if (nodeFailed(n)) {
            slots_fail++;
        } else if (nodeTimedOut(n)) {
            slots_pfail++;
        } else {
            slots_ok++;
        }
    }

    info = sdscatprintf(info,
                        "cluster_state:%s\r\n"
                        "cluster_slots_assigned:%d\r\n"
                        "cluster_slots_ok:%d\r\n"
                        "cluster_slots_pfail:%d\r\n"
                        "cluster_slots_fail:%d\r\n"
                        "cluster_known_nodes:%lu\r\n"
                        "cluster_size:%d\r\n"
                        "cluster_current_epoch:%llu\r\n"
                        "cluster_my_epoch:%llu\r\n",
                        statestr[server.cluster->state], slots_assigned, slots_ok, slots_pfail, slots_fail,
                        dictSize(server.cluster->nodes), server.cluster->size,
                        (unsigned long long)server.cluster->currentEpoch, (unsigned long long)nodeEpoch(myself));

    /* Show stats about messages sent and received. */
    long long tot_msg_sent = 0;
    long long tot_msg_received = 0;

    for (int i = 0; i < CLUSTERMSG_TYPE_COUNT; i++) {
        if (server.cluster->stats_bus_messages_sent[i] == 0) continue;
        tot_msg_sent += server.cluster->stats_bus_messages_sent[i];
        info = sdscatprintf(info, "cluster_stats_messages_%s_sent:%lld\r\n", clusterGetMessageTypeString(i),
                            server.cluster->stats_bus_messages_sent[i]);
    }
    info = sdscatprintf(info, "cluster_stats_messages_sent:%lld\r\n", tot_msg_sent);

    for (int i = 0; i < CLUSTERMSG_TYPE_COUNT; i++) {
        if (server.cluster->stats_bus_messages_received[i] == 0) continue;
        tot_msg_received += server.cluster->stats_bus_messages_received[i];
        info = sdscatprintf(info, "cluster_stats_messages_%s_received:%lld\r\n", clusterGetMessageTypeString(i),
                            server.cluster->stats_bus_messages_received[i]);
    }
    info = sdscatprintf(info, "cluster_stats_messages_received:%lld\r\n", tot_msg_received);

    info = sdscatprintf(info, "total_cluster_links_buffer_limit_exceeded:%llu\r\n",
                        server.cluster->stat_cluster_links_buffer_limit_exceeded);

    return info;
}


void removeChannelsInSlot(unsigned int slot) {
    if (countChannelsInSlot(slot) == 0) return;

    pubsubShardUnsubscribeAllChannelsInSlot(slot);
}

/* Remove all the keys in the specified hash slot.
 * The number of removed items is returned. */
unsigned int delKeysInSlot(unsigned int hashslot) {
    if (!kvstoreDictSize(server.db->keys, hashslot)) return 0;

    unsigned int j = 0;

    kvstoreDictIterator *kvs_di = NULL;
    dictEntry *de = NULL;
    kvs_di = kvstoreGetDictSafeIterator(server.db->keys, hashslot);
    while ((de = kvstoreDictIteratorNext(kvs_di)) != NULL) {
        enterExecutionUnit(1, 0);
        sds sdskey = dictGetKey(de);
        robj *key = createStringObject(sdskey, sdslen(sdskey));
        dbDelete(&server.db[0], key);
        propagateDeletion(&server.db[0], key, server.lazyfree_lazy_server_del);
        signalModifiedKey(NULL, &server.db[0], key);
        /* The keys are not actually logically deleted from the database, just moved to another node.
         * The modules needs to know that these keys are no longer available locally, so just send the
         * keyspace notification to the modules, but not to clients. */
        moduleNotifyKeyspaceEvent(NOTIFY_GENERIC, "del", key, server.db[0].id);
        exitExecutionUnit();
        postExecutionUnitOperations();
        decrRefCount(key);
        j++;
        server.dirty++;
    }
    kvstoreReleaseDictIterator(kvs_di);

    return j;
}

/* Get the count of the channels for a given slot. */
unsigned int countChannelsInSlot(unsigned int hashslot) {
    return kvstoreDictSize(server.pubsubshard_channels, hashslot);
}

clusterNode *getMyClusterNode(void) {
    return server.cluster->myself;
}

int clusterManualFailoverTimeLimit(void) {
    return server.cluster->mf_end;
}

int getClusterSize(void) {
    return dictSize(server.cluster->nodes);
}

int getMyShardSlotCount(void) {
    if (!nodeIsReplica(server.cluster->myself)) {
        return server.cluster->myself->numslots;
    } else if (server.cluster->myself->replicaof) {
        return server.cluster->myself->replicaof->numslots;
    } else {
        return 0;
    }
}

char **getClusterNodesList(size_t *numnodes) {
    size_t count = dictSize(server.cluster->nodes);
    char **ids = zmalloc((count + 1) * CLUSTER_NAMELEN);
    dictIterator *di = dictGetIterator(server.cluster->nodes);
    dictEntry *de;
    int j = 0;
    while ((de = dictNext(di)) != NULL) {
        clusterNode *node = dictGetVal(de);
        if (node->flags & (CLUSTER_NODE_NOADDR | CLUSTER_NODE_HANDSHAKE)) continue;
        ids[j] = zmalloc(CLUSTER_NAMELEN);
        memcpy(ids[j], node->name, CLUSTER_NAMELEN);
        j++;
    }
    *numnodes = j;
    ids[j] = NULL; /* Null term so that FreeClusterNodesList does not need
                    * to also get the count argument. */
    dictReleaseIterator(di);
    return ids;
}

int clusterNodeIsPrimary(clusterNode *n) {
    return n->flags & CLUSTER_NODE_PRIMARY;
}

int handleDebugClusterCommand(client *c) {
    if (strcasecmp(c->argv[1]->ptr, "CLUSTERLINK") || strcasecmp(c->argv[2]->ptr, "KILL") || c->argc != 5) {
        return 0;
    }

    if (!server.cluster_enabled) {
        addReplyError(c, "Debug option only available for cluster mode enabled setup!");
        return 1;
    }

    /* Find the node. */
    clusterNode *n = clusterLookupNode(c->argv[4]->ptr, sdslen(c->argv[4]->ptr));
    if (!n) {
        addReplyErrorFormat(c, "Unknown node %s", (char *)c->argv[4]->ptr);
        return 1;
    }
    if (n == server.cluster->myself) {
        addReplyErrorFormat(c, "Cannot free cluster link(s) to myself");
        return 1;
    }

    /* Terminate the link based on the direction or all. */
    if (!strcasecmp(c->argv[3]->ptr, "from")) {
        if (n->inbound_link) freeClusterLink(n->inbound_link);
    } else if (!strcasecmp(c->argv[3]->ptr, "to")) {
        if (n->link) freeClusterLink(n->link);
    } else if (!strcasecmp(c->argv[3]->ptr, "all")) {
        if (n->link) freeClusterLink(n->link);
        if (n->inbound_link) freeClusterLink(n->inbound_link);
    } else {
        addReplyErrorFormat(c, "Unknown direction %s", (char *)c->argv[3]->ptr);
    }
    addReply(c, shared.ok);

    return 1;
}

int clusterNodePending(clusterNode *node) {
    return node->flags & (CLUSTER_NODE_NOADDR | CLUSTER_NODE_HANDSHAKE);
}

/* Returns the IP of the node as seen by the given client, or by the cluster node if c is NULL. */
char *clusterNodeIp(clusterNode *node, client *c) {
    if (c == NULL) {
        return node->ip;
    }
    if (isClientConnIpV6(c)) {
        if (sdslen(node->announce_client_ipv6) != 0) return node->announce_client_ipv6;
    } else {
        if (sdslen(node->announce_client_ipv4) != 0) return node->announce_client_ipv4;
    }
    return node->ip;
}

int clusterNodeIsReplica(clusterNode *node) {
    return node->flags & CLUSTER_NODE_REPLICA;
}

clusterNode *clusterNodeGetPrimary(clusterNode *node) {
    clusterNode *primary = node;
    while (primary->replicaof != NULL) {
        primary = primary->replicaof;
        if (primary == node) break;
    }
    /* Assert that a node's replicaof/primary chain does not form a cycle. */
    debugServerAssert(primary->replicaof == NULL);
    return primary;
}

char *clusterNodeGetName(clusterNode *node) {
    return node->name;
}

int clusterNodeTimedOut(clusterNode *node) {
    return nodeTimedOut(node);
}

int clusterNodeIsFailing(clusterNode *node) {
    return nodeFailed(node);
}

int clusterNodeIsNoFailover(clusterNode *node) {
    return node->flags & CLUSTER_NODE_NOFAILOVER;
}

const char **clusterDebugCommandExtendedHelp(void) {
    static const char *help[] = {"CLUSTERLINK KILL <to|from|all> <node-id>",
                                 "    Kills the link based on the direction to/from (both) with the provided node.",
                                 NULL};

    return help;
}

char *clusterNodeGetShardId(clusterNode *node) {
    return node->shard_id;
}

/* clusterParseSetSlotCommand validates the arguments of the CLUSTER SETSLOT command,
 * extracts the target slot number (slot_out), and determines the target node (node_out)
 * if applicable. It also calculates a timeout value (timeout_out) based on an optional
 * timeout argument. If provided, the timeout is added to the current time to obtain an
 * absolute timestamp; if omitted, the default timeout CLUSTER_OPERATION_TIMEOUT is used;
 * if set to 0, it indicates no timeout. The function returns 1 if successful, and 0
 * otherwise, after sending an error message to the client. */
int clusterParseSetSlotCommand(client *c, int *slot_out, clusterNode **node_out, mstime_t *timeout_out) {
    int slot = -1;
    clusterNode *n = NULL;
    mstime_t timeout = commandTimeSnapshot() + CLUSTER_OPERATION_TIMEOUT;
    int optarg_pos = 0;

    /* Allow primaries to replicate "CLUSTER SETSLOT" */
    if (!c->flag.primary && nodeIsReplica(myself)) {
        addReplyError(c, "Please use SETSLOT only with masters.");
        return 0;
    }

    if ((slot = getSlotOrReply(c, c->argv[2])) == -1) return 0;

    if (!strcasecmp(c->argv[3]->ptr, "migrating") && c->argc >= 5) {
        /* CLUSTER SETSLOT <SLOT> MIGRATING <NODE> */
        if (nodeIsPrimary(myself) && server.cluster->slots[slot] != myself) {
            addReplyErrorFormat(c, "I'm not the owner of hash slot %u", slot);
            return 0;
        }
        n = clusterLookupNode(c->argv[4]->ptr, sdslen(c->argv[4]->ptr));
        if (n == NULL) {
            addReplyErrorFormat(c, "I don't know about node %s", (char *)c->argv[4]->ptr);
            return 0;
        }
        if (nodeIsReplica(n)) {
            addReplyError(c, "Target node is not a master");
            return 0;
        }
        if (c->argc > 5) optarg_pos = 5;
    } else if (!strcasecmp(c->argv[3]->ptr, "importing") && c->argc >= 5) {
        /* CLUSTER SETSLOT <SLOT> IMPORTING <NODE> */
        if (server.cluster->slots[slot] == myself) {
            addReplyErrorFormat(c, "I'm already the owner of hash slot %u", slot);
            return 0;
        }
        n = clusterLookupNode(c->argv[4]->ptr, sdslen(c->argv[4]->ptr));
        if (n == NULL) {
            addReplyErrorFormat(c, "I don't know about node %s", (char *)c->argv[4]->ptr);
            return 0;
        }
        if (nodeIsReplica(n)) {
            addReplyError(c, "Target node is not a master");
            return 0;
        }
        if (c->argc > 5) optarg_pos = 5;
    } else if (!strcasecmp(c->argv[3]->ptr, "stable") && c->argc >= 4) {
        /* CLUSTER SETSLOT <SLOT> STABLE */
        if (c->argc > 4) optarg_pos = 4;
    } else if (!strcasecmp(c->argv[3]->ptr, "node") && c->argc >= 5) {
        /* CLUSTER SETSLOT <SLOT> NODE <NODE ID> */
        n = clusterLookupNode(c->argv[4]->ptr, sdslen(c->argv[4]->ptr));
        if (!n) {
            addReplyErrorFormat(c, "Unknown node %s", (char *)c->argv[4]->ptr);
            return 0;
        }
        if (nodeIsReplica(n)) {
            addReplyError(c, "Target node is not a master");
            return 0;
        }
        /* If this hash slot was served by 'myself' before to switch
         * make sure there are no longer local keys for this hash slot. */
        if (server.cluster->slots[slot] == myself && n != myself) {
            if (countKeysInSlot(slot) != 0) {
                addReplyErrorFormat(c,
                                    "Can't assign hashslot %d to a different node "
                                    "while I still hold keys for this hash slot.",
                                    slot);
                return 0;
            }
        }
        if (c->argc > 5) optarg_pos = 5;
    } else {
        addReplyError(c, "Invalid CLUSTER SETSLOT action or number of arguments. Try CLUSTER HELP");
        return 0;
    }

    /* Process optional arguments */
    for (int i = optarg_pos; i < c->argc; i++) {
        if (!strcasecmp(c->argv[i]->ptr, "timeout")) {
            if (i + 1 >= c->argc) {
                addReplyError(c, "Missing timeout value");
                return 0;
            }
            if (getTimeoutFromObjectOrReply(c, c->argv[i + 1], &timeout, UNIT_MILLISECONDS) != C_OK) return 0;
        }
    }

    *slot_out = slot;
    *node_out = n;
    *timeout_out = timeout;
    return 1;
}

void clusterCommandSetSlot(client *c) {
    int slot;
    mstime_t timeout_ms;
    clusterNode *n;

    if (!clusterParseSetSlotCommand(c, &slot, &n, &timeout_ms)) return;

    /* Enhance cluster topology change resilience against primary failures by
     * replicating SETSLOT before execution.
     *
     * Cluster topology changes such slot ownership and migrating states must
     * be replicated to replicas before applying them to the primary. This
     * guarantees that after a command is successfully executed, the new state
     * won't be lost due to a primary node failure. The following example
     * illustrates how a cluster state can be lost during slot ownership
     * finalization:
     *
     * When finalizing the slot, the target primary node B might send a cluster
     * PONG to the source primary node A before the SETSLOT command is replicated
     * to replica node B'. If primary node B crashes at this point, B' will be in
     * the importing state and the slot will have no owner.
     *
     * To mitigate this issue, the following order needs to be enforced for slot
     * migration finalization such that the replicas finalize the slot ownership
     * before the primary:
 .   *
     * 1. Client C issues SETSLOT n NODE B against node B.
     * 2. Primary B replicates `SETSLOT n NODE B` to all of its replicas (e.g., B', B'').
     * 3. Upon replication completion, primary B executes `SETSLOT n NODE B` and
     *    returns success to client C.
     * 4. The following steps can happen in parallel:
     *   a. Client C issues `SETSLOT n NODE B` against primary A.
     *   b. Primary B gossips its new slot ownership to the cluster (including A, A', etc.).
     *
     * This ensures that all replicas have the latest topology information, enabling
     * a reliable slot ownership transfer even if the primary node went down during
     * the process. */
    if (nodeIsPrimary(myself) && myself->num_replicas != 0 && !c->flag.replication_done) {
        /* Iterate through the list of replicas to check if there are any running
         * version 7.2 or older. Replicas running on these versions do
         * not support the CLUSTER SETSLOT command on replicas. If such a replica
         * is found, we should skip the replication and fall back to the old
         * non-replicated behavior.*/
        listIter li;
        listNode *ln;
        int legacy_replica_found = 0;
        listRewind(server.replicas, &li);
        while ((ln = listNext(&li))) {
            client *r = ln->value;
            if (r->replica_version < 0x702ff /* 7.2.255 */) {
                legacy_replica_found++;
                break;
            }
        }

        if (!legacy_replica_found) {
            forceCommandPropagation(c, PROPAGATE_REPL);
            /* We are a primary and this is the first time we see this `SETSLOT`
             * command. Force-replicate the command to all of our replicas
             * first and only on success will we handle the command.
             * Note that
             * 1. All replicas are expected to ack the replication within the given timeout
             * 2. The repl offset target is set to the primary's current repl offset + 1.
             *    There is no concern of partial replication because replicas always
             *    ack the repl offset at the command boundary. */
            blockClientForReplicaAck(c, timeout_ms, server.primary_repl_offset + 1, myself->num_replicas, 0);
            /* Mark client as pending command for execution after replication to replicas. */
            c->flag.pending_command = 1;
            replicationRequestAckFromReplicas();
            return;
        }
    }

    /* Slot states have been updated on the compatible replicas (if any).
     * Now exuecte the command on the primary. */
    if (!strcasecmp(c->argv[3]->ptr, "migrating")) {
        serverLog(LL_NOTICE, "Migrating slot %d to node %.40s (%s)", slot, n->name, n->human_nodename);
        server.cluster->migrating_slots_to[slot] = n;
    } else if (!strcasecmp(c->argv[3]->ptr, "importing")) {
        serverLog(LL_NOTICE, "Importing slot %d from node %.40s (%s)", slot, n->name, n->human_nodename);
        server.cluster->importing_slots_from[slot] = n;
    } else if (!strcasecmp(c->argv[3]->ptr, "stable")) {
        /* CLUSTER SETSLOT <SLOT> STABLE */
        serverLog(LL_NOTICE, "Marking slot %d stable", slot);
        server.cluster->importing_slots_from[slot] = NULL;
        server.cluster->migrating_slots_to[slot] = NULL;
    } else if (!strcasecmp(c->argv[3]->ptr, "node")) {
        /* CLUSTER SETSLOT <SLOT> NODE <NODE ID> */
        serverLog(LL_NOTICE, "Assigning slot %d to node %.40s (%s) in shard %.40s", slot, n->name, n->human_nodename,
                  n->shard_id);

        /* If this slot is in migrating status but we have no keys
         * for it assigning the slot to another node will clear
         * the migrating status. */
        if (countKeysInSlot(slot) == 0 && server.cluster->migrating_slots_to[slot]) {
            server.cluster->migrating_slots_to[slot] = NULL;
        }

        int slot_was_mine = server.cluster->slots[slot] == myself;
        clusterDelSlot(slot);
        clusterAddSlot(n, slot);

        /* If we are a primary left without slots, we should turn into a
         * replica of the new primary. */
        if (slot_was_mine && n != myself && myself->numslots == 0 && server.cluster_allow_replica_migration) {
            serverLog(LL_NOTICE,
                      "Lost my last slot during slot migration. Reconfiguring myself "
                      "as a replica of %.40s (%s) in shard %.40s",
                      n->name, n->human_nodename, n->shard_id);
            /* We are migrating to a different shard that has a completely different
             * replication history, so a full sync is required. */
            clusterSetPrimary(n, 1, 1);
            clusterDoBeforeSleep(CLUSTER_TODO_SAVE_CONFIG | CLUSTER_TODO_UPDATE_STATE | CLUSTER_TODO_FSYNC_CONFIG);
        }

        /* If this node or this node's primary was importing this slot,
         * assigning the slot to itself also clears the importing status. */
        if ((n == myself || n == myself->replicaof) && server.cluster->importing_slots_from[slot]) {
            server.cluster->importing_slots_from[slot] = NULL;

            /* Only primary broadcasts the updates */
            if (n == myself) {
                /* This slot was manually migrated, set this node configEpoch
                 * to a new epoch so that the new version can be propagated
                 * by the cluster.
                 *
                 * Note that if this ever results in a collision with another
                 * node getting the same configEpoch, for example because a
                 * failover happens at the same time we close the slot, the
                 * configEpoch collision resolution will fix it assigning
                 * a different epoch to each node. */
                if (clusterBumpConfigEpochWithoutConsensus() == C_OK) {
                    serverLog(LL_NOTICE, "ConfigEpoch updated after importing slot %d", slot);
                }
                /* After importing this slot, let the other nodes know as
                 * soon as possible. */
                clusterBroadcastPong(CLUSTER_BROADCAST_ALL);
            }
        }
    }

    clusterDoBeforeSleep(CLUSTER_TODO_SAVE_CONFIG | CLUSTER_TODO_UPDATE_STATE);
    addReply(c, shared.ok);
}

int clusterCommandSpecial(client *c) {
    if (!strcasecmp(c->argv[1]->ptr, "meet") && (c->argc == 4 || c->argc == 5)) {
        /* CLUSTER MEET <ip> <port> [cport] */
        long long port, cport;

        if (getLongLongFromObject(c->argv[3], &port) != C_OK) {
            addReplyErrorFormat(c, "Invalid base port specified: %s", (char *)c->argv[3]->ptr);
            return 1;
        }

        if (c->argc == 5) {
            if (getLongLongFromObject(c->argv[4], &cport) != C_OK) {
                addReplyErrorFormat(c, "Invalid bus port specified: %s", (char *)c->argv[4]->ptr);
                return 1;
            }
        } else {
            cport = port + CLUSTER_PORT_INCR;
        }

        if (clusterStartHandshake(c->argv[2]->ptr, port, cport) == 0 && errno == EINVAL) {
            addReplyErrorFormat(c, "Invalid node address specified: %s:%s", (char *)c->argv[2]->ptr,
                                (char *)c->argv[3]->ptr);
        } else {
            addReply(c, shared.ok);
        }
    } else if (!strcasecmp(c->argv[1]->ptr, "flushslots") && c->argc == 2) {
        /* CLUSTER FLUSHSLOTS */
        if (kvstoreSize(server.db[0].keys) != 0) {
            addReplyError(c, "DB must be empty to perform CLUSTER FLUSHSLOTS.");
            return 1;
        }
        clusterDelNodeSlots(myself);
        clusterDoBeforeSleep(CLUSTER_TODO_UPDATE_STATE | CLUSTER_TODO_SAVE_CONFIG);
        addReply(c, shared.ok);
    } else if ((!strcasecmp(c->argv[1]->ptr, "addslots") || !strcasecmp(c->argv[1]->ptr, "delslots")) && c->argc >= 3) {
        /* CLUSTER ADDSLOTS <slot> [slot] ... */
        /* CLUSTER DELSLOTS <slot> [slot] ... */
        int j, slot;
        unsigned char *slots = zmalloc(CLUSTER_SLOTS);
        int del = !strcasecmp(c->argv[1]->ptr, "delslots");

        memset(slots, 0, CLUSTER_SLOTS);
        /* Check that all the arguments are parseable.*/
        for (j = 2; j < c->argc; j++) {
            if ((slot = getSlotOrReply(c, c->argv[j])) == C_ERR) {
                zfree(slots);
                return 1;
            }
        }
        /* Check that the slots are not already busy. */
        for (j = 2; j < c->argc; j++) {
            slot = getSlotOrReply(c, c->argv[j]);
            if (checkSlotAssignmentsOrReply(c, slots, del, slot, slot) == C_ERR) {
                zfree(slots);
                return 1;
            }
        }
        clusterUpdateSlots(c, slots, del);
        zfree(slots);
        clusterDoBeforeSleep(CLUSTER_TODO_UPDATE_STATE | CLUSTER_TODO_SAVE_CONFIG);
        addReply(c, shared.ok);
    } else if ((!strcasecmp(c->argv[1]->ptr, "addslotsrange") || !strcasecmp(c->argv[1]->ptr, "delslotsrange")) &&
               c->argc >= 4) {
        if (c->argc % 2 == 1) {
            addReplyErrorArity(c);
            return 1;
        }
        /* CLUSTER ADDSLOTSRANGE <start slot> <end slot> [<start slot> <end slot> ...] */
        /* CLUSTER DELSLOTSRANGE <start slot> <end slot> [<start slot> <end slot> ...] */
        int j, startslot, endslot;
        unsigned char *slots = zmalloc(CLUSTER_SLOTS);
        int del = !strcasecmp(c->argv[1]->ptr, "delslotsrange");

        memset(slots, 0, CLUSTER_SLOTS);
        /* Check that all the arguments are parseable and that all the
         * slots are not already busy. */
        for (j = 2; j < c->argc; j += 2) {
            if ((startslot = getSlotOrReply(c, c->argv[j])) == C_ERR) {
                zfree(slots);
                return 1;
            }
            if ((endslot = getSlotOrReply(c, c->argv[j + 1])) == C_ERR) {
                zfree(slots);
                return 1;
            }
            if (startslot > endslot) {
                addReplyErrorFormat(c, "start slot number %d is greater than end slot number %d", startslot, endslot);
                zfree(slots);
                return 1;
            }

            if (checkSlotAssignmentsOrReply(c, slots, del, startslot, endslot) == C_ERR) {
                zfree(slots);
                return 1;
            }
        }
        clusterUpdateSlots(c, slots, del);
        zfree(slots);
        clusterDoBeforeSleep(CLUSTER_TODO_UPDATE_STATE | CLUSTER_TODO_SAVE_CONFIG);
        addReply(c, shared.ok);
    } else if (!strcasecmp(c->argv[1]->ptr, "setslot") && c->argc >= 4) {
        /* SETSLOT 10 MIGRATING <node ID> */
        /* SETSLOT 10 IMPORTING <node ID> */
        /* SETSLOT 10 STABLE */
        /* SETSLOT 10 NODE <node ID> */
        clusterCommandSetSlot(c);
    } else if (!strcasecmp(c->argv[1]->ptr, "bumpepoch") && c->argc == 2) {
        /* CLUSTER BUMPEPOCH */
        int retval = clusterBumpConfigEpochWithoutConsensus();
        sds reply = sdscatprintf(sdsempty(), "+%s %llu\r\n", (retval == C_OK) ? "BUMPED" : "STILL",
                                 (unsigned long long)myself->configEpoch);
        addReplySds(c, reply);
    } else if (!strcasecmp(c->argv[1]->ptr, "saveconfig") && c->argc == 2) {
        int retval = clusterSaveConfig(1);

        if (retval == C_OK)
            addReply(c, shared.ok);
        else
            addReplyErrorFormat(c, "error saving the cluster node config: %s", strerror(errno));
    } else if (!strcasecmp(c->argv[1]->ptr, "forget") && c->argc == 3) {
        /* CLUSTER FORGET <NODE ID> */
        clusterNode *n = clusterLookupNode(c->argv[2]->ptr, sdslen(c->argv[2]->ptr));
        if (!n) {
            if (clusterBlacklistExists((char *)c->argv[2]->ptr))
                /* Already forgotten. The deletion may have been gossipped by
                 * another node, so we pretend it succeeded. */
                addReply(c, shared.ok);
            else
                addReplyErrorFormat(c, "Unknown node %s", (char *)c->argv[2]->ptr);
            return 1;
        } else if (n == myself) {
            addReplyError(c, "I tried hard but I can't forget myself...");
            return 1;
        } else if (nodeIsReplica(myself) && myself->replicaof == n) {
            addReplyError(c, "Can't forget my master!");
            return 1;
        }
        clusterBlacklistAddNode(n);
        clusterDelNode(n);
        clusterDoBeforeSleep(CLUSTER_TODO_UPDATE_STATE | CLUSTER_TODO_SAVE_CONFIG);
        addReply(c, shared.ok);
    } else if (!strcasecmp(c->argv[1]->ptr, "replicate") && c->argc == 3) {
        /* CLUSTER REPLICATE <NODE ID> */
        /* Lookup the specified node in our table. */
        clusterNode *n = clusterLookupNode(c->argv[2]->ptr, sdslen(c->argv[2]->ptr));
        if (!n) {
            addReplyErrorFormat(c, "Unknown node %s", (char *)c->argv[2]->ptr);
            return 1;
        }

        /* I can't replicate myself. */
        if (n == myself) {
            addReplyError(c, "Can't replicate myself");
            return 1;
        }

        /* Can't replicate a replica. */
        if (nodeIsReplica(n)) {
            addReplyError(c, "I can only replicate a master, not a replica.");
            return 1;
        }

        /* If the instance is currently a primary, it should have no assigned
         * slots nor keys to accept to replicate some other node.
         * Replicas can switch to another primary without issues. */
        if (clusterNodeIsPrimary(myself) && (myself->numslots != 0 || kvstoreSize(server.db[0].keys) != 0)) {
            addReplyError(c, "To set a master the node must be empty and "
                             "without assigned slots.");
            return 1;
        }

<<<<<<< HEAD
        /* If `n` is already my primary, there is no need to re-establish the
         * replication connection. */
        if (myself->replicaof == n) {
            addReply(c, shared.ok);
            return 1;
        }

        /* Set the primary. */
        clusterSetPrimary(n, 1);
=======
        /* Set the primary.
         * If the instance is a primary, it is an empty primary.
         * If the instance is a replica, it had a totally different replication history.
         * In these both cases, myself as a replica has to do a full sync. */
        clusterSetPrimary(n, 1, 1);
>>>>>>> 39f8bcb9
        clusterBroadcastPong(CLUSTER_BROADCAST_ALL);
        clusterDoBeforeSleep(CLUSTER_TODO_UPDATE_STATE | CLUSTER_TODO_SAVE_CONFIG);
        addReply(c, shared.ok);
    } else if (!strcasecmp(c->argv[1]->ptr, "count-failure-reports") && c->argc == 3) {
        /* CLUSTER COUNT-FAILURE-REPORTS <NODE ID> */
        clusterNode *n = clusterLookupNode(c->argv[2]->ptr, sdslen(c->argv[2]->ptr));

        if (!n) {
            addReplyErrorFormat(c, "Unknown node %s", (char *)c->argv[2]->ptr);
            return 1;
        } else {
            addReplyLongLong(c, clusterNodeFailureReportsCount(n));
        }
    } else if (!strcasecmp(c->argv[1]->ptr, "failover") && (c->argc == 2 || c->argc == 3)) {
        /* CLUSTER FAILOVER [FORCE|TAKEOVER] */
        int force = 0, takeover = 0;

        if (c->argc == 3) {
            if (!strcasecmp(c->argv[2]->ptr, "force")) {
                force = 1;
            } else if (!strcasecmp(c->argv[2]->ptr, "takeover")) {
                takeover = 1;
                force = 1; /* Takeover also implies force. */
            } else {
                addReplyErrorObject(c, shared.syntaxerr);
                return 1;
            }
        }

        /* Check preconditions. */
        if (clusterNodeIsPrimary(myself)) {
            addReplyError(c, "You should send CLUSTER FAILOVER to a replica");
            return 1;
        } else if (myself->replicaof == NULL) {
            addReplyError(c, "I'm a replica but my master is unknown to me");
            return 1;
        } else if (!force && (nodeFailed(myself->replicaof) || myself->replicaof->link == NULL)) {
            addReplyError(c, "Master is down or failed, "
                             "please use CLUSTER FAILOVER FORCE");
            return 1;
        }
        resetManualFailover();
        server.cluster->mf_end = mstime() + CLUSTER_MF_TIMEOUT;

        if (takeover) {
            /* A takeover does not perform any initial check. It just
             * generates a new configuration epoch for this node without
             * consensus, claims the primary's slots, and broadcast the new
             * configuration. */
            serverLog(LL_NOTICE, "Taking over the primary (user request).");
            clusterBumpConfigEpochWithoutConsensus();
            clusterFailoverReplaceYourPrimary();
        } else if (force) {
            /* If this is a forced failover, we don't need to talk with our
             * primary to agree about the offset. We just failover taking over
             * it without coordination. */
            serverLog(LL_NOTICE, "Forced failover user request accepted.");
            server.cluster->mf_can_start = 1;
        } else {
            serverLog(LL_NOTICE, "Manual failover user request accepted.");
            clusterSendMFStart(myself->replicaof);
        }
        addReply(c, shared.ok);
    } else if (!strcasecmp(c->argv[1]->ptr, "set-config-epoch") && c->argc == 3) {
        /* CLUSTER SET-CONFIG-EPOCH <epoch>
         *
         * The user is allowed to set the config epoch only when a node is
         * totally fresh: no config epoch, no other known node, and so forth.
         * This happens at cluster creation time to start with a cluster where
         * every node has a different node ID, without to rely on the conflicts
         * resolution system which is too slow when a big cluster is created. */
        long long epoch;

        if (getLongLongFromObjectOrReply(c, c->argv[2], &epoch, NULL) != C_OK) return 1;

        if (epoch < 0) {
            addReplyErrorFormat(c, "Invalid config epoch specified: %lld", epoch);
        } else if (dictSize(server.cluster->nodes) > 1) {
            addReplyError(c, "The user can assign a config epoch only when the "
                             "node does not know any other node.");
        } else if (myself->configEpoch != 0) {
            addReplyError(c, "Node config epoch is already non-zero");
        } else {
            myself->configEpoch = epoch;
            serverLog(LL_NOTICE, "configEpoch set to %llu via CLUSTER SET-CONFIG-EPOCH",
                      (unsigned long long)myself->configEpoch);

            if (server.cluster->currentEpoch < (uint64_t)epoch) server.cluster->currentEpoch = epoch;
            /* No need to fsync the config here since in the unlucky event
             * of a failure to persist the config, the conflict resolution code
             * will assign a unique config to this node. */
            clusterDoBeforeSleep(CLUSTER_TODO_UPDATE_STATE | CLUSTER_TODO_SAVE_CONFIG);
            addReply(c, shared.ok);
        }
    } else if (!strcasecmp(c->argv[1]->ptr, "reset") && (c->argc == 2 || c->argc == 3)) {
        /* CLUSTER RESET [SOFT|HARD] */
        int hard = 0;

        /* Parse soft/hard argument. Default is soft. */
        if (c->argc == 3) {
            if (!strcasecmp(c->argv[2]->ptr, "hard")) {
                hard = 1;
            } else if (!strcasecmp(c->argv[2]->ptr, "soft")) {
                hard = 0;
            } else {
                addReplyErrorObject(c, shared.syntaxerr);
                return 1;
            }
        }

        /* Replicas can be reset while containing data, but not primary nodes
         * that must be empty. */
        if (clusterNodeIsPrimary(myself) && kvstoreSize(c->db->keys) != 0) {
            addReplyError(c, "CLUSTER RESET can't be called with "
                             "master nodes containing keys");
            return 1;
        }
        clusterReset(hard);
        addReply(c, shared.ok);
    } else if (!strcasecmp(c->argv[1]->ptr, "links") && c->argc == 2) {
        /* CLUSTER LINKS */
        addReplyClusterLinksDescription(c);
    } else {
        return 0;
    }

    return 1;
}

const char **clusterCommandExtendedHelp(void) {
    static const char *help[] = {
        "ADDSLOTS <slot> [<slot> ...]",
        "    Assign slots to current node.",
        "ADDSLOTSRANGE <start slot> <end slot> [<start slot> <end slot> ...]",
        "    Assign slots which are between <start-slot> and <end-slot> to current node.",
        "BUMPEPOCH",
        "    Advance the cluster config epoch.",
        "COUNT-FAILURE-REPORTS <node-id>",
        "    Return number of failure reports for <node-id>.",
        "DELSLOTS <slot> [<slot> ...]",
        "    Delete slots information from current node.",
        "DELSLOTSRANGE <start slot> <end slot> [<start slot> <end slot> ...]",
        "    Delete slots information which are between <start-slot> and <end-slot> from current node.",
        "FAILOVER [FORCE|TAKEOVER]",
        "    Promote current replica node to being a master.",
        "FORGET <node-id>",
        "    Remove a node from the cluster.",
        "FLUSHSLOTS",
        "    Delete current node own slots information.",
        "MEET <ip> <port> [<bus-port>]",
        "    Connect nodes into a working cluster.",
        "REPLICATE <node-id>",
        "    Configure current node as replica to <node-id>.",
        "RESET [HARD|SOFT]",
        "    Reset current node (default: soft).",
        "SET-CONFIG-EPOCH <epoch>",
        "    Set config epoch of current node.",
        "SETSLOT <slot> (IMPORTING <node-id>|MIGRATING <node-id>|STABLE|NODE <node-id>)",
        "    Set slot state.",
        "SAVECONFIG",
        "    Force saving cluster configuration on disk.",
        "LINKS",
        "    Return information about all network links between this node and its peers.",
        "    Output format is an array where each array element is a map containing attributes of a link",
        NULL};

    return help;
}

int clusterNodeNumReplicas(clusterNode *node) {
    return node->num_replicas;
}

clusterNode *clusterNodeGetReplica(clusterNode *node, int replica_idx) {
    return node->replicas[replica_idx];
}

clusterNode *getMigratingSlotDest(int slot) {
    return server.cluster->migrating_slots_to[slot];
}

clusterNode *getImportingSlotSource(int slot) {
    return server.cluster->importing_slots_from[slot];
}

int isClusterHealthy(void) {
    return server.cluster->state == CLUSTER_OK;
}

clusterNode *getNodeBySlot(int slot) {
    return server.cluster->slots[slot];
}

char *clusterNodeHostname(clusterNode *node) {
    return node->hostname;
}

long long clusterNodeReplOffset(clusterNode *node) {
    return node->repl_offset;
}

const char *clusterNodePreferredEndpoint(clusterNode *n, client *c) {
    char *hostname = clusterNodeHostname(n);
    switch (server.cluster_preferred_endpoint_type) {
    case CLUSTER_ENDPOINT_TYPE_IP: return clusterNodeIp(n, c);
    case CLUSTER_ENDPOINT_TYPE_HOSTNAME: return (hostname != NULL && hostname[0] != '\0') ? hostname : "?";
    case CLUSTER_ENDPOINT_TYPE_UNKNOWN_ENDPOINT: return "";
    }
    return "unknown";
}

int clusterAllowFailoverCmd(client *c) {
    if (!server.cluster_enabled) {
        return 1;
    }
    addReplyError(c, "FAILOVER not allowed in cluster mode. "
                     "Use CLUSTER FAILOVER command instead.");
    return 0;
}

void clusterPromoteSelfToPrimary(void) {
    replicationUnsetPrimary();
}

int detectAndUpdateCachedNodeHealth(void) {
    dictIterator di;
    dictInitIterator(&di, server.cluster->nodes);
    dictEntry *de;
    clusterNode *node;
    int overall_health_changed = 0;
    while ((de = dictNext(&di)) != NULL) {
        node = dictGetVal(de);
        int present_is_node_healthy = isNodeAvailable(node);
        if (present_is_node_healthy != node->is_node_healthy) {
            overall_health_changed = 1;
            node->is_node_healthy = present_is_node_healthy;
        }
    }

    return overall_health_changed;
}

/* Encode open slot states into an sds string to be persisted as an aux field in RDB. */
sds clusterEncodeOpenSlotsAuxField(int rdbflags) {
    if (!server.cluster_enabled) return NULL;

    /* Open slots should not be persisted to an RDB file. This data is intended only for full sync. */
    if ((rdbflags & RDBFLAGS_REPLICATION) == 0) return NULL;

    sds s = NULL;

    for (int i = 0; i < 2; i++) {
        clusterNode **nodes_ptr;
        if (i == 0) {
            nodes_ptr = server.cluster->importing_slots_from;
        } else {
            nodes_ptr = server.cluster->migrating_slots_to;
        }

        for (int j = 0; j < CLUSTER_SLOTS; j++) {
            if (nodes_ptr[j] == NULL) continue;
            if (s == NULL) s = sdsempty();
            s = sdscatfmt(s, "%i%s", j, (i == 0) ? "<" : ">");
            s = sdscatlen(s, nodes_ptr[j]->name, CLUSTER_NAMELEN);
            s = sdscatlen(s, ",", 1);
        }
    }

    return s;
}

/* Decode the open slot aux field and restore the in-memory slot states. */
int clusterDecodeOpenSlotsAuxField(int rdbflags, sds s) {
    if (!server.cluster_enabled || s == NULL) return C_OK;

    /* Open slots should not be loaded from a persisted RDB file, but only from a full sync. */
    if ((rdbflags & RDBFLAGS_REPLICATION) == 0) return C_OK;

    while (*s) {
        /* Extract slot number */
        int slot = atoi(s);
        if (slot < 0 || slot >= CLUSTER_SLOTS) return C_ERR;

        while (*s && *s != '<' && *s != '>') s++;
        if (*s != '<' && *s != '>') return C_ERR;

        /* Determine if it's an importing or migrating slot */
        int is_importing = (*s == '<');
        s++;

        /* Extract the node name */
        char node_name[CLUSTER_NAMELEN];
        int k = 0;
        while (*s && *s != ',' && k < CLUSTER_NAMELEN) {
            node_name[k++] = *s++;
        }

        /* Ensure the node name is of the correct length */
        if (k != CLUSTER_NAMELEN || *s != ',') return C_ERR;

        /* Move to the next slot */
        s++;

        /* Find the corresponding node */
        clusterNode *node = clusterLookupNode(node_name, CLUSTER_NAMELEN);
        if (!node) {
            /* Create a new node if not found */
            node = createClusterNode(node_name, 0);
            clusterAddNode(node);
        }

        /* Set the slot state */
        if (is_importing) {
            server.cluster->importing_slots_from[slot] = node;
        } else {
            server.cluster->migrating_slots_to[slot] = node;
        }
    }

    return C_OK;
}<|MERGE_RESOLUTION|>--- conflicted
+++ resolved
@@ -6564,7 +6564,6 @@
             return 1;
         }
 
-<<<<<<< HEAD
         /* If `n` is already my primary, there is no need to re-establish the
          * replication connection. */
         if (myself->replicaof == n) {
@@ -6572,15 +6571,11 @@
             return 1;
         }
 
-        /* Set the primary. */
-        clusterSetPrimary(n, 1);
-=======
         /* Set the primary.
          * If the instance is a primary, it is an empty primary.
          * If the instance is a replica, it had a totally different replication history.
          * In these both cases, myself as a replica has to do a full sync. */
         clusterSetPrimary(n, 1, 1);
->>>>>>> 39f8bcb9
         clusterBroadcastPong(CLUSTER_BROADCAST_ALL);
         clusterDoBeforeSleep(CLUSTER_TODO_UPDATE_STATE | CLUSTER_TODO_SAVE_CONFIG);
         addReply(c, shared.ok);
