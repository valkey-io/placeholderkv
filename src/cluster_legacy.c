--- conflicted
+++ resolved
@@ -1108,11 +1108,7 @@
     clusterUpdateMyselfClientIpV6();
     clusterUpdateMyselfHostname();
     clusterUpdateMyselfHumanNodename();
-<<<<<<< HEAD
-    clusterSlotStatResetAll();
-=======
     resetClusterStats();
->>>>>>> 5000c050
 }
 
 void clusterInitLast(void) {
