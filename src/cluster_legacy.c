/*
 * Copyright (c) 2009-2012, Salvatore Sanfilippo <antirez at gmail dot com>
 * All rights reserved.
 *
 * Redistribution and use in source and binary forms, with or without
 * modification, are permitted provided that the following conditions are met:
 *
 *   * Redistributions of source code must retain the above copyright notice,
 *     this list of conditions and the following disclaimer.
 *   * Redistributions in binary form must reproduce the above copyright
 *     notice, this list of conditions and the following disclaimer in the
 *     documentation and/or other materials provided with the distribution.
 *   * Neither the name of Redis nor the names of its contributors may be used
 *     to endorse or promote products derived from this software without
 *     specific prior written permission.
 *
 * THIS SOFTWARE IS PROVIDED BY THE COPYRIGHT HOLDERS AND CONTRIBUTORS "AS IS"
 * AND ANY EXPRESS OR IMPLIED WARRANTIES, INCLUDING, BUT NOT LIMITED TO, THE
 * IMPLIED WARRANTIES OF MERCHANTABILITY AND FITNESS FOR A PARTICULAR PURPOSE
 * ARE DISCLAIMED. IN NO EVENT SHALL THE COPYRIGHT OWNER OR CONTRIBUTORS BE
 * LIABLE FOR ANY DIRECT, INDIRECT, INCIDENTAL, SPECIAL, EXEMPLARY, OR
 * CONSEQUENTIAL DAMAGES (INCLUDING, BUT NOT LIMITED TO, PROCUREMENT OF
 * SUBSTITUTE GOODS OR SERVICES; LOSS OF USE, DATA, OR PROFITS; OR BUSINESS
 * INTERRUPTION) HOWEVER CAUSED AND ON ANY THEORY OF LIABILITY, WHETHER IN
 * CONTRACT, STRICT LIABILITY, OR TORT (INCLUDING NEGLIGENCE OR OTHERWISE)
 * ARISING IN ANY WAY OUT OF THE USE OF THIS SOFTWARE, EVEN IF ADVISED OF THE
 * POSSIBILITY OF SUCH DAMAGE.
 */

/*
 * cluster_legacy.c contains the implementation of the cluster API that is
 * specific to the standard, cluster-bus based clustering mechanism.
 */

#include "server.h"
#include "cluster.h"
#include "cluster_legacy.h"
#include "endianconv.h"
#include "connection.h"

#include <stdlib.h>
#include <sys/types.h>
#include <sys/socket.h>
#include <arpa/inet.h>
#include <fcntl.h>
#include <unistd.h>
#include <sys/stat.h>
#include <math.h>
#include <sys/file.h>

/* A global reference to myself is handy to make code more clear.
 * Myself always points to server.cluster->myself, that is, the clusterNode
 * that represents this node. */
clusterNode *myself = NULL;

clusterNode *createClusterNode(char *nodename, int flags);
void clusterAddNode(clusterNode *node);
void clusterAcceptHandler(aeEventLoop *el, int fd, void *privdata, int mask);
void clusterReadHandler(connection *conn);
void clusterSendPing(clusterLink *link, int type);
void clusterSendFail(char *nodename);
void clusterSendFailoverAuthIfNeeded(clusterNode *node, clusterMsg *request);
void clusterUpdateState(void);
int clusterNodeCoversSlot(clusterNode *n, int slot);
list *clusterGetNodesInMyShard(clusterNode *node);
int clusterNodeAddSlave(clusterNode *master, clusterNode *slave);
int clusterAddSlot(clusterNode *n, int slot);
int clusterDelSlot(int slot);
int clusterDelNodeSlots(clusterNode *node);
int clusterNodeSetSlotBit(clusterNode *n, int slot);
void clusterSetMaster(clusterNode *n, int closeSlots);
void clusterHandleSlaveFailover(void);
void clusterHandleSlaveMigration(int max_slaves);
int bitmapTestBit(unsigned char *bitmap, int pos);
void bitmapSetBit(unsigned char *bitmap, int pos);
void bitmapClearBit(unsigned char *bitmap, int pos);
void clusterDoBeforeSleep(int flags);
void clusterSendUpdate(clusterLink *link, clusterNode *node);
void resetManualFailover(void);
void clusterCloseAllSlots(void);
void clusterSetNodeAsMaster(clusterNode *n);
void clusterDelNode(clusterNode *delnode);
sds representClusterNodeFlags(sds ci, uint16_t flags);
sds representSlotInfo(sds ci, uint16_t *slot_info_pairs, int slot_info_pairs_count);
void clusterFreeNodesSlotsInfo(clusterNode *n);
uint64_t clusterGetMaxEpoch(void);
int clusterBumpConfigEpochWithoutConsensus(void);
void moduleCallClusterReceivers(const char *sender_id,
                                uint64_t module_id,
                                uint8_t type,
                                const unsigned char *payload,
                                uint32_t len);
const char *clusterGetMessageTypeString(int type);
void removeChannelsInSlot(unsigned int slot);
unsigned int countKeysInSlot(unsigned int hashslot);
unsigned int countChannelsInSlot(unsigned int hashslot);
unsigned int delKeysInSlot(unsigned int hashslot);
void clusterAddNodeToShard(const char *shard_id, clusterNode *node);
list *clusterLookupNodeListByShardId(const char *shard_id);
void clusterRemoveNodeFromShard(clusterNode *node);
int auxShardIdSetter(clusterNode *n, void *value, int length);
sds auxShardIdGetter(clusterNode *n, sds s);
int auxShardIdPresent(clusterNode *n);
int auxHumanNodenameSetter(clusterNode *n, void *value, int length);
sds auxHumanNodenameGetter(clusterNode *n, sds s);
int auxHumanNodenamePresent(clusterNode *n);
int auxTcpPortSetter(clusterNode *n, void *value, int length);
sds auxTcpPortGetter(clusterNode *n, sds s);
int auxTcpPortPresent(clusterNode *n);
int auxTlsPortSetter(clusterNode *n, void *value, int length);
sds auxTlsPortGetter(clusterNode *n, sds s);
int auxTlsPortPresent(clusterNode *n);
static void clusterBuildMessageHdr(clusterMsg *hdr, int type, size_t msglen);
void freeClusterLink(clusterLink *link);
int verifyClusterNodeId(const char *name, int length);

int getNodeDefaultClientPort(clusterNode *n) {
    return server.tls_cluster ? n->tls_port : n->tcp_port;
}

static inline int getNodeDefaultReplicationPort(clusterNode *n) {
    return server.tls_replication ? n->tls_port : n->tcp_port;
}

int clusterNodeClientPort(clusterNode *n, int use_tls) {
    return use_tls ? n->tls_port : n->tcp_port;
}

static inline int defaultClientPort(void) {
    return server.tls_cluster ? server.tls_port : server.port;
}

#define isSlotUnclaimed(slot)                                                                                          \
    (server.cluster->slots[slot] == NULL || bitmapTestBit(server.cluster->owner_not_claiming_slot, slot))

#define RCVBUF_INIT_LEN 1024
#define RCVBUF_MAX_PREALLOC (1 << 20) /* 1MB */

/* Fixed timeout value for cluster operations (milliseconds) */
#define CLUSTER_OPERATION_TIMEOUT 2000

/* Cluster nodes hash table, mapping nodes addresses 1.2.3.4:6379 to
 * clusterNode structures. */
dictType clusterNodesDictType = {
    dictSdsHash,       /* hash function */
    NULL,              /* key dup */
    NULL,              /* val dup */
    dictSdsKeyCompare, /* key compare */
    dictSdsDestructor, /* key destructor */
    NULL,              /* val destructor */
    NULL               /* allow to expand */
};

/* Cluster re-addition blacklist. This maps node IDs to the time
 * we can re-add this node. The goal is to avoid reading a removed
 * node for some time. */
dictType clusterNodesBlackListDictType = {
    dictSdsCaseHash,       /* hash function */
    NULL,                  /* key dup */
    NULL,                  /* val dup */
    dictSdsKeyCaseCompare, /* key compare */
    dictSdsDestructor,     /* key destructor */
    NULL,                  /* val destructor */
    NULL                   /* allow to expand */
};

/* Cluster shards hash table, mapping shard id to list of nodes */
dictType clusterSdsToListType = {
    dictSdsHash,        /* hash function */
    NULL,               /* key dup */
    NULL,               /* val dup */
    dictSdsKeyCompare,  /* key compare */
    dictSdsDestructor,  /* key destructor */
    dictListDestructor, /* val destructor */
    NULL                /* allow to expand */
};

/* Aux fields were introduced in Redis OSS 7.2 to support the persistence
 * of various important node properties, such as shard id, in nodes.conf.
 * Aux fields take an explicit format of name=value pairs and have no
 * intrinsic order among them. Aux fields are always grouped together
 * at the end of the second column of each row after the node's IP
 * address/port/cluster_port and the optional hostname. Aux fields
 * are separated by ','. */

/* Aux field setter function prototype
 * return C_OK when the update is successful; C_ERR otherwise */
typedef int(aux_value_setter)(clusterNode *n, void *value, int length);
/* Aux field getter function prototype
 * return an sds that is a concatenation of the input sds string and
 * the aux value */
typedef sds(aux_value_getter)(clusterNode *n, sds s);

typedef int(aux_value_present)(clusterNode *n);

typedef struct {
    char *field;
    aux_value_setter *setter;
    aux_value_getter *getter;
    aux_value_present *isPresent;
} auxFieldHandler;

/* Assign index to each aux field */
typedef enum {
    af_shard_id,
    af_human_nodename,
    af_tcp_port,
    af_tls_port,
    af_count,
} auxFieldIndex;

/* Note that
 * 1. the order of the elements below must match that of their
 *    indices as defined in auxFieldIndex
 * 2. aux name can contain characters that pass the isValidAuxChar check only */
auxFieldHandler auxFieldHandlers[] = {
    {"shard-id", auxShardIdSetter, auxShardIdGetter, auxShardIdPresent},
    {"nodename", auxHumanNodenameSetter, auxHumanNodenameGetter, auxHumanNodenamePresent},
    {"tcp-port", auxTcpPortSetter, auxTcpPortGetter, auxTcpPortPresent},
    {"tls-port", auxTlsPortSetter, auxTlsPortGetter, auxTlsPortPresent},
};

int auxShardIdSetter(clusterNode *n, void *value, int length) {
    if (verifyClusterNodeId(value, length) == C_ERR) {
        return C_ERR;
    }
    memcpy(n->shard_id, value, CLUSTER_NAMELEN);
    /* if n already has replicas, make sure they all agree
     * on the shard id */
    for (int i = 0; i < n->numslaves; i++) {
        if (memcmp(n->slaves[i]->shard_id, n->shard_id, CLUSTER_NAMELEN) != 0) {
            return C_ERR;
        }
    }
    clusterAddNodeToShard(value, n);
    return C_OK;
}

sds auxShardIdGetter(clusterNode *n, sds s) {
    return sdscatprintf(s, "%.40s", n->shard_id);
}

int auxShardIdPresent(clusterNode *n) {
    return strlen(n->shard_id);
}

int auxHumanNodenameSetter(clusterNode *n, void *value, int length) {
    if (n && !strncmp(value, n->human_nodename, length)) {
        return C_OK;
    } else if (!n && (length == 0)) {
        return C_OK;
    }
    if (n) {
        n->human_nodename = sdscpylen(n->human_nodename, value, length);
    } else if (sdslen(n->human_nodename) != 0) {
        sdsclear(n->human_nodename);
    } else {
        return C_ERR;
    }
    return C_OK;
}

sds auxHumanNodenameGetter(clusterNode *n, sds s) {
    return sdscatprintf(s, "%s", n->human_nodename);
}

int auxHumanNodenamePresent(clusterNode *n) {
    return sdslen(n->human_nodename);
}

int auxTcpPortSetter(clusterNode *n, void *value, int length) {
    if (length > 5 || length < 1) {
        return C_ERR;
    }
    char buf[length + 1];
    memcpy(buf, (char *)value, length);
    buf[length] = '\0';
    n->tcp_port = atoi(buf);
    return (n->tcp_port < 0 || n->tcp_port >= 65536) ? C_ERR : C_OK;
}

sds auxTcpPortGetter(clusterNode *n, sds s) {
    return sdscatprintf(s, "%d", n->tcp_port);
}

int auxTcpPortPresent(clusterNode *n) {
    return n->tcp_port >= 0 && n->tcp_port < 65536;
}

int auxTlsPortSetter(clusterNode *n, void *value, int length) {
    if (length > 5 || length < 1) {
        return C_ERR;
    }
    char buf[length + 1];
    memcpy(buf, (char *)value, length);
    buf[length] = '\0';
    n->tls_port = atoi(buf);
    return (n->tls_port < 0 || n->tls_port >= 65536) ? C_ERR : C_OK;
}

sds auxTlsPortGetter(clusterNode *n, sds s) {
    return sdscatprintf(s, "%d", n->tls_port);
}

int auxTlsPortPresent(clusterNode *n) {
    return n->tls_port >= 0 && n->tls_port < 65536;
}

/* clusterLink send queue blocks */
typedef struct {
    size_t totlen; /* Total length of this block including the message */
    int refcount;  /* Number of cluster link send msg queues containing the message */
    clusterMsg msg;
} clusterMsgSendBlock;

/* -----------------------------------------------------------------------------
 * Initialization
 * -------------------------------------------------------------------------- */

/* Load the cluster config from 'filename'.
 *
 * If the file does not exist or is zero-length (this may happen because
 * when we lock the nodes.conf file, we create a zero-length one for the
 * sake of locking if it does not already exist), C_ERR is returned.
 * If the configuration was loaded from the file, C_OK is returned. */
int clusterLoadConfig(char *filename) {
    FILE *fp = fopen(filename, "r");
    struct stat sb;
    char *line;
    int maxline, j;

    if (fp == NULL) {
        if (errno == ENOENT) {
            return C_ERR;
        } else {
            serverLog(LL_WARNING, "Loading the cluster node config from %s: %s", filename, strerror(errno));
            exit(1);
        }
    }

    if (valkey_fstat(fileno(fp), &sb) == -1) {
        serverLog(LL_WARNING, "Unable to obtain the cluster node config file stat %s: %s", filename, strerror(errno));
        exit(1);
    }
    /* Check if the file is zero-length: if so return C_ERR to signal
     * we have to write the config. */
    if (sb.st_size == 0) {
        fclose(fp);
        return C_ERR;
    }

    /* Parse the file. Note that single lines of the cluster config file can
     * be really long as they include all the hash slots of the node.
     * This means in the worst possible case, half of the slots will be
     * present in a single line, possibly in importing or migrating state, so
     * together with the node ID of the sender/receiver.
     *
     * To simplify we allocate 1024+CLUSTER_SLOTS*128 bytes per line. */
    maxline = 1024 + CLUSTER_SLOTS * 128;
    line = zmalloc(maxline);
    while (fgets(line, maxline, fp) != NULL) {
        int argc, aux_argc;
        sds *argv, *aux_argv;
        clusterNode *n, *master;
        char *p, *s;

        /* Skip blank lines, they can be created either by users manually
         * editing nodes.conf or by the config writing process if stopped
         * before the truncate() call. */
        if (line[0] == '\n' || line[0] == '\0') continue;

        /* Split the line into arguments for processing. */
        argv = sdssplitargs(line, &argc);
        if (argv == NULL) goto fmterr;

        /* Handle the special "vars" line. Don't pretend it is the last
         * line even if it actually is when generated by the server. */
        if (strcasecmp(argv[0], "vars") == 0) {
            if (!(argc % 2)) goto fmterr;
            for (j = 1; j < argc; j += 2) {
                if (strcasecmp(argv[j], "currentEpoch") == 0) {
                    server.cluster->currentEpoch = strtoull(argv[j + 1], NULL, 10);
                } else if (strcasecmp(argv[j], "lastVoteEpoch") == 0) {
                    server.cluster->lastVoteEpoch = strtoull(argv[j + 1], NULL, 10);
                } else {
                    serverLog(LL_NOTICE, "Skipping unknown cluster config variable '%s'", argv[j]);
                }
            }
            sdsfreesplitres(argv, argc);
            continue;
        }

        /* Regular config lines have at least eight fields */
        if (argc < 8) {
            sdsfreesplitres(argv, argc);
            goto fmterr;
        }

        /* Create this node if it does not exist */
        if (verifyClusterNodeId(argv[0], sdslen(argv[0])) == C_ERR) {
            sdsfreesplitres(argv, argc);
            goto fmterr;
        }
        n = clusterLookupNode(argv[0], sdslen(argv[0]));
        if (!n) {
            n = createClusterNode(argv[0], 0);
            clusterAddNode(n);
        }
        /* Format for the node address and auxiliary argument information:
         * ip:port[@cport][,hostname][,aux=val]*] */

        aux_argv = sdssplitlen(argv[1], sdslen(argv[1]), ",", 1, &aux_argc);
        if (aux_argv == NULL) {
            sdsfreesplitres(argv, argc);
            goto fmterr;
        }

        /* Hostname is an optional argument that defines the endpoint
         * that can be reported to clients instead of IP. */
        if (aux_argc > 1 && sdslen(aux_argv[1]) > 0) {
            n->hostname = sdscpy(n->hostname, aux_argv[1]);
        } else if (sdslen(n->hostname) != 0) {
            sdsclear(n->hostname);
        }

        /* All fields after hostname are auxiliary and they take on
         * the format of "aux=val" where both aux and val can contain
         * characters that pass the isValidAuxChar check only. The order
         * of the aux fields is insignificant. */
        int aux_tcp_port = 0;
        int aux_tls_port = 0;
        for (int i = 2; i < aux_argc; i++) {
            int field_argc;
            sds *field_argv;
            field_argv = sdssplitlen(aux_argv[i], sdslen(aux_argv[i]), "=", 1, &field_argc);
            if (field_argv == NULL || field_argc != 2) {
                /* Invalid aux field format */
                if (field_argv != NULL) sdsfreesplitres(field_argv, field_argc);
                sdsfreesplitres(aux_argv, aux_argc);
                sdsfreesplitres(argv, argc);
                goto fmterr;
            }

            /* Validate that both aux and value contain valid characters only */
            for (unsigned j = 0; j < 2; j++) {
                if (!isValidAuxString(field_argv[j], sdslen(field_argv[j]))) {
                    /* Invalid aux field format */
                    sdsfreesplitres(field_argv, field_argc);
                    sdsfreesplitres(aux_argv, aux_argc);
                    sdsfreesplitres(argv, argc);
                    goto fmterr;
                }
            }

            /* Note that we don't expect lots of aux fields in the foreseeable
             * future so a linear search is completely fine. */
            int field_found = 0;
            for (unsigned j = 0; j < numElements(auxFieldHandlers); j++) {
                if (sdslen(field_argv[0]) != strlen(auxFieldHandlers[j].field) ||
                    memcmp(field_argv[0], auxFieldHandlers[j].field, sdslen(field_argv[0])) != 0) {
                    continue;
                }
                field_found = 1;
                aux_tcp_port |= j == af_tcp_port;
                aux_tls_port |= j == af_tls_port;
                if (auxFieldHandlers[j].setter(n, field_argv[1], sdslen(field_argv[1])) != C_OK) {
                    /* Invalid aux field format */
                    sdsfreesplitres(field_argv, field_argc);
                    sdsfreesplitres(aux_argv, aux_argc);
                    sdsfreesplitres(argv, argc);
                    goto fmterr;
                }
            }

            if (field_found == 0) {
                /* Invalid aux field format */
                sdsfreesplitres(field_argv, field_argc);
                sdsfreesplitres(aux_argv, aux_argc);
                sdsfreesplitres(argv, argc);
                goto fmterr;
            }

            sdsfreesplitres(field_argv, field_argc);
        }
        /* Address and port */
        if ((p = strrchr(aux_argv[0], ':')) == NULL) {
            sdsfreesplitres(aux_argv, aux_argc);
            sdsfreesplitres(argv, argc);
            goto fmterr;
        }
        *p = '\0';
        memcpy(n->ip, aux_argv[0], strlen(aux_argv[0]) + 1);
        char *port = p + 1;
        char *busp = strchr(port, '@');
        if (busp) {
            *busp = '\0';
            busp++;
        }
        /* If neither TCP or TLS port is found in aux field, it is considered
         * an old version of nodes.conf file.*/
        if (!aux_tcp_port && !aux_tls_port) {
            if (server.tls_cluster) {
                n->tls_port = atoi(port);
            } else {
                n->tcp_port = atoi(port);
            }
        } else if (!aux_tcp_port) {
            n->tcp_port = atoi(port);
        } else if (!aux_tls_port) {
            n->tls_port = atoi(port);
        }
        /* In older versions of nodes.conf the "@busport" part is missing.
         * In this case we set it to the default offset of 10000 from the
         * base port. */
        n->cport = busp ? atoi(busp) : (getNodeDefaultClientPort(n) + CLUSTER_PORT_INCR);

        /* The plaintext port for client in a TLS cluster (n->pport) is not
         * stored in nodes.conf. It is received later over the bus protocol. */

        sdsfreesplitres(aux_argv, aux_argc);

        /* Parse flags */
        p = s = argv[2];
        while (p) {
            p = strchr(s, ',');
            if (p) *p = '\0';
            if (!strcasecmp(s, "myself")) {
                serverAssert(server.cluster->myself == NULL);
                myself = server.cluster->myself = n;
                n->flags |= CLUSTER_NODE_MYSELF;
            } else if (!strcasecmp(s, "master")) {
                n->flags |= CLUSTER_NODE_MASTER;
            } else if (!strcasecmp(s, "slave")) {
                n->flags |= CLUSTER_NODE_SLAVE;
            } else if (!strcasecmp(s, "fail?")) {
                n->flags |= CLUSTER_NODE_PFAIL;
            } else if (!strcasecmp(s, "fail")) {
                n->flags |= CLUSTER_NODE_FAIL;
                n->fail_time = mstime();
            } else if (!strcasecmp(s, "handshake")) {
                n->flags |= CLUSTER_NODE_HANDSHAKE;
            } else if (!strcasecmp(s, "noaddr")) {
                n->flags |= CLUSTER_NODE_NOADDR;
            } else if (!strcasecmp(s, "nofailover")) {
                n->flags |= CLUSTER_NODE_NOFAILOVER;
            } else if (!strcasecmp(s, "noflags")) {
                /* nothing to do */
            } else {
                serverPanic("Unknown flag in redis cluster config file");
            }
            if (p) s = p + 1;
        }

        /* Get master if any. Set the master and populate master's
         * slave list. */
        if (argv[3][0] != '-') {
            if (verifyClusterNodeId(argv[3], sdslen(argv[3])) == C_ERR) {
                sdsfreesplitres(argv, argc);
                goto fmterr;
            }
            master = clusterLookupNode(argv[3], sdslen(argv[3]));
            if (!master) {
                master = createClusterNode(argv[3], 0);
                clusterAddNode(master);
            }
            /* shard_id can be absent if we are loading a nodes.conf generated
             * by an older version of Redis; we should follow the primary's
             * shard_id in this case */
            if (auxFieldHandlers[af_shard_id].isPresent(n) == 0) {
                memcpy(n->shard_id, master->shard_id, CLUSTER_NAMELEN);
                clusterAddNodeToShard(master->shard_id, n);
            } else if (clusterGetNodesInMyShard(master) != NULL &&
                       memcmp(master->shard_id, n->shard_id, CLUSTER_NAMELEN) != 0) {
                /* If the primary has been added to a shard, make sure this
                 * node has the same persisted shard id as the primary. */
                goto fmterr;
            }
            n->slaveof = master;
            clusterNodeAddSlave(master, n);
        } else if (auxFieldHandlers[af_shard_id].isPresent(n) == 0) {
            /* n is a primary but it does not have a persisted shard_id.
             * This happens if we are loading a nodes.conf generated by
             * an older version of the server. We should manually update the
             * shard membership in this case */
            clusterAddNodeToShard(n->shard_id, n);
        }

        /* Set ping sent / pong received timestamps */
        if (atoi(argv[4])) n->ping_sent = mstime();
        if (atoi(argv[5])) n->pong_received = mstime();

        /* Set configEpoch for this node.
         * If the node is a replica, set its config epoch to 0.
         * If it's a primary, load the config epoch from the configuration file. */
        n->configEpoch = (nodeIsSlave(n) && n->slaveof) ? 0 : strtoull(argv[6], NULL, 10);

        /* Populate hash slots served by this instance. */
        for (j = 8; j < argc; j++) {
            int start, stop;

            if (argv[j][0] == '[') {
                /* Here we handle migrating / importing slots */
                int slot;
                char direction;
                clusterNode *cn;

                p = strchr(argv[j], '-');
                serverAssert(p != NULL);
                *p = '\0';
                direction = p[1]; /* Either '>' or '<' */
                slot = atoi(argv[j] + 1);
                if (slot < 0 || slot >= CLUSTER_SLOTS) {
                    sdsfreesplitres(argv, argc);
                    goto fmterr;
                }
                p += 3;

                char *pr = strchr(p, ']');
                size_t node_len = pr - p;
                if (pr == NULL || verifyClusterNodeId(p, node_len) == C_ERR) {
                    sdsfreesplitres(argv, argc);
                    goto fmterr;
                }
                cn = clusterLookupNode(p, CLUSTER_NAMELEN);
                if (!cn) {
                    cn = createClusterNode(p, 0);
                    clusterAddNode(cn);
                }
                if (direction == '>') {
                    server.cluster->migrating_slots_to[slot] = cn;
                } else {
                    server.cluster->importing_slots_from[slot] = cn;
                }
                continue;
            } else if ((p = strchr(argv[j], '-')) != NULL) {
                *p = '\0';
                start = atoi(argv[j]);
                stop = atoi(p + 1);
            } else {
                start = stop = atoi(argv[j]);
            }
            if (start < 0 || start >= CLUSTER_SLOTS || stop < 0 || stop >= CLUSTER_SLOTS) {
                sdsfreesplitres(argv, argc);
                goto fmterr;
            }
            while (start <= stop) clusterAddSlot(n, start++);
        }

        sdsfreesplitres(argv, argc);
    }
    /* Config sanity check */
    if (server.cluster->myself == NULL) goto fmterr;

    zfree(line);
    fclose(fp);

    serverLog(LL_NOTICE, "Node configuration loaded, I'm %.40s", myself->name);

    /* Something that should never happen: currentEpoch smaller than
     * the max epoch found in the nodes configuration. However we handle this
     * as some form of protection against manual editing of critical files. */
    if (clusterGetMaxEpoch() > server.cluster->currentEpoch) {
        server.cluster->currentEpoch = clusterGetMaxEpoch();
    }
    return C_OK;

fmterr:
    serverLog(LL_WARNING, "Unrecoverable error: corrupted cluster config file \"%s\".", line);
    zfree(line);
    if (fp) fclose(fp);
    exit(1);
}

/* Cluster node configuration is exactly the same as CLUSTER NODES output.
 *
 * This function writes the node config and returns 0, on error -1
 * is returned.
 *
 * Note: we need to write the file in an atomic way from the point of view
 * of the POSIX filesystem semantics, so that if the server is stopped
 * or crashes during the write, we'll end with either the old file or the
 * new one. Since we have the full payload to write available we can use
 * a single write to write the whole file. If the pre-existing file was
 * bigger we pad our payload with newlines that are anyway ignored and truncate
 * the file afterward. */
int clusterSaveConfig(int do_fsync) {
    sds ci, tmpfilename;
    size_t content_size, offset = 0;
    ssize_t written_bytes;
    int fd = -1;
    int retval = C_ERR;

    server.cluster->todo_before_sleep &= ~CLUSTER_TODO_SAVE_CONFIG;

    /* Get the nodes description and concatenate our "vars" directive to
     * save currentEpoch and lastVoteEpoch. */
    ci = clusterGenNodesDescription(NULL, CLUSTER_NODE_HANDSHAKE, 0);
    ci = sdscatprintf(ci, "vars currentEpoch %llu lastVoteEpoch %llu\n",
                      (unsigned long long)server.cluster->currentEpoch,
                      (unsigned long long)server.cluster->lastVoteEpoch);
    content_size = sdslen(ci);

    /* Create a temp file with the new content. */
    tmpfilename = sdscatfmt(sdsempty(), "%s.tmp-%i-%I", server.cluster_configfile, (int)getpid(), mstime());
    if ((fd = open(tmpfilename, O_WRONLY | O_CREAT, 0644)) == -1) {
        serverLog(LL_WARNING, "Could not open temp cluster config file: %s", strerror(errno));
        goto cleanup;
    }

    while (offset < content_size) {
        written_bytes = write(fd, ci + offset, content_size - offset);
        if (written_bytes <= 0) {
            if (errno == EINTR) continue;
            serverLog(LL_WARNING, "Failed after writing (%zd) bytes to tmp cluster config file: %s", offset,
                      strerror(errno));
            goto cleanup;
        }
        offset += written_bytes;
    }

    if (do_fsync) {
        server.cluster->todo_before_sleep &= ~CLUSTER_TODO_FSYNC_CONFIG;
        if (valkey_fsync(fd) == -1) {
            serverLog(LL_WARNING, "Could not sync tmp cluster config file: %s", strerror(errno));
            goto cleanup;
        }
    }

    if (rename(tmpfilename, server.cluster_configfile) == -1) {
        serverLog(LL_WARNING, "Could not rename tmp cluster config file: %s", strerror(errno));
        goto cleanup;
    }

    if (do_fsync) {
        if (fsyncFileDir(server.cluster_configfile) == -1) {
            serverLog(LL_WARNING, "Could not sync cluster config file dir: %s", strerror(errno));
            goto cleanup;
        }
    }
    retval = C_OK; /* If we reached this point, everything is fine. */

cleanup:
    if (fd != -1) close(fd);
    if (retval) unlink(tmpfilename);
    sdsfree(tmpfilename);
    sdsfree(ci);
    return retval;
}

void clusterSaveConfigOrDie(int do_fsync) {
    if (clusterSaveConfig(do_fsync) == -1) {
        serverLog(LL_WARNING, "Fatal: can't update cluster config file.");
        exit(1);
    }
    clearCachedClusterSlotsResponse();
}

/* Lock the cluster config using flock(), and retain the file descriptor used to
 * acquire the lock so that the file will be locked as long as the process is up.
 *
 * This works because we always update nodes.conf with a new version
 * in-place, reopening the file, and writing to it in place (later adjusting
 * the length with ftruncate()).
 *
 * On success C_OK is returned, otherwise an error is logged and
 * the function returns C_ERR to signal a lock was not acquired. */
int clusterLockConfig(char *filename) {
/* flock() does not exist on Solaris
 * and a fcntl-based solution won't help, as we constantly re-open that file,
 * which will release _all_ locks anyway
 */
#if !defined(__sun)
    /* To lock it, we need to open the file in a way it is created if
     * it does not exist, otherwise there is a race condition with other
     * processes. */
    int fd = open(filename, O_WRONLY | O_CREAT | O_CLOEXEC, 0644);
    if (fd == -1) {
        serverLog(LL_WARNING, "Can't open %s in order to acquire a lock: %s", filename, strerror(errno));
        return C_ERR;
    }

    if (flock(fd, LOCK_EX | LOCK_NB) == -1) {
        if (errno == EWOULDBLOCK) {
            serverLog(LL_WARNING,
                      "Sorry, the cluster configuration file %s is already used "
                      "by a different Cluster node. Please make sure that "
                      "different nodes use different cluster configuration "
                      "files.",
                      filename);
        } else {
            serverLog(LL_WARNING, "Impossible to lock %s: %s", filename, strerror(errno));
        }
        close(fd);
        return C_ERR;
    }
    /* Lock acquired: leak the 'fd' by not closing it until shutdown time, so that
     * we'll retain the lock to the file as long as the process exists.
     *
     * After fork, the child process will get the fd opened by the parent process,
     * we need save `fd` to `cluster_config_file_lock_fd`, so that in serverFork(),
     * it will be closed in the child process.
     * If it is not closed, when the main process is killed -9, but the child process
     * (valkey-aof-rewrite) is still alive, the fd(lock) will still be held by the
     * child process, and the main process will fail to get lock, means fail to start. */
    server.cluster_config_file_lock_fd = fd;
#else
    UNUSED(filename);
#endif /* __sun */

    return C_OK;
}

/* Derives our ports to be announced in the cluster bus. */
void deriveAnnouncedPorts(int *announced_tcp_port, int *announced_tls_port, int *announced_cport) {
    /* Config overriding announced ports. */
    *announced_tcp_port = server.cluster_announce_port ? server.cluster_announce_port : server.port;
    *announced_tls_port = server.cluster_announce_tls_port ? server.cluster_announce_tls_port : server.tls_port;
    /* Derive cluster bus port. */
    if (server.cluster_announce_bus_port) {
        *announced_cport = server.cluster_announce_bus_port;
    } else if (server.cluster_port) {
        *announced_cport = server.cluster_port;
    } else {
        *announced_cport = defaultClientPort() + CLUSTER_PORT_INCR;
    }
}

/* Some flags (currently just the NOFAILOVER flag) may need to be updated
 * in the "myself" node based on the current configuration of the node,
 * that may change at runtime via CONFIG SET. This function changes the
 * set of flags in myself->flags accordingly. */
void clusterUpdateMyselfFlags(void) {
    if (!myself) return;
    int oldflags = myself->flags;
    int nofailover = server.cluster_slave_no_failover ? CLUSTER_NODE_NOFAILOVER : 0;
    myself->flags &= ~CLUSTER_NODE_NOFAILOVER;
    myself->flags |= nofailover;
    if (myself->flags != oldflags) {
        clusterDoBeforeSleep(CLUSTER_TODO_SAVE_CONFIG | CLUSTER_TODO_UPDATE_STATE);
    }
}


/* We want to take myself->port/cport/pport in sync with the
 * cluster-announce-port/cluster-announce-bus-port/cluster-announce-tls-port option.
 * The option can be set at runtime via CONFIG SET. */
void clusterUpdateMyselfAnnouncedPorts(void) {
    if (!myself) return;
    deriveAnnouncedPorts(&myself->tcp_port, &myself->tls_port, &myself->cport);
}

/* We want to take myself->ip in sync with the cluster-announce-ip option.
 * The option can be set at runtime via CONFIG SET. */
void clusterUpdateMyselfIp(void) {
    if (!myself) return;
    static char *prev_ip = NULL;
    char *curr_ip = server.cluster_announce_ip;
    int changed = 0;

    if (prev_ip == NULL && curr_ip != NULL)
        changed = 1;
    else if (prev_ip != NULL && curr_ip == NULL)
        changed = 1;
    else if (prev_ip && curr_ip && strcmp(prev_ip, curr_ip))
        changed = 1;

    if (changed) {
        if (prev_ip) zfree(prev_ip);
        prev_ip = curr_ip;

        if (curr_ip) {
            /* We always take a copy of the previous IP address, by
             * duplicating the string. This way later we can check if
             * the address really changed. */
            prev_ip = zstrdup(prev_ip);
            valkey_strlcpy(myself->ip, server.cluster_announce_ip, NET_IP_STR_LEN);
        } else {
            myself->ip[0] = '\0'; /* Force autodetection. */
        }
    }
}

/* Update the hostname for the specified node with the provided C string. */
static void updateAnnouncedHostname(clusterNode *node, char *new) {
    /* Previous and new hostname are the same, no need to update. */
    if (new && !strcmp(new, node->hostname)) {
        return;
    } else if (!new && (sdslen(node->hostname) == 0)) {
        return;
    }

    if (new) {
        node->hostname = sdscpy(node->hostname, new);
    } else if (sdslen(node->hostname) != 0) {
        sdsclear(node->hostname);
    }
    clusterDoBeforeSleep(CLUSTER_TODO_SAVE_CONFIG);
}

static void updateAnnouncedHumanNodename(clusterNode *node, char *new) {
    if (new && !strcmp(new, node->human_nodename)) {
        return;
    } else if (!new && (sdslen(node->human_nodename) == 0)) {
        return;
    }

    if (new) {
        node->human_nodename = sdscpy(node->human_nodename, new);
    } else if (sdslen(node->human_nodename) != 0) {
        sdsclear(node->human_nodename);
    }
    clusterDoBeforeSleep(CLUSTER_TODO_SAVE_CONFIG);
}


static void updateShardId(clusterNode *node, const char *shard_id) {
    if (shard_id && memcmp(node->shard_id, shard_id, CLUSTER_NAMELEN) != 0) {
        clusterRemoveNodeFromShard(node);
        memcpy(node->shard_id, shard_id, CLUSTER_NAMELEN);
        clusterAddNodeToShard(shard_id, node);
        clusterDoBeforeSleep(CLUSTER_TODO_SAVE_CONFIG);
    }
    if (shard_id && myself != node && myself->slaveof == node) {
        if (memcmp(myself->shard_id, shard_id, CLUSTER_NAMELEN) != 0) {
            /* shard-id can diverge right after a rolling upgrade
             * from pre-7.2 releases */
            clusterRemoveNodeFromShard(myself);
            memcpy(myself->shard_id, shard_id, CLUSTER_NAMELEN);
            clusterAddNodeToShard(shard_id, myself);
            clusterDoBeforeSleep(CLUSTER_TODO_SAVE_CONFIG | CLUSTER_TODO_FSYNC_CONFIG);
        }
    }
}

static inline int areInSameShard(clusterNode *node1, clusterNode *node2) {
    return memcmp(node1->shard_id, node2->shard_id, CLUSTER_NAMELEN) == 0;
}

static inline uint64_t nodeEpoch(clusterNode *n) {
    return n->slaveof ? n->slaveof->configEpoch : n->configEpoch;
}

/* Update my hostname based on server configuration values */
void clusterUpdateMyselfHostname(void) {
    if (!myself) return;
    updateAnnouncedHostname(myself, server.cluster_announce_hostname);
}

void clusterUpdateMyselfHumanNodename(void) {
    if (!myself) return;
    updateAnnouncedHumanNodename(myself, server.cluster_announce_human_nodename);
}

void clusterInit(void) {
    int saveconf = 0;

    server.cluster = zmalloc(sizeof(struct clusterState));
    server.cluster->myself = NULL;
    server.cluster->currentEpoch = 0;
    server.cluster->state = CLUSTER_FAIL;
    server.cluster->size = 0;
    server.cluster->todo_before_sleep = 0;
    server.cluster->nodes = dictCreate(&clusterNodesDictType);
    server.cluster->shards = dictCreate(&clusterSdsToListType);
    server.cluster->nodes_black_list = dictCreate(&clusterNodesBlackListDictType);
    server.cluster->failover_auth_time = 0;
    server.cluster->failover_auth_count = 0;
    server.cluster->failover_auth_rank = 0;
    server.cluster->failover_auth_epoch = 0;
    server.cluster->cant_failover_reason = CLUSTER_CANT_FAILOVER_NONE;
    server.cluster->lastVoteEpoch = 0;

    /* Initialize stats */
    for (int i = 0; i < CLUSTERMSG_TYPE_COUNT; i++) {
        server.cluster->stats_bus_messages_sent[i] = 0;
        server.cluster->stats_bus_messages_received[i] = 0;
    }
    server.cluster->stats_pfail_nodes = 0;
    server.cluster->stat_cluster_links_buffer_limit_exceeded = 0;

    memset(server.cluster->slots, 0, sizeof(server.cluster->slots));
    clusterCloseAllSlots();

    memset(server.cluster->owner_not_claiming_slot, 0, sizeof(server.cluster->owner_not_claiming_slot));

    /* Lock the cluster config file to make sure every node uses
     * its own nodes.conf. */
    server.cluster_config_file_lock_fd = -1;
    if (clusterLockConfig(server.cluster_configfile) == C_ERR) exit(1);

    /* Load or create a new nodes configuration. */
    if (clusterLoadConfig(server.cluster_configfile) == C_ERR) {
        /* No configuration found. We will just use the random name provided
         * by the createClusterNode() function. */
        myself = server.cluster->myself = createClusterNode(NULL, CLUSTER_NODE_MYSELF | CLUSTER_NODE_MASTER);
        serverLog(LL_NOTICE, "No cluster configuration found, I'm %.40s", myself->name);
        clusterAddNode(myself);
        clusterAddNodeToShard(myself->shard_id, myself);
        saveconf = 1;
    }
    if (saveconf) clusterSaveConfigOrDie(1);

    /* Port sanity check II
     * The other handshake port check is triggered too late to stop
     * us from trying to use a too-high cluster port number. */
    int port = defaultClientPort();
    if (!server.cluster_port && port > (65535 - CLUSTER_PORT_INCR)) {
        serverLog(LL_WARNING,
                  "%s port number too high. "
                  "Cluster communication port is 10,000 port "
                  "numbers higher than your %s port. "
                  "Your %s port number must be 55535 or less.",
                  SERVER_TITLE, SERVER_TITLE, SERVER_TITLE);
        exit(1);
    }
    if (!server.bindaddr_count) {
        serverLog(LL_WARNING, "No bind address is configured, but it is required for the Cluster bus.");
        exit(1);
    }

    /* Set myself->port/cport/pport to my listening ports, we'll just need to
     * discover the IP address via MEET messages. */
    deriveAnnouncedPorts(&myself->tcp_port, &myself->tls_port, &myself->cport);

    server.cluster->mf_end = 0;
    server.cluster->mf_slave = NULL;
    for (connTypeForCaching conn_type = CACHE_CONN_TCP; conn_type < CACHE_CONN_TYPE_MAX; conn_type++) {
        server.cached_cluster_slot_info[conn_type] = NULL;
    }
    resetManualFailover();
    clusterUpdateMyselfFlags();
    clusterUpdateMyselfIp();
    clusterUpdateMyselfHostname();
    clusterUpdateMyselfHumanNodename();
}

void clusterInitLast(void) {
    if (connectionIndexByType(connTypeOfCluster()->get_type(NULL)) < 0) {
        serverLog(LL_WARNING, "Missing connection type %s, but it is required for the Cluster bus.",
                  connTypeOfCluster()->get_type(NULL));
        exit(1);
    }

    int port = defaultClientPort();
    connListener *listener = &server.clistener;
    listener->count = 0;
    listener->bindaddr = server.bindaddr;
    listener->bindaddr_count = server.bindaddr_count;
    listener->port = server.cluster_port ? server.cluster_port : port + CLUSTER_PORT_INCR;
    listener->ct = connTypeOfCluster();
    if (connListen(listener) == C_ERR) {
        /* Note: the following log text is matched by the test suite. */
        serverLog(LL_WARNING, "Failed listening on port %u (cluster), aborting.", listener->port);
        exit(1);
    }

    if (createSocketAcceptHandler(&server.clistener, clusterAcceptHandler) != C_OK) {
        serverPanic("Unrecoverable error creating Cluster socket accept handler.");
    }
}

/* Reset a node performing a soft or hard reset:
 *
 * 1) All other nodes are forgotten.
 * 2) All the assigned / open slots are released.
 * 3) If the node is a slave, it turns into a master.
 * 4) Only for hard reset: a new Node ID is generated.
 * 5) Only for hard reset: currentEpoch and configEpoch are set to 0.
 * 6) The new configuration is saved and the cluster state updated.
 * 7) If the node was a slave, the whole data set is flushed away. */
void clusterReset(int hard) {
    dictIterator *di;
    dictEntry *de;
    int j;

    /* Turn into master. */
    if (nodeIsSlave(myself)) {
        clusterSetNodeAsMaster(myself);
        replicationUnsetMaster();
        emptyData(-1, EMPTYDB_NO_FLAGS, NULL);
    }

    /* Close slots, reset manual failover state. */
    clusterCloseAllSlots();
    resetManualFailover();

    /* Unassign all the slots. */
    for (j = 0; j < CLUSTER_SLOTS; j++) clusterDelSlot(j);

    /* Recreate shards dict */
    dictEmpty(server.cluster->shards, NULL);

    /* Forget all the nodes, but myself. */
    di = dictGetSafeIterator(server.cluster->nodes);
    while ((de = dictNext(di)) != NULL) {
        clusterNode *node = dictGetVal(de);

        if (node == myself) continue;
        clusterDelNode(node);
    }
    dictReleaseIterator(di);

    /* Empty the nodes blacklist. */
    dictEmpty(server.cluster->nodes_black_list, NULL);

    /* Hard reset only: set epochs to 0, change node ID. */
    if (hard) {
        sds oldname;

        server.cluster->currentEpoch = 0;
        server.cluster->lastVoteEpoch = 0;
        myself->configEpoch = 0;
        serverLog(LL_NOTICE, "configEpoch set to 0 via CLUSTER RESET HARD");

        /* To change the Node ID we need to remove the old name from the
         * nodes table, change the ID, and re-add back with new name. */
        oldname = sdsnewlen(myself->name, CLUSTER_NAMELEN);
        dictDelete(server.cluster->nodes, oldname);
        sdsfree(oldname);
        getRandomHexChars(myself->name, CLUSTER_NAMELEN);
        getRandomHexChars(myself->shard_id, CLUSTER_NAMELEN);
        clusterAddNode(myself);
        serverLog(LL_NOTICE, "Node hard reset, now I'm %.40s", myself->name);
    }

    /* Re-populate shards */
    clusterAddNodeToShard(myself->shard_id, myself);

    /* Make sure to persist the new config and update the state. */
    clusterDoBeforeSleep(CLUSTER_TODO_SAVE_CONFIG | CLUSTER_TODO_UPDATE_STATE | CLUSTER_TODO_FSYNC_CONFIG);
}

/* -----------------------------------------------------------------------------
 * CLUSTER communication link
 * -------------------------------------------------------------------------- */
static clusterMsgSendBlock *createClusterMsgSendBlock(int type, uint32_t msglen) {
    uint32_t blocklen = msglen + sizeof(clusterMsgSendBlock) - sizeof(clusterMsg);
    clusterMsgSendBlock *msgblock = zcalloc(blocklen);
    msgblock->refcount = 1;
    msgblock->totlen = blocklen;
    server.stat_cluster_links_memory += blocklen;
    clusterBuildMessageHdr(&msgblock->msg, type, msglen);
    return msgblock;
}

static void clusterMsgSendBlockDecrRefCount(void *node) {
    clusterMsgSendBlock *msgblock = (clusterMsgSendBlock *)node;
    msgblock->refcount--;
    serverAssert(msgblock->refcount >= 0);
    if (msgblock->refcount == 0) {
        server.stat_cluster_links_memory -= msgblock->totlen;
        zfree(msgblock);
    }
}

clusterLink *createClusterLink(clusterNode *node) {
    clusterLink *link = zmalloc(sizeof(*link));
    link->ctime = mstime();
    link->send_msg_queue = listCreate();
    listSetFreeMethod(link->send_msg_queue, clusterMsgSendBlockDecrRefCount);
    link->head_msg_send_offset = 0;
    link->send_msg_queue_mem = sizeof(list);
    link->rcvbuf = zmalloc(link->rcvbuf_alloc = RCVBUF_INIT_LEN);
    link->rcvbuf_len = 0;
    server.stat_cluster_links_memory += link->rcvbuf_alloc + link->send_msg_queue_mem;
    link->conn = NULL;
    link->node = node;
    /* Related node can only possibly be known at link creation time if this is an outbound link */
    link->inbound = (node == NULL);
    if (!link->inbound) {
        node->link = link;
    }
    return link;
}

/* Free a cluster link, but does not free the associated node of course.
 * This function will just make sure that the original node associated
 * with this link will have the 'link' field set to NULL. */
void freeClusterLink(clusterLink *link) {
    if (link->conn) {
        connClose(link->conn);
        link->conn = NULL;
    }
    server.stat_cluster_links_memory -= sizeof(list) + listLength(link->send_msg_queue) * sizeof(listNode);
    listRelease(link->send_msg_queue);
    server.stat_cluster_links_memory -= link->rcvbuf_alloc;
    zfree(link->rcvbuf);
    if (link->node) {
        if (link->node->link == link) {
            serverAssert(!link->inbound);
            link->node->link = NULL;
        } else if (link->node->inbound_link == link) {
            serverAssert(link->inbound);
            link->node->inbound_link = NULL;
        }
    }
    zfree(link);
}

void setClusterNodeToInboundClusterLink(clusterNode *node, clusterLink *link) {
    serverAssert(!link->node);
    serverAssert(link->inbound);
    if (node->inbound_link) {
        /* A peer may disconnect and then reconnect with us, and it's not guaranteed that
         * we would always process the disconnection of the existing inbound link before
         * accepting a new existing inbound link. Therefore, it's possible to have more than
         * one inbound link from the same node at the same time. Our cleanup logic assumes
         * a one to one relationship between nodes and inbound links, so we need to kill
         * one of the links. The existing link is more likely the outdated one, but it's
         * possible the other node may need to open another link. */
        serverLog(LL_DEBUG, "Replacing inbound link fd %d from node %.40s with fd %d", node->inbound_link->conn->fd,
                  node->name, link->conn->fd);
        freeClusterLink(node->inbound_link);
    }
    serverAssert(!node->inbound_link);
    node->inbound_link = link;
    link->node = node;
}

static void clusterConnAcceptHandler(connection *conn) {
    clusterLink *link;

    if (connGetState(conn) != CONN_STATE_CONNECTED) {
        serverLog(LL_VERBOSE, "Error accepting cluster node connection: %s", connGetLastError(conn));
        connClose(conn);
        return;
    }

    /* Create a link object we use to handle the connection.
     * It gets passed to the readable handler when data is available.
     * Initially the link->node pointer is set to NULL as we don't know
     * which node is, but the right node is references once we know the
     * node identity. */
    link = createClusterLink(NULL);
    link->conn = conn;
    connSetPrivateData(conn, link);

    /* Register read handler */
    connSetReadHandler(conn, clusterReadHandler);
}

#define MAX_CLUSTER_ACCEPTS_PER_CALL 1000
void clusterAcceptHandler(aeEventLoop *el, int fd, void *privdata, int mask) {
    int cport, cfd;
    int max = MAX_CLUSTER_ACCEPTS_PER_CALL;
    char cip[NET_IP_STR_LEN];
    int require_auth = TLS_CLIENT_AUTH_YES;
    UNUSED(el);
    UNUSED(mask);
    UNUSED(privdata);

    /* If the server is starting up, don't accept cluster connections:
     * UPDATE messages may interact with the database content. */
    if (server.masterhost == NULL && server.loading) return;

    while (max--) {
        cfd = anetTcpAccept(server.neterr, fd, cip, sizeof(cip), &cport);
        if (cfd == ANET_ERR) {
            if (errno != EWOULDBLOCK) serverLog(LL_VERBOSE, "Error accepting cluster node: %s", server.neterr);
            return;
        }

        connection *conn = connCreateAccepted(connTypeOfCluster(), cfd, &require_auth);

        /* Make sure connection is not in an error state */
        if (connGetState(conn) != CONN_STATE_ACCEPTING) {
            serverLog(LL_VERBOSE, "Error creating an accepting connection for cluster node: %s",
                      connGetLastError(conn));
            connClose(conn);
            return;
        }
        connEnableTcpNoDelay(conn);
        connKeepAlive(conn, server.cluster_node_timeout / 1000 * 2);

        /* Use non-blocking I/O for cluster messages. */
        serverLog(LL_VERBOSE, "Accepting cluster node connection from %s:%d", cip, cport);

        /* Accept the connection now.  connAccept() may call our handler directly
         * or schedule it for later depending on connection implementation.
         */
        if (connAccept(conn, clusterConnAcceptHandler) == C_ERR) {
            if (connGetState(conn) == CONN_STATE_ERROR)
                serverLog(LL_VERBOSE, "Error accepting cluster node connection: %s", connGetLastError(conn));
            connClose(conn);
            return;
        }
    }
}

/* Return the approximated number of sockets we are using in order to
 * take the cluster bus connections. */
unsigned long getClusterConnectionsCount(void) {
    /* We decrement the number of nodes by one, since there is the
     * "myself" node too in the list. Each node uses two file descriptors,
     * one incoming and one outgoing, thus the multiplication by 2. */
    return server.cluster_enabled ? ((dictSize(server.cluster->nodes) - 1) * 2) : 0;
}

/* -----------------------------------------------------------------------------
 * CLUSTER node API
 * -------------------------------------------------------------------------- */

/* Create a new cluster node, with the specified flags.
 * If "nodename" is NULL this is considered a first handshake and a random
 * node name is assigned to this node (it will be fixed later when we'll
 * receive the first pong).
 *
 * The node is created and returned to the user, but it is not automatically
 * added to the nodes hash table. */
clusterNode *createClusterNode(char *nodename, int flags) {
    clusterNode *node = zmalloc(sizeof(*node));

    if (nodename)
        memcpy(node->name, nodename, CLUSTER_NAMELEN);
    else
        getRandomHexChars(node->name, CLUSTER_NAMELEN);
    getRandomHexChars(node->shard_id, CLUSTER_NAMELEN);
    node->ctime = mstime();
    node->configEpoch = 0;
    node->flags = flags;
    memset(node->slots, 0, sizeof(node->slots));
    node->slot_info_pairs = NULL;
    node->slot_info_pairs_count = 0;
    node->numslots = 0;
    node->numslaves = 0;
    node->slaves = NULL;
    node->slaveof = NULL;
    node->last_in_ping_gossip = 0;
    node->ping_sent = node->pong_received = 0;
    node->data_received = 0;
    node->fail_time = 0;
    node->link = NULL;
    node->inbound_link = NULL;
    memset(node->ip, 0, sizeof(node->ip));
    node->hostname = sdsempty();
    node->human_nodename = sdsempty();
    node->tcp_port = 0;
    node->cport = 0;
    node->tls_port = 0;
    node->fail_reports = listCreate();
    node->voted_time = 0;
    node->orphaned_time = 0;
    node->repl_offset_time = 0;
    node->repl_offset = 0;
    listSetFreeMethod(node->fail_reports, zfree);
    node->is_node_healthy = 0;
    return node;
}

/* This function is called every time we get a failure report from a node.
 * The side effect is to populate the fail_reports list (or to update
 * the timestamp of an existing report).
 *
 * 'failing' is the node that is in failure state according to the
 * 'sender' node.
 *
 * The function returns 0 if it just updates a timestamp of an existing
 * failure report from the same sender. 1 is returned if a new failure
 * report is created. */
int clusterNodeAddFailureReport(clusterNode *failing, clusterNode *sender) {
    list *l = failing->fail_reports;
    listNode *ln;
    listIter li;
    clusterNodeFailReport *fr;

    /* If a failure report from the same sender already exists, just update
     * the timestamp. */
    listRewind(l, &li);
    while ((ln = listNext(&li)) != NULL) {
        fr = ln->value;
        if (fr->node == sender) {
            fr->time = mstime();
            return 0;
        }
    }

    /* Otherwise create a new report. */
    fr = zmalloc(sizeof(*fr));
    fr->node = sender;
    fr->time = mstime();
    listAddNodeTail(l, fr);
    return 1;
}

/* Remove failure reports that are too old, where too old means reasonably
 * older than the global node timeout. Note that anyway for a node to be
 * flagged as FAIL we need to have a local PFAIL state that is at least
 * older than the global node timeout, so we don't just trust the number
 * of failure reports from other nodes. */
void clusterNodeCleanupFailureReports(clusterNode *node) {
    list *l = node->fail_reports;
    listNode *ln;
    listIter li;
    clusterNodeFailReport *fr;
    mstime_t maxtime = server.cluster_node_timeout * CLUSTER_FAIL_REPORT_VALIDITY_MULT;
    mstime_t now = mstime();

    listRewind(l, &li);
    while ((ln = listNext(&li)) != NULL) {
        fr = ln->value;
        if (now - fr->time > maxtime) listDelNode(l, ln);
    }
}

/* Remove the failing report for 'node' if it was previously considered
 * failing by 'sender'. This function is called when a node informs us via
 * gossip that a node is OK from its point of view (no FAIL or PFAIL flags).
 *
 * Note that this function is called relatively often as it gets called even
 * when there are no nodes failing, and is O(N), however when the cluster is
 * fine the failure reports list is empty so the function runs in constant
 * time.
 *
 * The function returns 1 if the failure report was found and removed.
 * Otherwise 0 is returned. */
int clusterNodeDelFailureReport(clusterNode *node, clusterNode *sender) {
    list *l = node->fail_reports;
    listNode *ln;
    listIter li;
    clusterNodeFailReport *fr;

    /* Search for a failure report from this sender. */
    listRewind(l, &li);
    while ((ln = listNext(&li)) != NULL) {
        fr = ln->value;
        if (fr->node == sender) break;
    }
    if (!ln) return 0; /* No failure report from this sender. */

    /* Remove the failure report. */
    listDelNode(l, ln);
    clusterNodeCleanupFailureReports(node);
    return 1;
}

/* Return the number of external nodes that believe 'node' is failing,
 * not including this node, that may have a PFAIL or FAIL state for this
 * node as well. */
int clusterNodeFailureReportsCount(clusterNode *node) {
    clusterNodeCleanupFailureReports(node);
    return listLength(node->fail_reports);
}

static int clusterNodeNameComparator(const void *node1, const void *node2) {
    return strncasecmp((*(clusterNode **)node1)->name, (*(clusterNode **)node2)->name, CLUSTER_NAMELEN);
}

int clusterNodeRemoveSlave(clusterNode *master, clusterNode *slave) {
    int j;

    for (j = 0; j < master->numslaves; j++) {
        if (master->slaves[j] == slave) {
            if ((j + 1) < master->numslaves) {
                int remaining_slaves = (master->numslaves - j) - 1;
                memmove(master->slaves + j, master->slaves + (j + 1), (sizeof(*master->slaves) * remaining_slaves));
            }
            master->numslaves--;
            if (master->numslaves == 0) master->flags &= ~CLUSTER_NODE_MIGRATE_TO;
            return C_OK;
        }
    }
    return C_ERR;
}

int clusterNodeAddSlave(clusterNode *master, clusterNode *slave) {
    int j;

    /* If it's already a slave, don't add it again. */
    for (j = 0; j < master->numslaves; j++)
        if (master->slaves[j] == slave) return C_ERR;
    master->slaves = zrealloc(master->slaves, sizeof(clusterNode *) * (master->numslaves + 1));
    master->slaves[master->numslaves] = slave;
    master->numslaves++;
    qsort(master->slaves, master->numslaves, sizeof(clusterNode *), clusterNodeNameComparator);
    master->flags |= CLUSTER_NODE_MIGRATE_TO;
    return C_OK;
}

int clusterCountNonFailingSlaves(clusterNode *n) {
    int j, okslaves = 0;

    for (j = 0; j < n->numslaves; j++)
        if (!nodeFailed(n->slaves[j])) okslaves++;
    return okslaves;
}

/* Low level cleanup of the node structure. Only called by clusterDelNode(). */
void freeClusterNode(clusterNode *n) {
    sds nodename;
    int j;

    /* If the node has associated slaves, we have to set
     * all the slaves->slaveof fields to NULL (unknown). */
    for (j = 0; j < n->numslaves; j++) n->slaves[j]->slaveof = NULL;

    /* Remove this node from the list of slaves of its master. */
    if (nodeIsSlave(n) && n->slaveof) clusterNodeRemoveSlave(n->slaveof, n);

    /* Unlink from the set of nodes. */
    nodename = sdsnewlen(n->name, CLUSTER_NAMELEN);
    serverAssert(dictDelete(server.cluster->nodes, nodename) == DICT_OK);
    sdsfree(nodename);
    sdsfree(n->hostname);
    sdsfree(n->human_nodename);

    /* Release links and associated data structures. */
    if (n->link) freeClusterLink(n->link);
    if (n->inbound_link) freeClusterLink(n->inbound_link);
    listRelease(n->fail_reports);
    zfree(n->slaves);
    zfree(n);
}

/* Add a node to the nodes hash table */
void clusterAddNode(clusterNode *node) {
    int retval;

    retval = dictAdd(server.cluster->nodes, sdsnewlen(node->name, CLUSTER_NAMELEN), node);
    serverAssert(retval == DICT_OK);
}

/* Remove a node from the cluster. The function performs the high level
 * cleanup, calling freeClusterNode() for the low level cleanup.
 * Here we do the following:
 *
 * 1) Mark all the slots handled by it as unassigned.
 * 2) Remove all the failure reports sent by this node and referenced by
 *    other nodes.
 * 3) Remove the node from the owning shard
 * 4) Free the node with freeClusterNode() that will in turn remove it
 *    from the hash table and from the list of slaves of its master, if
 *    it is a slave node.
 */
void clusterDelNode(clusterNode *delnode) {
    int j;
    dictIterator *di;
    dictEntry *de;

    /* 1) Mark slots as unassigned. */
    for (j = 0; j < CLUSTER_SLOTS; j++) {
        if (server.cluster->importing_slots_from[j] == delnode) server.cluster->importing_slots_from[j] = NULL;
        if (server.cluster->migrating_slots_to[j] == delnode) server.cluster->migrating_slots_to[j] = NULL;
        if (server.cluster->slots[j] == delnode) clusterDelSlot(j);
    }

    /* 2) Remove failure reports. */
    di = dictGetSafeIterator(server.cluster->nodes);
    while ((de = dictNext(di)) != NULL) {
        clusterNode *node = dictGetVal(de);

        if (node == delnode) continue;
        clusterNodeDelFailureReport(node, delnode);
    }
    dictReleaseIterator(di);

    /* 3) Remove the node from the owning shard */
    clusterRemoveNodeFromShard(delnode);

    /* 4) Free the node, unlinking it from the cluster. */
    freeClusterNode(delnode);
}

/* Node lookup by name */
clusterNode *clusterLookupNode(const char *name, int length) {
    if (verifyClusterNodeId(name, length) != C_OK) return NULL;
    sds s = sdsnewlen(name, length);
    dictEntry *de = dictFind(server.cluster->nodes, s);
    sdsfree(s);
    if (de == NULL) return NULL;
    return dictGetVal(de);
}

/* Get all the nodes in my shard.
 * Note that the list returned is not computed on the fly
 * via slaveof; rather, it is maintained permanently to
 * track the shard membership and its life cycle is tied
 * to this process. Therefore, the caller must not
 * release the list. */
list *clusterGetNodesInMyShard(clusterNode *node) {
    sds s = sdsnewlen(node->shard_id, CLUSTER_NAMELEN);
    dictEntry *de = dictFind(server.cluster->shards, s);
    sdsfree(s);
    return (de != NULL) ? dictGetVal(de) : NULL;
}

/* This is only used after the handshake. When we connect a given IP/PORT
 * as a result of CLUSTER MEET we don't have the node name yet, so we
 * pick a random one, and will fix it when we receive the PONG request using
 * this function. */
void clusterRenameNode(clusterNode *node, char *newname) {
    int retval;
    sds s = sdsnewlen(node->name, CLUSTER_NAMELEN);

    serverLog(LL_DEBUG, "Renaming node %.40s (%s) into %.40s", node->name, node->human_nodename, newname);
    retval = dictDelete(server.cluster->nodes, s);
    sdsfree(s);
    serverAssert(retval == DICT_OK);
    memcpy(node->name, newname, CLUSTER_NAMELEN);
    clusterAddNode(node);
    clusterAddNodeToShard(node->shard_id, node);
}

void clusterAddNodeToShard(const char *shard_id, clusterNode *node) {
    sds s = sdsnewlen(shard_id, CLUSTER_NAMELEN);
    dictEntry *de = dictFind(server.cluster->shards, s);
    if (de == NULL) {
        list *l = listCreate();
        listAddNodeTail(l, node);
        serverAssert(dictAdd(server.cluster->shards, s, l) == DICT_OK);
    } else {
        list *l = dictGetVal(de);
        if (listSearchKey(l, node) == NULL) {
            listAddNodeTail(l, node);
        }
        sdsfree(s);
    }
}

void clusterRemoveNodeFromShard(clusterNode *node) {
    sds s = sdsnewlen(node->shard_id, CLUSTER_NAMELEN);
    dictEntry *de = dictFind(server.cluster->shards, s);
    if (de != NULL) {
        list *l = dictGetVal(de);
        listNode *ln = listSearchKey(l, node);
        if (ln != NULL) {
            listDelNode(l, ln);
        }
        if (listLength(l) == 0) {
            dictDelete(server.cluster->shards, s);
        }
    }
    sdsfree(s);
}

/* -----------------------------------------------------------------------------
 * CLUSTER config epoch handling
 * -------------------------------------------------------------------------- */

/* Return the greatest configEpoch found in the cluster, or the current
 * epoch if greater than any node configEpoch. */
uint64_t clusterGetMaxEpoch(void) {
    uint64_t max = 0;
    dictIterator *di;
    dictEntry *de;

    di = dictGetSafeIterator(server.cluster->nodes);
    while ((de = dictNext(di)) != NULL) {
        clusterNode *node = dictGetVal(de);
        if (node->configEpoch > max) max = node->configEpoch;
    }
    dictReleaseIterator(di);
    if (max < server.cluster->currentEpoch) max = server.cluster->currentEpoch;
    return max;
}

/* If this node epoch is zero or is not already the greatest across the
 * cluster (from the POV of the local configuration), this function will:
 *
 * 1) Generate a new config epoch, incrementing the current epoch.
 * 2) Assign the new epoch to this node, WITHOUT any consensus.
 * 3) Persist the configuration on disk before sending packets with the
 *    new configuration.
 *
 * If the new config epoch is generated and assigned, C_OK is returned,
 * otherwise C_ERR is returned (since the node has already the greatest
 * configuration around) and no operation is performed.
 *
 * Important note: this function violates the principle that config epochs
 * should be generated with consensus and should be unique across the cluster.
 * However the cluster uses this auto-generated new config epochs in two
 * cases:
 *
 * 1) When slots are closed after importing. Otherwise resharding would be
 *    too expensive.
 * 2) When CLUSTER FAILOVER is called with options that force a slave to
 *    failover its master even if there is not master majority able to
 *    create a new configuration epoch.
 *
 * The cluster will not explode using this function, even in the case of
 * a collision between this node and another node, generating the same
 * configuration epoch unilaterally, because the config epoch conflict
 * resolution algorithm will eventually move colliding nodes to different
 * config epochs. However using this function may violate the "last failover
 * wins" rule, so should only be used with care. */
int clusterBumpConfigEpochWithoutConsensus(void) {
    uint64_t maxEpoch = clusterGetMaxEpoch();

    if (myself->configEpoch == 0 || myself->configEpoch != maxEpoch) {
        server.cluster->currentEpoch++;
        myself->configEpoch = server.cluster->currentEpoch;
        clusterDoBeforeSleep(CLUSTER_TODO_SAVE_CONFIG | CLUSTER_TODO_FSYNC_CONFIG);
        serverLog(LL_NOTICE, "New configEpoch set to %llu", (unsigned long long)myself->configEpoch);
        return C_OK;
    } else {
        return C_ERR;
    }
}

/* This function is called when this node is a master, and we receive from
 * another master a configuration epoch that is equal to our configuration
 * epoch.
 *
 * BACKGROUND
 *
 * It is not possible that different slaves get the same config
 * epoch during a failover election, because the slaves need to get voted
 * by a majority. However when we perform a manual resharding of the cluster
 * the node will assign a configuration epoch to itself without to ask
 * for agreement. Usually resharding happens when the cluster is working well
 * and is supervised by the sysadmin, however it is possible for a failover
 * to happen exactly while the node we are resharding a slot to assigns itself
 * a new configuration epoch, but before it is able to propagate it.
 *
 * So technically it is possible in this condition that two nodes end with
 * the same configuration epoch.
 *
 * Another possibility is that there are bugs in the implementation causing
 * this to happen.
 *
 * Moreover when a new cluster is created, all the nodes start with the same
 * configEpoch. This collision resolution code allows nodes to automatically
 * end with a different configEpoch at startup automatically.
 *
 * In all the cases, we want a mechanism that resolves this issue automatically
 * as a safeguard. The same configuration epoch for masters serving different
 * set of slots is not harmful, but it is if the nodes end serving the same
 * slots for some reason (manual errors or software bugs) without a proper
 * failover procedure.
 *
 * In general we want a system that eventually always ends with different
 * masters having different configuration epochs whatever happened, since
 * nothing is worse than a split-brain condition in a distributed system.
 *
 * BEHAVIOR
 *
 * When this function gets called, what happens is that if this node
 * has the lexicographically smaller Node ID compared to the other node
 * with the conflicting epoch (the 'sender' node), it will assign itself
 * the greatest configuration epoch currently detected among nodes plus 1.
 *
 * This means that even if there are multiple nodes colliding, the node
 * with the greatest Node ID never moves forward, so eventually all the nodes
 * end with a different configuration epoch.
 */
void clusterHandleConfigEpochCollision(clusterNode *sender) {
    /* Prerequisites: nodes have the same configEpoch and are both masters. */
    if (sender->configEpoch != myself->configEpoch || !clusterNodeIsMaster(sender) || !clusterNodeIsMaster(myself))
        return;
    /* Don't act if the colliding node has a smaller Node ID. */
    if (memcmp(sender->name, myself->name, CLUSTER_NAMELEN) <= 0) return;
    /* Get the next ID available at the best of this node knowledge. */
    server.cluster->currentEpoch++;
    myself->configEpoch = server.cluster->currentEpoch;
    clusterSaveConfigOrDie(1);
    serverLog(LL_VERBOSE,
              "WARNING: configEpoch collision with node %.40s (%s)."
              " configEpoch set to %llu",
              sender->name, sender->human_nodename, (unsigned long long)myself->configEpoch);
}

/* -----------------------------------------------------------------------------
 * CLUSTER nodes blacklist
 *
 * The nodes blacklist is just a way to ensure that a given node with a given
 * Node ID is not re-added before some time elapsed (this time is specified
 * in seconds in CLUSTER_BLACKLIST_TTL).
 *
 * This is useful when we want to remove a node from the cluster completely:
 * when CLUSTER FORGET is called, it also puts the node into the blacklist so
 * that even if we receive gossip messages from other nodes that still remember
 * about the node we want to remove, we don't re-add it before some time.
 *
 * Currently the CLUSTER_BLACKLIST_TTL is set to 1 minute, this means
 * that valkey-cli has 60 seconds to send CLUSTER FORGET messages to nodes
 * in the cluster without dealing with the problem of other nodes re-adding
 * back the node to nodes we already sent the FORGET command to.
 *
 * The data structure used is a hash table with an sds string representing
 * the node ID as key, and the time when it is ok to re-add the node as
 * value.
 * -------------------------------------------------------------------------- */

#define CLUSTER_BLACKLIST_TTL 60 /* 1 minute. */


/* Before of the addNode() or Exists() operations we always remove expired
 * entries from the black list. This is an O(N) operation but it is not a
 * problem since add / exists operations are called very infrequently and
 * the hash table is supposed to contain very little elements at max.
 * However without the cleanup during long uptime and with some automated
 * node add/removal procedures, entries could accumulate. */
void clusterBlacklistCleanup(void) {
    dictIterator *di;
    dictEntry *de;

    di = dictGetSafeIterator(server.cluster->nodes_black_list);
    while ((de = dictNext(di)) != NULL) {
        int64_t expire = dictGetUnsignedIntegerVal(de);

        if (expire < server.unixtime) dictDelete(server.cluster->nodes_black_list, dictGetKey(de));
    }
    dictReleaseIterator(di);
}

/* Cleanup the blacklist and add a new node ID to the black list. */
void clusterBlacklistAddNode(clusterNode *node) {
    dictEntry *de;
    sds id = sdsnewlen(node->name, CLUSTER_NAMELEN);

    clusterBlacklistCleanup();
    if (dictAdd(server.cluster->nodes_black_list, id, NULL) == DICT_OK) {
        /* If the key was added, duplicate the sds string representation of
         * the key for the next lookup. We'll free it at the end. */
        id = sdsdup(id);
    }
    de = dictFind(server.cluster->nodes_black_list, id);
    dictSetUnsignedIntegerVal(de, time(NULL) + CLUSTER_BLACKLIST_TTL);
    sdsfree(id);
}

/* Return non-zero if the specified node ID exists in the blacklist.
 * You don't need to pass an sds string here, any pointer to 40 bytes
 * will work. */
int clusterBlacklistExists(char *nodeid) {
    sds id = sdsnewlen(nodeid, CLUSTER_NAMELEN);
    int retval;

    clusterBlacklistCleanup();
    retval = dictFind(server.cluster->nodes_black_list, id) != NULL;
    sdsfree(id);
    return retval;
}

/* -----------------------------------------------------------------------------
 * CLUSTER messages exchange - PING/PONG and gossip
 * -------------------------------------------------------------------------- */

/* This function checks if a given node should be marked as FAIL.
 * It happens if the following conditions are met:
 *
 * 1) We received enough failure reports from other master nodes via gossip.
 *    Enough means that the majority of the masters signaled the node is
 *    down recently.
 * 2) We believe this node is in PFAIL state.
 *
 * If a failure is detected we also inform the whole cluster about this
 * event trying to force every other node to set the FAIL flag for the node.
 *
 * Note that the form of agreement used here is weak, as we collect the majority
 * of masters state during some time, and even if we force agreement by
 * propagating the FAIL message, because of partitions we may not reach every
 * node. However:
 *
 * 1) Either we reach the majority and eventually the FAIL state will propagate
 *    to all the cluster.
 * 2) Or there is no majority so no slave promotion will be authorized and the
 *    FAIL flag will be cleared after some time.
 */
void markNodeAsFailingIfNeeded(clusterNode *node) {
    int failures;
    int needed_quorum = (server.cluster->size / 2) + 1;

    if (!nodeTimedOut(node)) return; /* We can reach it. */
    if (nodeFailed(node)) return;    /* Already FAILing. */

    failures = clusterNodeFailureReportsCount(node);
    /* Also count myself as a voter if I'm a master. */
    if (clusterNodeIsMaster(myself)) failures++;
    if (failures < needed_quorum) return; /* No weak agreement from masters. */

    serverLog(LL_NOTICE, "Marking node %.40s (%s) as failing (quorum reached).", node->name, node->human_nodename);

    /* Mark the node as failing. */
    node->flags &= ~CLUSTER_NODE_PFAIL;
    node->flags |= CLUSTER_NODE_FAIL;
    node->fail_time = mstime();

    /* Broadcast the failing node name to everybody, forcing all the other
     * reachable nodes to flag the node as FAIL.
     * We do that even if this node is a replica and not a master: anyway
     * the failing state is triggered collecting failure reports from masters,
     * so here the replica is only helping propagating this status. */
    clusterSendFail(node->name);
    clusterDoBeforeSleep(CLUSTER_TODO_UPDATE_STATE | CLUSTER_TODO_SAVE_CONFIG);
}

/* This function is called only if a node is marked as FAIL, but we are able
 * to reach it again. It checks if there are the conditions to undo the FAIL
 * state. */
void clearNodeFailureIfNeeded(clusterNode *node) {
    mstime_t now = mstime();

    serverAssert(nodeFailed(node));

    /* For slaves we always clear the FAIL flag if we can contact the
     * node again. */
    if (nodeIsSlave(node) || node->numslots == 0) {
        serverLog(LL_NOTICE, "Clear FAIL state for node %.40s (%s):%s is reachable again.", node->name,
                  node->human_nodename, nodeIsSlave(node) ? "replica" : "master without slots");
        node->flags &= ~CLUSTER_NODE_FAIL;
        clusterDoBeforeSleep(CLUSTER_TODO_UPDATE_STATE | CLUSTER_TODO_SAVE_CONFIG);
    }

    /* If it is a master and...
     * 1) The FAIL state is old enough.
     * 2) It is yet serving slots from our point of view (not failed over).
     * Apparently no one is going to fix these slots, clear the FAIL flag. */
    if (clusterNodeIsMaster(node) && node->numslots > 0 &&
        (now - node->fail_time) > (server.cluster_node_timeout * CLUSTER_FAIL_UNDO_TIME_MULT)) {
        serverLog(
            LL_NOTICE,
            "Clear FAIL state for node %.40s (%s): is reachable again and nobody is serving its slots after some time.",
            node->name, node->human_nodename);
        node->flags &= ~CLUSTER_NODE_FAIL;
        clusterDoBeforeSleep(CLUSTER_TODO_UPDATE_STATE | CLUSTER_TODO_SAVE_CONFIG);
    }
}

/* Return 1 if we already have a node in HANDSHAKE state matching the
 * specified ip address and port number. This function is used in order to
 * avoid adding a new handshake node for the same address multiple times. */
int clusterHandshakeInProgress(char *ip, int port, int cport) {
    dictIterator *di;
    dictEntry *de;

    di = dictGetSafeIterator(server.cluster->nodes);
    while ((de = dictNext(di)) != NULL) {
        clusterNode *node = dictGetVal(de);

        if (!nodeInHandshake(node)) continue;
        if (!strcasecmp(node->ip, ip) && getNodeDefaultClientPort(node) == port && node->cport == cport) break;
    }
    dictReleaseIterator(di);
    return de != NULL;
}

/* Start a handshake with the specified address if there is not one
 * already in progress. Returns non-zero if the handshake was actually
 * started. On error zero is returned and errno is set to one of the
 * following values:
 *
 * EAGAIN - There is already a handshake in progress for this address.
 * EINVAL - IP or port are not valid. */
int clusterStartHandshake(char *ip, int port, int cport) {
    clusterNode *n;
    char norm_ip[NET_IP_STR_LEN];
    struct sockaddr_storage sa;

    /* IP sanity check */
    if (inet_pton(AF_INET, ip, &(((struct sockaddr_in *)&sa)->sin_addr))) {
        sa.ss_family = AF_INET;
    } else if (inet_pton(AF_INET6, ip, &(((struct sockaddr_in6 *)&sa)->sin6_addr))) {
        sa.ss_family = AF_INET6;
    } else {
        errno = EINVAL;
        return 0;
    }

    /* Port sanity check */
    if (port <= 0 || port > 65535 || cport <= 0 || cport > 65535) {
        errno = EINVAL;
        return 0;
    }

    /* Set norm_ip as the normalized string representation of the node
     * IP address. */
    memset(norm_ip, 0, NET_IP_STR_LEN);
    if (sa.ss_family == AF_INET)
        inet_ntop(AF_INET, (void *)&(((struct sockaddr_in *)&sa)->sin_addr), norm_ip, NET_IP_STR_LEN);
    else
        inet_ntop(AF_INET6, (void *)&(((struct sockaddr_in6 *)&sa)->sin6_addr), norm_ip, NET_IP_STR_LEN);

    if (clusterHandshakeInProgress(norm_ip, port, cport)) {
        errno = EAGAIN;
        return 0;
    }

    /* Add the node with a random address (NULL as first argument to
     * createClusterNode()). Everything will be fixed during the
     * handshake. */
    n = createClusterNode(NULL, CLUSTER_NODE_HANDSHAKE | CLUSTER_NODE_MEET);
    memcpy(n->ip, norm_ip, sizeof(n->ip));
    if (server.tls_cluster) {
        n->tls_port = port;
    } else {
        n->tcp_port = port;
    }
    n->cport = cport;
    clusterAddNode(n);
    return 1;
}

static void getClientPortFromClusterMsg(clusterMsg *hdr, int *tls_port, int *tcp_port) {
    if (server.tls_cluster) {
        *tls_port = ntohs(hdr->port);
        *tcp_port = ntohs(hdr->pport);
    } else {
        *tls_port = ntohs(hdr->pport);
        *tcp_port = ntohs(hdr->port);
    }
}

static void getClientPortFromGossip(clusterMsgDataGossip *g, int *tls_port, int *tcp_port) {
    if (server.tls_cluster) {
        *tls_port = ntohs(g->port);
        *tcp_port = ntohs(g->pport);
    } else {
        *tls_port = ntohs(g->pport);
        *tcp_port = ntohs(g->port);
    }
}

/* Returns a string with the byte representation of the node ID (i.e. nodename)
 * along with 8 trailing bytes for debugging purposes. */
char *getCorruptedNodeIdByteString(clusterMsgDataGossip *gossip_msg) {
    const int num_bytes = CLUSTER_NAMELEN + 8;
    /* Allocate enough room for 4 chars per byte + null terminator */
    char *byte_string = (char *)zmalloc((num_bytes * 4) + 1);
    const char *name_ptr = gossip_msg->nodename;

    /* Ensure we won't print beyond the bounds of the message */
    serverAssert(name_ptr + num_bytes <= (char *)gossip_msg + sizeof(clusterMsgDataGossip));

    for (int i = 0; i < num_bytes; i++) {
        snprintf(byte_string + 4 * i, 5, "\\x%02hhX", name_ptr[i]);
    }
    return byte_string;
}

/* Returns the number of nodes in the gossip with invalid IDs. */
int verifyGossipSectionNodeIds(clusterMsgDataGossip *g, uint16_t count) {
    int invalid_ids = 0;
    for (int i = 0; i < count; i++) {
        const char *nodename = g[i].nodename;
        if (verifyClusterNodeId(nodename, CLUSTER_NAMELEN) != C_OK) {
            invalid_ids++;
            char *raw_node_id = getCorruptedNodeIdByteString(g);
            serverLog(LL_WARNING,
                      "Received gossip about a node with invalid ID %.40s. For debugging purposes, "
                      "the 48 bytes including the invalid ID and 8 trailing bytes are: %s",
                      nodename, raw_node_id);
            zfree(raw_node_id);
        }
    }
    return invalid_ids;
}

/* Process the gossip section of PING or PONG packets.
 * Note that this function assumes that the packet is already sanity-checked
 * by the caller, not in the content of the gossip section, but in the
 * length. */
void clusterProcessGossipSection(clusterMsg *hdr, clusterLink *link) {
    uint16_t count = ntohs(hdr->count);
    clusterMsgDataGossip *g = (clusterMsgDataGossip *)hdr->data.ping.gossip;
    clusterNode *sender = link->node ? link->node : clusterLookupNode(hdr->sender, CLUSTER_NAMELEN);

    /* Abort if the gossip contains invalid node IDs to avoid adding incorrect information to
     * the nodes dictionary. An invalid ID indicates memory corruption on the sender side. */
    int invalid_ids = verifyGossipSectionNodeIds(g, count);
    if (invalid_ids) {
        if (sender) {
            serverLog(LL_WARNING, "Node %.40s (%s) gossiped %d nodes with invalid IDs.", sender->name,
                      sender->human_nodename, invalid_ids);
        } else {
            serverLog(LL_WARNING, "Unknown node gossiped %d nodes with invalid IDs.", invalid_ids);
        }
        return;
    }

    while (count--) {
        uint16_t flags = ntohs(g->flags);
        clusterNode *node;
        sds ci;

        if (server.verbosity == LL_DEBUG) {
            ci = representClusterNodeFlags(sdsempty(), flags);
            serverLog(LL_DEBUG, "GOSSIP %.40s %s:%d@%d %s", g->nodename, g->ip, ntohs(g->port), ntohs(g->cport), ci);
            sdsfree(ci);
        }

        /* Convert port and pport into TCP port and TLS port. */
        int msg_tls_port, msg_tcp_port;
        getClientPortFromGossip(g, &msg_tls_port, &msg_tcp_port);

        /* Update our state accordingly to the gossip sections */
        node = clusterLookupNode(g->nodename, CLUSTER_NAMELEN);
        /* Ignore gossips about self. */
        if (node && node != myself) {
            /* We already know this node.
               Handle failure reports, only when the sender is a master. */
            if (sender && clusterNodeIsMaster(sender)) {
                if (flags & (CLUSTER_NODE_FAIL | CLUSTER_NODE_PFAIL)) {
                    if (clusterNodeAddFailureReport(node, sender)) {
                        serverLog(LL_VERBOSE, "Node %.40s (%s) reported node %.40s (%s) as not reachable.",
                                  sender->name, sender->human_nodename, node->name, node->human_nodename);
                    }
                    markNodeAsFailingIfNeeded(node);
                } else {
                    if (clusterNodeDelFailureReport(node, sender)) {
                        serverLog(LL_VERBOSE, "Node %.40s (%s) reported node %.40s (%s) is back online.", sender->name,
                                  sender->human_nodename, node->name, node->human_nodename);
                    }
                }
            }

            /* If from our POV the node is up (no failure flags are set),
             * we have no pending ping for the node, nor we have failure
             * reports for this node, update the last pong time with the
             * one we see from the other nodes. */
            if (!(flags & (CLUSTER_NODE_FAIL | CLUSTER_NODE_PFAIL)) && node->ping_sent == 0 &&
                clusterNodeFailureReportsCount(node) == 0) {
                mstime_t pongtime = ntohl(g->pong_received);
                pongtime *= 1000; /* Convert back to milliseconds. */

                /* Replace the pong time with the received one only if
                 * it's greater than our view but is not in the future
                 * (with 500 milliseconds tolerance) from the POV of our
                 * clock. */
                if (pongtime <= (server.mstime + 500) && pongtime > node->pong_received) {
                    node->pong_received = pongtime;
                }
            }

            /* If we already know this node, but it is not reachable, and
             * we see a different address in the gossip section of a node that
             * can talk with this other node, update the address, disconnect
             * the old link if any, so that we'll attempt to connect with the
             * new address. */
            if (node->flags & (CLUSTER_NODE_FAIL | CLUSTER_NODE_PFAIL) && !(flags & CLUSTER_NODE_NOADDR) &&
                !(flags & (CLUSTER_NODE_FAIL | CLUSTER_NODE_PFAIL)) &&
                (strcasecmp(node->ip, g->ip) ||
                 node->tls_port != (server.tls_cluster ? ntohs(g->port) : ntohs(g->pport)) ||
                 node->tcp_port != (server.tls_cluster ? ntohs(g->pport) : ntohs(g->port)) ||
                 node->cport != ntohs(g->cport))) {
                if (node->link) freeClusterLink(node->link);
                memcpy(node->ip, g->ip, NET_IP_STR_LEN);
                node->tcp_port = msg_tcp_port;
                node->tls_port = msg_tls_port;
                node->cport = ntohs(g->cport);
                node->flags &= ~CLUSTER_NODE_NOADDR;
            }
        } else if (!node) {
            /* If it's not in NOADDR state and we don't have it, we
             * add it to our trusted dict with exact nodeid and flag.
             * Note that we cannot simply start a handshake against
             * this IP/PORT pairs, since IP/PORT can be reused already,
             * otherwise we risk joining another cluster.
             *
             * Note that we require that the sender of this gossip message
             * is a well known node in our cluster, otherwise we risk
             * joining another cluster. */
            if (sender && !(flags & CLUSTER_NODE_NOADDR) && !clusterBlacklistExists(g->nodename)) {
                clusterNode *node;
                node = createClusterNode(g->nodename, flags);
                memcpy(node->ip, g->ip, NET_IP_STR_LEN);
                node->tcp_port = msg_tcp_port;
                node->tls_port = msg_tls_port;
                node->cport = ntohs(g->cport);
                clusterAddNode(node);
                clusterAddNodeToShard(node->shard_id, node);
            }
        }

        /* Next node */
        g++;
    }
}

/* IP -> string conversion. 'buf' is supposed to at least be 46 bytes.
 * If 'announced_ip' length is non-zero, it is used instead of extracting
 * the IP from the socket peer address. */
int nodeIp2String(char *buf, clusterLink *link, char *announced_ip) {
    if (announced_ip[0] != '\0') {
        memcpy(buf, announced_ip, NET_IP_STR_LEN);
        buf[NET_IP_STR_LEN - 1] = '\0'; /* We are not sure the input is sane. */
        return C_OK;
    } else {
        if (connAddrPeerName(link->conn, buf, NET_IP_STR_LEN, NULL) == -1) {
            serverLog(LL_NOTICE, "Error converting peer IP to string: %s",
                      link->conn ? connGetLastError(link->conn) : "no link");
            return C_ERR;
        }
        return C_OK;
    }
}

/* Update the node address to the IP address that can be extracted
 * from link->fd, or if hdr->myip is non empty, to the address the node
 * is announcing us. The port is taken from the packet header as well.
 *
 * If the address or port changed, disconnect the node link so that we'll
 * connect again to the new address.
 *
 * If the ip/port pair are already correct no operation is performed at
 * all.
 *
 * The function returns 0 if the node address is still the same,
 * otherwise 1 is returned. */
int nodeUpdateAddressIfNeeded(clusterNode *node, clusterLink *link, clusterMsg *hdr) {
    char ip[NET_IP_STR_LEN] = {0};
    int cport = ntohs(hdr->cport);
    int tcp_port, tls_port;
    getClientPortFromClusterMsg(hdr, &tls_port, &tcp_port);

    /* We don't proceed if the link is the same as the sender link, as this
     * function is designed to see if the node link is consistent with the
     * symmetric link that is used to receive PINGs from the node.
     *
     * As a side effect this function never frees the passed 'link', so
     * it is safe to call during packet processing. */
    if (link == node->link) return 0;

    /* If the peer IP is unavailable for some reasons like invalid fd or closed
     * link, just give up the update this time, and the update will be retried
     * in the next round of PINGs */
    if (nodeIp2String(ip, link, hdr->myip) == C_ERR) return 0;

    if (node->tcp_port == tcp_port && node->cport == cport && node->tls_port == tls_port && strcmp(ip, node->ip) == 0)
        return 0;

    /* IP / port is different, update it. */
    memcpy(node->ip, ip, sizeof(ip));
    node->tcp_port = tcp_port;
    node->tls_port = tls_port;
    node->cport = cport;
    if (node->link) freeClusterLink(node->link);
    node->flags &= ~CLUSTER_NODE_NOADDR;
    serverLog(LL_NOTICE, "Address updated for node %.40s (%s), now %s:%d", node->name, node->human_nodename, node->ip,
              getNodeDefaultClientPort(node));

    /* Check if this is our master and we have to change the
     * replication target as well. */
    if (nodeIsSlave(myself) && myself->slaveof == node)
        replicationSetMaster(node->ip, getNodeDefaultReplicationPort(node));
    return 1;
}

/* Reconfigure the specified node 'n' as a master. This function is called when
 * a node that we believed to be a slave is now acting as master in order to
 * update the state of the node. */
void clusterSetNodeAsMaster(clusterNode *n) {
    if (clusterNodeIsMaster(n)) return;

    if (n->slaveof) {
        clusterNodeRemoveSlave(n->slaveof, n);
        if (n != myself) n->flags |= CLUSTER_NODE_MIGRATE_TO;
    }
    n->flags &= ~CLUSTER_NODE_SLAVE;
    n->flags |= CLUSTER_NODE_MASTER;
    n->slaveof = NULL;

    /* Update config and state. */
    clusterDoBeforeSleep(CLUSTER_TODO_SAVE_CONFIG | CLUSTER_TODO_UPDATE_STATE);
}

/* This function is called when we receive a master configuration via a
 * PING, PONG or UPDATE packet. What we receive is a node, a configEpoch of the
 * node, and the set of slots claimed under this configEpoch.
 *
 * What we do is to rebind the slots with newer configuration compared to our
 * local configuration, and if needed, we turn ourself into a replica of the
 * node (see the function comments for more info).
 *
 * The 'sender' is the node for which we received a configuration update.
 * Sometimes it is not actually the "Sender" of the information, like in the
 * case we receive the info via an UPDATE packet. */
void clusterUpdateSlotsConfigWith(clusterNode *sender, uint64_t senderConfigEpoch, unsigned char *slots) {
    int j;
    clusterNode *curmaster = NULL, *newmaster = NULL;
    /* The dirty slots list is a list of slots for which we lose the ownership
     * while having still keys inside. This usually happens after a failover
     * or after a manual cluster reconfiguration operated by the admin.
     *
     * If the update message is not able to demote a master to slave (in this
     * case we'll resync with the master updating the whole key space), we
     * need to delete all the keys in the slots we lost ownership. */
    uint16_t dirty_slots[CLUSTER_SLOTS];
    int dirty_slots_count = 0;

    /* We should detect if sender is new master of our shard.
     * We will know it if all our slots were migrated to sender, and sender
     * has no slots except ours */
    int sender_slots = 0;
    int migrated_our_slots = 0;

    /* Here we set curmaster to this node or the node this node
     * replicates to if it's a slave. In the for loop we are
     * interested to check if slots are taken away from curmaster. */
    curmaster = clusterNodeIsMaster(myself) ? myself : myself->slaveof;

    if (sender == myself) {
        serverLog(LL_NOTICE, "Discarding UPDATE message about myself.");
        return;
    }

    for (j = 0; j < CLUSTER_SLOTS; j++) {
        if (bitmapTestBit(slots, j)) {
            sender_slots++;

            /* The slot is already bound to the sender of this message. */
            if (server.cluster->slots[j] == sender) {
                bitmapClearBit(server.cluster->owner_not_claiming_slot, j);
                continue;
            }

            /* We rebind the slot to the new node claiming it if
             * the slot was unassigned or the new node claims it with a
             * greater configEpoch. */
            if (isSlotUnclaimed(j) || server.cluster->slots[j]->configEpoch < senderConfigEpoch) {
                if (!isSlotUnclaimed(j) && !areInSameShard(server.cluster->slots[j], sender)) {
                    serverLog(LL_NOTICE,
                              "Slot %d is migrated from node %.40s (%s) in shard %.40s"
                              " to node %.40s (%s) in shard %.40s.",
                              j, server.cluster->slots[j]->name, server.cluster->slots[j]->human_nodename,
                              server.cluster->slots[j]->shard_id, sender->name, sender->human_nodename,
                              sender->shard_id);
                }

                /* Was this slot mine, and still contains keys? Mark it as
                 * a dirty slot. */
                if (server.cluster->slots[j] == myself && countKeysInSlot(j) && sender != myself) {
                    dirty_slots[dirty_slots_count] = j;
                    dirty_slots_count++;
                }

                if (server.cluster->slots[j] == curmaster) {
                    newmaster = sender;
                    migrated_our_slots++;
                }

                /* If the sender who claims this slot is not in the same shard,
                 * it must be a result of deliberate operator actions. Therefore,
                 * we should honor it and clear the outstanding migrating_slots_to
                 * state for the slot. Otherwise, we are looking at a failover within
                 * the same shard and we should retain the migrating_slots_to state
                 * for the slot in question */
                if (server.cluster->migrating_slots_to[j] != NULL) {
                    if (!areInSameShard(sender, myself)) {
                        serverLog(LL_NOTICE, "Slot %d is no longer being migrated to node %.40s (%s) in shard %.40s.",
                                  j, server.cluster->migrating_slots_to[j]->name,
                                  server.cluster->migrating_slots_to[j]->human_nodename,
                                  server.cluster->migrating_slots_to[j]->shard_id);
                        server.cluster->migrating_slots_to[j] = NULL;
                    }
                }

                /* Handle the case where we are importing this slot and the ownership changes */
                if (server.cluster->importing_slots_from[j] != NULL &&
                    server.cluster->importing_slots_from[j] != sender) {
                    /* Update importing_slots_from to point to the sender, if it is in the
                     * same shard as the previous slot owner */
                    if (areInSameShard(sender, server.cluster->importing_slots_from[j])) {
                        serverLog(LL_NOTICE,
                                  "Failover occurred in migration source. Update importing "
                                  "source for slot %d to node %.40s (%s) in shard %.40s.",
                                  j, sender->name, sender->human_nodename, sender->shard_id);
                        server.cluster->importing_slots_from[j] = sender;
                    } else {
                        /* If the sender is from a different shard, it must be a result
                         * of deliberate operator actions. We should clear the importing
                         * state to conform to the operator's will. */
                        serverLog(LL_NOTICE, "Slot %d is no longer being imported from node %.40s (%s) in shard %.40s.",
                                  j, server.cluster->importing_slots_from[j]->name,
                                  server.cluster->importing_slots_from[j]->human_nodename,
                                  server.cluster->importing_slots_from[j]->shard_id);
                        server.cluster->importing_slots_from[j] = NULL;
                    }
                }

                clusterDelSlot(j);
                clusterAddSlot(sender, j);
                bitmapClearBit(server.cluster->owner_not_claiming_slot, j);
                clusterDoBeforeSleep(CLUSTER_TODO_SAVE_CONFIG | CLUSTER_TODO_UPDATE_STATE | CLUSTER_TODO_FSYNC_CONFIG);
            }
        } else {
            if (server.cluster->slots[j] == sender) {
                /* The slot is currently bound to the sender but the sender is no longer
                 * claiming it. We don't want to unbind the slot yet as it can cause the cluster
                 * to move to FAIL state and also throw client error. Keeping the slot bound to
                 * the previous owner will cause a few client side redirects, but won't throw
                 * any errors. We will keep track of the uncertainty in ownership to avoid
                 * propagating misinformation about this slot's ownership using UPDATE
                 * messages. */
                bitmapSetBit(server.cluster->owner_not_claiming_slot, j);
            }

            /* If the sender doesn't claim the slot, check if we are migrating
             * any slot to its shard and if there is a primaryship change in
             * the shard. Update the migrating_slots_to state to point to the
             * sender if it has just taken over the primary role. */
            if (server.cluster->migrating_slots_to[j] != NULL && server.cluster->migrating_slots_to[j] != sender &&
                (server.cluster->migrating_slots_to[j]->configEpoch < senderConfigEpoch ||
                 nodeIsSlave(server.cluster->migrating_slots_to[j])) &&
                areInSameShard(server.cluster->migrating_slots_to[j], sender)) {
                serverLog(LL_NOTICE,
                          "Failover occurred in migration target."
                          " Slot %d is now being migrated to node %.40s (%s) in shard %.40s.",
                          j, sender->name, sender->human_nodename, sender->shard_id);
                server.cluster->migrating_slots_to[j] = sender;
                clusterDoBeforeSleep(CLUSTER_TODO_SAVE_CONFIG | CLUSTER_TODO_UPDATE_STATE | CLUSTER_TODO_FSYNC_CONFIG);
            }

            /* If the sender is no longer the owner of the slot, and I am a primary
             * and I am still in the process of importing the slot from the sender,
             * there are two possibilities:
             *
             * 1. I could be a replica of the target primary and missed the slot
             *    finalization step on my primary due to my primary crashing during
             *    the slot migration process.
             * 2. I could be the original primary and missed the slot finalization
             *    step entirely.
             *
             * To ensure complete slot coverage in either case, the following steps
             * will be taken:
             *
             * 1. Remove the importing state for the specific slot.
             * 2. Finalize the slot's ownership, if I am not already the owner of
             *    the slot. */
            if (nodeIsMaster(myself) && server.cluster->importing_slots_from[j] == sender) {
                serverLog(LL_NOTICE,
                          "Slot %d is no longer being imported from node %.40s (%s) in shard %.40s;"
                          " Clear my importing source for the slot.",
                          j, sender->name, sender->human_nodename, sender->shard_id);
                server.cluster->importing_slots_from[j] = NULL;
                /* Take over the slot ownership if I am not the owner yet*/
                if (server.cluster->slots[j] != myself) {
                    /* A primary reason why we are here is likely due to my primary crashing during the
                     * slot finalization process, leading me to become the new primary without
                     * inheriting the slot ownership, while the source shard continued and relinquished
                     * theslot to its old primary. Under such circumstances, the node would undergo
                     * an election and have its config epoch increased with consensus. That said, we
                     * will still explicitly bump the config epoch here to be consistent with the
                     * existing practice.
                     * Nevertheless, there are scenarios where the source shard may have transferred slot
                     * to a different shard. In these cases, the bumping of the config epoch
                     * could result in that slot assignment getting reverted. However, we consider
                     * this as a very rare case and err on the side of being consistent with the current
                     * practice. */
                    clusterDelSlot(j);
                    clusterAddSlot(myself, j);
                    clusterBumpConfigEpochWithoutConsensus();
                    clusterDoBeforeSleep(CLUSTER_TODO_SAVE_CONFIG | CLUSTER_TODO_UPDATE_STATE |
                                         CLUSTER_TODO_FSYNC_CONFIG);
                }
            }
        }
    }

    /* After updating the slots configuration, don't do any actual change
     * in the state of the server if a module disabled Cluster
     * keys redirections. */
    if (server.cluster_module_flags & CLUSTER_MODULE_FLAG_NO_REDIRECTION) return;

    /* Handle a special case where newmaster is not set but both sender
     * and myself own no slots and in the same shard. Set the sender as
     * the new primary if my current config epoch is lower than the
     * sender's. */
    if (!newmaster && myself->slaveof != sender && sender_slots == 0 && myself->numslots == 0 &&
        nodeEpoch(myself) < senderConfigEpoch && areInSameShard(sender, myself)) {
        newmaster = sender;
    }

    /* If the shard to which this node (myself) belongs loses all of
     * its slots, this node should become a replica of the sender if
     * one of the following conditions is true:
     *
     * 1. cluster-allow-replication-migration is enabled
     * 2. all the lost slots go to the sender and the sender belongs
     *    to this node's shard
     *
     * Note that case 2 can happen in one of the following scenarios:
     * 1) we were a primary and the sender was a replica in the same
     *    shard but just became the primary after a failover
     * 2) we were a replica and our primary lost all of its slots to
     *    the sender who was another replica in the same shard and has
     *    just become the primary after a failover
     *
     * It is also possible that the sender is a primary in a different
     * shard and our primary just had its last slot migrated to the
     * sender. In this case we don't reconfigure ourselves as a replica
     * of the sender. */
    if (newmaster && curmaster->numslots == 0) {
        if (server.cluster_allow_replica_migration || areInSameShard(sender, myself)) {
            serverLog(LL_NOTICE,
                      "Configuration change detected. Reconfiguring myself "
                      "as a replica of node %.40s (%s) in shard %.40s",
                      sender->name, sender->human_nodename, sender->shard_id);
            /* Don't clear the migrating/importing states if this is a replica that
             * just gets promoted to the new primary in the shard. */
            clusterSetMaster(sender, !areInSameShard(sender, myself));
            clusterDoBeforeSleep(CLUSTER_TODO_SAVE_CONFIG | CLUSTER_TODO_UPDATE_STATE | CLUSTER_TODO_FSYNC_CONFIG);
        } else if ((sender_slots >= migrated_our_slots) && !areInSameShard(sender, myself)) {
            /* When all our slots are lost to the sender and the sender belongs to
             * a different shard, this is likely due to a client triggered slot
             * migration. Don't reconfigure this node to migrate to the new shard
             * in this case. */
            serverLog(LL_NOTICE,
                      "My last slot was migrated to node %.40s (%s) in shard %.40s. I am now an empty master.",
                      sender->name, sender->human_nodename, sender->shard_id);
        }
    } else if (dirty_slots_count) {
        /* If we are here, we received an update message which removed
         * ownership for certain slots we still have keys about, but still
         * we are serving some slots, so this master node was not demoted to
         * a slave.
         *
         * In order to maintain a consistent state between keys and slots
         * we need to remove all the keys from the slots we lost. */
        for (int j = 0; j < dirty_slots_count; j++) {
            serverLog(LL_NOTICE, "Deleting keys in dirty slot %d on node %.40s (%s) in shard %.40s", dirty_slots[j],
                      myself->name, myself->human_nodename, myself->shard_id);
            delKeysInSlot(dirty_slots[j]);
        }
    }
}

/* Cluster ping extensions.
 *
 * The ping/pong/meet messages support arbitrary extensions to add additional
 * metadata to the messages that are sent between the various nodes in the
 * cluster. The extensions take the form:
 * [ Header length + type (8 bytes) ]
 * [ Extension information (Arbitrary length, but must be 8 byte padded) ]
 */


/* Returns the length of a given extension */
static uint32_t getPingExtLength(clusterMsgPingExt *ext) {
    return ntohl(ext->length);
}

/* Returns the initial position of ping extensions. May return an invalid
 * address if there are no ping extensions. */
static clusterMsgPingExt *getInitialPingExt(clusterMsg *hdr, int count) {
    clusterMsgPingExt *initial = (clusterMsgPingExt *)&(hdr->data.ping.gossip[count]);
    return initial;
}

/* Given a current ping extension, returns the start of the next extension. May return
 * an invalid address if there are no further ping extensions. */
static clusterMsgPingExt *getNextPingExt(clusterMsgPingExt *ext) {
    clusterMsgPingExt *next = (clusterMsgPingExt *)(((char *)ext) + getPingExtLength(ext));
    return next;
}

/* All PING extensions must be 8-byte aligned */
uint32_t getAlignedPingExtSize(uint32_t dataSize) {
    return sizeof(clusterMsgPingExt) + EIGHT_BYTE_ALIGN(dataSize);
}

uint32_t getHostnamePingExtSize(void) {
    if (sdslen(myself->hostname) == 0) {
        return 0;
    }
    return getAlignedPingExtSize(sdslen(myself->hostname) + 1);
}

uint32_t getHumanNodenamePingExtSize(void) {
    if (sdslen(myself->human_nodename) == 0) {
        return 0;
    }
    return getAlignedPingExtSize(sdslen(myself->human_nodename) + 1);
}

uint32_t getShardIdPingExtSize(void) {
    return getAlignedPingExtSize(sizeof(clusterMsgPingExtShardId));
}

uint32_t getForgottenNodeExtSize(void) {
    return getAlignedPingExtSize(sizeof(clusterMsgPingExtForgottenNode));
}

void *preparePingExt(clusterMsgPingExt *ext, uint16_t type, uint32_t length) {
    ext->type = htons(type);
    ext->length = htonl(length);
    return &ext->ext[0];
}

clusterMsgPingExt *nextPingExt(clusterMsgPingExt *ext) {
    return (clusterMsgPingExt *)((char *)ext + ntohl(ext->length));
}

/* 1. If a NULL hdr is provided, compute the extension size;
 * 2. If a non-NULL hdr is provided, write the hostname ping
 *    extension at the start of the cursor. This function
 *    will update the cursor to point to the end of the
 *    written extension and will return the amount of bytes
 *    written. */
uint32_t writePingExt(clusterMsg *hdr, int gossipcount) {
    uint16_t extensions = 0;
    uint32_t totlen = 0;
    clusterMsgPingExt *cursor = NULL;
    /* Set the initial extension position */
    if (hdr != NULL) {
        cursor = getInitialPingExt(hdr, gossipcount);
    }

    /* hostname is optional */
    if (sdslen(myself->hostname) != 0) {
        if (cursor != NULL) {
            /* Populate hostname */
            clusterMsgPingExtHostname *ext =
                preparePingExt(cursor, CLUSTERMSG_EXT_TYPE_HOSTNAME, getHostnamePingExtSize());
            memcpy(ext->hostname, myself->hostname, sdslen(myself->hostname));

            /* Move the write cursor */
            cursor = nextPingExt(cursor);
        }

        totlen += getHostnamePingExtSize();
        extensions++;
    }

    if (sdslen(myself->human_nodename) != 0) {
        if (cursor != NULL) {
            /* Populate human_nodename */
            clusterMsgPingExtHumanNodename *ext =
                preparePingExt(cursor, CLUSTERMSG_EXT_TYPE_HUMAN_NODENAME, getHumanNodenamePingExtSize());
            memcpy(ext->human_nodename, myself->human_nodename, sdslen(myself->human_nodename));

            /* Move the write cursor */
            cursor = nextPingExt(cursor);
        }

        totlen += getHumanNodenamePingExtSize();
        extensions++;
    }

    /* Gossip forgotten nodes */
    if (dictSize(server.cluster->nodes_black_list) > 0) {
        dictIterator *di = dictGetIterator(server.cluster->nodes_black_list);
        dictEntry *de;
        while ((de = dictNext(di)) != NULL) {
            if (cursor != NULL) {
                uint64_t expire = dictGetUnsignedIntegerVal(de);
                if ((time_t)expire < server.unixtime) continue; /* already expired */
                uint64_t ttl = expire - server.unixtime;
                clusterMsgPingExtForgottenNode *ext =
                    preparePingExt(cursor, CLUSTERMSG_EXT_TYPE_FORGOTTEN_NODE, getForgottenNodeExtSize());
                memcpy(ext->name, dictGetKey(de), CLUSTER_NAMELEN);
                ext->ttl = htonu64(ttl);

                /* Move the write cursor */
                cursor = nextPingExt(cursor);
            }
            totlen += getForgottenNodeExtSize();
            extensions++;
        }
        dictReleaseIterator(di);
    }

    /* Populate shard_id */
    if (cursor != NULL) {
        clusterMsgPingExtShardId *ext = preparePingExt(cursor, CLUSTERMSG_EXT_TYPE_SHARDID, getShardIdPingExtSize());
        memcpy(ext->shard_id, myself->shard_id, CLUSTER_NAMELEN);

        /* Move the write cursor */
        cursor = nextPingExt(cursor);
    }
    totlen += getShardIdPingExtSize();
    extensions++;

    if (hdr != NULL) {
        hdr->mflags[0] |= CLUSTERMSG_FLAG0_EXT_DATA;
        hdr->extensions = htons(extensions);
    }

    return totlen;
}

/* We previously validated the extensions, so this function just needs to
 * handle the extensions. */
void clusterProcessPingExtensions(clusterMsg *hdr, clusterLink *link) {
    clusterNode *sender = link->node ? link->node : clusterLookupNode(hdr->sender, CLUSTER_NAMELEN);
    char *ext_hostname = NULL;
    char *ext_humannodename = NULL;
    char *ext_shardid = NULL;
    uint16_t extensions = ntohs(hdr->extensions);
    /* Loop through all the extensions and process them */
    clusterMsgPingExt *ext = getInitialPingExt(hdr, ntohs(hdr->count));
    while (extensions--) {
        uint16_t type = ntohs(ext->type);
        if (type == CLUSTERMSG_EXT_TYPE_HOSTNAME) {
            clusterMsgPingExtHostname *hostname_ext = (clusterMsgPingExtHostname *)&(ext->ext[0].hostname);
            ext_hostname = hostname_ext->hostname;
        } else if (type == CLUSTERMSG_EXT_TYPE_HUMAN_NODENAME) {
            clusterMsgPingExtHumanNodename *humannodename_ext =
                (clusterMsgPingExtHumanNodename *)&(ext->ext[0].human_nodename);
            ext_humannodename = humannodename_ext->human_nodename;
        } else if (type == CLUSTERMSG_EXT_TYPE_FORGOTTEN_NODE) {
            clusterMsgPingExtForgottenNode *forgotten_node_ext = &(ext->ext[0].forgotten_node);
            clusterNode *n = clusterLookupNode(forgotten_node_ext->name, CLUSTER_NAMELEN);
            if (n && n != myself && !(nodeIsSlave(myself) && myself->slaveof == n)) {
                sds id = sdsnewlen(forgotten_node_ext->name, CLUSTER_NAMELEN);
                dictEntry *de = dictAddOrFind(server.cluster->nodes_black_list, id);
                uint64_t expire = server.unixtime + ntohu64(forgotten_node_ext->ttl);
                dictSetUnsignedIntegerVal(de, expire);
                clusterDelNode(n);
                clusterDoBeforeSleep(CLUSTER_TODO_UPDATE_STATE | CLUSTER_TODO_SAVE_CONFIG);
            }
        } else if (type == CLUSTERMSG_EXT_TYPE_SHARDID) {
            clusterMsgPingExtShardId *shardid_ext = (clusterMsgPingExtShardId *)&(ext->ext[0].shard_id);
            ext_shardid = shardid_ext->shard_id;
        } else {
            /* Unknown type, we will ignore it but log what happened. */
            serverLog(LL_WARNING, "Received unknown extension type %d", type);
        }

        /* We know this will be valid since we validated it ahead of time */
        ext = getNextPingExt(ext);
    }

    /* If the node did not send us a hostname extension, assume
     * they don't have an announced hostname. Otherwise, we'll
     * set it now. */
    updateAnnouncedHostname(sender, ext_hostname);
    updateAnnouncedHumanNodename(sender, ext_humannodename);
    /* If the node did not send us a shard-id extension, it means the sender
     * does not support it (old version), node->shard_id is randomly generated.
     * A cluster-wide consensus for the node's shard_id is not necessary.
     * The key is maintaining consistency of the shard_id on each individual 7.2 node.
     * As the cluster progressively upgrades to version 7.2, we can expect the shard_ids
     * across all nodes to naturally converge and align.
     *
     * If sender is a replica, set the shard_id to the shard_id of its master.
     * Otherwise, we'll set it now. */
    if (ext_shardid == NULL) ext_shardid = clusterNodeGetMaster(sender)->shard_id;

    updateShardId(sender, ext_shardid);
}

static clusterNode *getNodeFromLinkAndMsg(clusterLink *link, clusterMsg *hdr) {
    clusterNode *sender;
    if (link->node && !nodeInHandshake(link->node)) {
        /* If the link has an associated node, use that so that we don't have to look it
         * up every time, except when the node is still in handshake, the node still has
         * a random name thus not truly "known". */
        sender = link->node;
    } else {
        /* Otherwise, fetch sender based on the message */
        sender = clusterLookupNode(hdr->sender, CLUSTER_NAMELEN);
        /* We know the sender node but haven't associate it with the link. This must
         * be an inbound link because only for inbound links we didn't know which node
         * to associate when they were created. */
        if (sender && !link->node) {
            setClusterNodeToInboundClusterLink(sender, link);
        }
    }
    return sender;
}

int clusterIsValidPacket(clusterLink *link) {
    clusterMsg *hdr = (clusterMsg *)link->rcvbuf;
    uint32_t totlen = ntohl(hdr->totlen);
    uint16_t type = ntohs(hdr->type);

    if (type < CLUSTERMSG_TYPE_COUNT) server.cluster->stats_bus_messages_received[type]++;

    serverLog(LL_DEBUG, "--- Processing packet of type %s, %lu bytes", clusterGetMessageTypeString(type),
              (unsigned long)totlen);

    /* Perform sanity checks */
    if (totlen < 16) return 0; /* At least signature, version, totlen, count. */
    if (totlen > link->rcvbuf_len) return 0;

    if (ntohs(hdr->ver) != CLUSTER_PROTO_VER) {
        /* Can't handle messages of different versions. */
        return 0;
    }

    if (type == server.cluster_drop_packet_filter) {
        serverLog(LL_WARNING, "Dropping packet that matches debug drop filter");
        return 0;
    }

    uint32_t explen; /* expected length of this packet */

    if (type == CLUSTERMSG_TYPE_PING || type == CLUSTERMSG_TYPE_PONG || type == CLUSTERMSG_TYPE_MEET) {
        uint16_t extensions = ntohs(hdr->extensions);
        uint16_t count = ntohs(hdr->count);

        explen = sizeof(clusterMsg) - sizeof(union clusterMsgData);
        explen += (sizeof(clusterMsgDataGossip) * count);

        /* If there is extension data, which doesn't have a fixed length,
         * loop through them and validate the length of it now. */
        if (hdr->mflags[0] & CLUSTERMSG_FLAG0_EXT_DATA) {
            clusterMsgPingExt *ext = getInitialPingExt(hdr, count);
            while (extensions--) {
                uint16_t extlen = getPingExtLength(ext);
                if (extlen % 8 != 0) {
                    serverLog(LL_WARNING, "Received a %s packet without proper padding (%d bytes)",
                              clusterGetMessageTypeString(type), (int)extlen);
                    return 0;
                }
                if ((totlen - explen) < extlen) {
                    serverLog(LL_WARNING,
                              "Received invalid %s packet with extension data that exceeds "
                              "total packet length (%lld)",
                              clusterGetMessageTypeString(type), (unsigned long long)totlen);
                    return 0;
                }
                explen += extlen;
                ext = getNextPingExt(ext);
            }
        }
    } else if (type == CLUSTERMSG_TYPE_FAIL) {
        explen = sizeof(clusterMsg) - sizeof(union clusterMsgData);
        explen += sizeof(clusterMsgDataFail);
    } else if (type == CLUSTERMSG_TYPE_PUBLISH || type == CLUSTERMSG_TYPE_PUBLISHSHARD) {
        explen = sizeof(clusterMsg) - sizeof(union clusterMsgData);
        explen += sizeof(clusterMsgDataPublish) - 8 + ntohl(hdr->data.publish.msg.channel_len) +
                  ntohl(hdr->data.publish.msg.message_len);
    } else if (type == CLUSTERMSG_TYPE_FAILOVER_AUTH_REQUEST || type == CLUSTERMSG_TYPE_FAILOVER_AUTH_ACK ||
               type == CLUSTERMSG_TYPE_MFSTART) {
        explen = sizeof(clusterMsg) - sizeof(union clusterMsgData);
    } else if (type == CLUSTERMSG_TYPE_UPDATE) {
        explen = sizeof(clusterMsg) - sizeof(union clusterMsgData);
        explen += sizeof(clusterMsgDataUpdate);
    } else if (type == CLUSTERMSG_TYPE_MODULE) {
        explen = sizeof(clusterMsg) - sizeof(union clusterMsgData);
        explen += sizeof(clusterMsgModule) - 3 + ntohl(hdr->data.module.msg.len);
    } else {
        /* We don't know this type of packet, so we assume it's well formed. */
        explen = totlen;
    }

    if (totlen != explen) {
        serverLog(LL_WARNING, "Received invalid %s packet of length %lld but expected length %lld",
                  clusterGetMessageTypeString(type), (unsigned long long)totlen, (unsigned long long)explen);
        return 0;
    }

    return 1;
}

/* When this function is called, there is a packet to process starting
 * at link->rcvbuf. Releasing the buffer is up to the caller, so this
 * function should just handle the higher level stuff of processing the
 * packet, modifying the cluster state if needed.
 *
 * The function returns 1 if the link is still valid after the packet
 * was processed, otherwise 0 if the link was freed since the packet
 * processing lead to some inconsistency error (for instance a PONG
 * received from the wrong sender ID). */
int clusterProcessPacket(clusterLink *link) {
    /* Validate that the packet is well-formed */
    if (!clusterIsValidPacket(link)) return 1;

    clusterMsg *hdr = (clusterMsg *)link->rcvbuf;
    uint16_t type = ntohs(hdr->type);
    mstime_t now = mstime();

    uint16_t flags = ntohs(hdr->flags);
    uint64_t senderCurrentEpoch = 0, senderConfigEpoch = 0;
    clusterNode *sender = getNodeFromLinkAndMsg(link, hdr);

    if (sender && (hdr->mflags[0] & CLUSTERMSG_FLAG0_EXT_DATA)) {
        sender->flags |= CLUSTER_NODE_EXTENSIONS_SUPPORTED;
    }

    /* Update the last time we saw any data from this node. We
     * use this in order to avoid detecting a timeout from a node that
     * is just sending a lot of data in the cluster bus, for instance
     * because of Pub/Sub. */
    if (sender) sender->data_received = now;

    if (sender && !nodeInHandshake(sender)) {
        /* Update our currentEpoch if we see a newer epoch in the cluster. */
        senderCurrentEpoch = ntohu64(hdr->currentEpoch);
        senderConfigEpoch = ntohu64(hdr->configEpoch);
        if (senderCurrentEpoch > server.cluster->currentEpoch) server.cluster->currentEpoch = senderCurrentEpoch;
        /* Update the sender configEpoch if it is a primary publishing a newer one. */
        if (!memcmp(hdr->slaveof, CLUSTER_NODE_NULL_NAME, sizeof(hdr->slaveof)) &&
            senderConfigEpoch > sender->configEpoch) {
            sender->configEpoch = senderConfigEpoch;
            clusterDoBeforeSleep(CLUSTER_TODO_SAVE_CONFIG | CLUSTER_TODO_FSYNC_CONFIG);
        }
        /* Update the replication offset info for this node. */
        sender->repl_offset = ntohu64(hdr->offset);
        sender->repl_offset_time = now;
        /* If we are a slave performing a manual failover and our master
         * sent its offset while already paused, populate the MF state. */
        if (server.cluster->mf_end && nodeIsSlave(myself) && myself->slaveof == sender &&
            hdr->mflags[0] & CLUSTERMSG_FLAG0_PAUSED && server.cluster->mf_master_offset == -1) {
            server.cluster->mf_master_offset = sender->repl_offset;
            clusterDoBeforeSleep(CLUSTER_TODO_HANDLE_MANUALFAILOVER);
            serverLog(LL_NOTICE,
                      "Received replication offset for paused "
                      "master manual failover: %lld",
                      server.cluster->mf_master_offset);
        }
    }

    /* Initial processing of PING and MEET requests replying with a PONG. */
    if (type == CLUSTERMSG_TYPE_PING || type == CLUSTERMSG_TYPE_MEET) {
        /* We use incoming MEET messages in order to set the address
         * for 'myself', since only other cluster nodes will send us
         * MEET messages on handshakes, when the cluster joins, or
         * later if we changed address, and those nodes will use our
         * official address to connect to us. So by obtaining this address
         * from the socket is a simple way to discover / update our own
         * address in the cluster without it being hardcoded in the config.
         *
         * However if we don't have an address at all, we update the address
         * even with a normal PING packet. If it's wrong it will be fixed
         * by MEET later. */
        if ((type == CLUSTERMSG_TYPE_MEET || myself->ip[0] == '\0') && server.cluster_announce_ip == NULL) {
            char ip[NET_IP_STR_LEN];

            if (connAddrSockName(link->conn, ip, sizeof(ip), NULL) != -1 && strcmp(ip, myself->ip)) {
                memcpy(myself->ip, ip, NET_IP_STR_LEN);
                serverLog(LL_NOTICE, "IP address for this node updated to %s", myself->ip);
                clusterDoBeforeSleep(CLUSTER_TODO_SAVE_CONFIG);
            }
        }

        /* Add this node if it is new for us and the msg type is MEET.
         * In this stage we don't try to add the node with the right
         * flags, slaveof pointer, and so forth, as this details will be
         * resolved when we'll receive PONGs from the node. */
        if (!sender && type == CLUSTERMSG_TYPE_MEET) {
            clusterNode *node;

            node = createClusterNode(NULL, CLUSTER_NODE_HANDSHAKE);
            serverAssert(nodeIp2String(node->ip, link, hdr->myip) == C_OK);
            getClientPortFromClusterMsg(hdr, &node->tls_port, &node->tcp_port);
            node->cport = ntohs(hdr->cport);
            clusterAddNode(node);
            clusterDoBeforeSleep(CLUSTER_TODO_SAVE_CONFIG);
        }

        /* If this is a MEET packet from an unknown node, we still process
         * the gossip section here since we have to trust the sender because
         * of the message type. */
        if (!sender && type == CLUSTERMSG_TYPE_MEET) clusterProcessGossipSection(hdr, link);

        /* Anyway reply with a PONG */
        clusterSendPing(link, CLUSTERMSG_TYPE_PONG);
    }

    /* PING, PONG, MEET: process config information. */
    if (type == CLUSTERMSG_TYPE_PING || type == CLUSTERMSG_TYPE_PONG || type == CLUSTERMSG_TYPE_MEET) {
        serverLog(LL_DEBUG, "%s packet received: %.40s", clusterGetMessageTypeString(type),
                  link->node ? link->node->name : "NULL");
        if (!link->inbound) {
            if (nodeInHandshake(link->node)) {
                /* If we already have this node, try to change the
                 * IP/port of the node with the new one. */
                if (sender) {
                    serverLog(LL_VERBOSE,
                              "Handshake: we already know node %.40s (%s), "
                              "updating the address if needed.",
                              sender->name, sender->human_nodename);
                    if (nodeUpdateAddressIfNeeded(sender, link, hdr)) {
                        clusterDoBeforeSleep(CLUSTER_TODO_SAVE_CONFIG | CLUSTER_TODO_UPDATE_STATE);
                    }
                    /* Free this node as we already have it. This will
                     * cause the link to be freed as well. */
                    clusterDelNode(link->node);
                    return 0;
                }

                /* First thing to do is replacing the random name with the
                 * right node name if this was a handshake stage. */
                clusterRenameNode(link->node, hdr->sender);
                serverLog(LL_DEBUG, "Handshake with node %.40s completed.", link->node->name);
                link->node->flags &= ~CLUSTER_NODE_HANDSHAKE;
                link->node->flags |= flags & (CLUSTER_NODE_MASTER | CLUSTER_NODE_SLAVE);
                clusterDoBeforeSleep(CLUSTER_TODO_SAVE_CONFIG);
            } else if (memcmp(link->node->name, hdr->sender, CLUSTER_NAMELEN) != 0) {
                /* If the reply has a non matching node ID we
                 * disconnect this node and set it as not having an associated
                 * address. */
                serverLog(LL_DEBUG,
                          "PONG contains mismatching sender ID. About node %.40s (%s) in shard %.40s added %d ms ago, "
                          "having flags %d",
                          link->node->name, link->node->human_nodename, link->node->shard_id,
                          (int)(now - (link->node->ctime)), link->node->flags);
                link->node->flags |= CLUSTER_NODE_NOADDR;
                link->node->ip[0] = '\0';
                link->node->tcp_port = 0;
                link->node->tls_port = 0;
                link->node->cport = 0;
                freeClusterLink(link);
                clusterDoBeforeSleep(CLUSTER_TODO_SAVE_CONFIG);
                return 0;
            }
        }

        /* Copy the CLUSTER_NODE_NOFAILOVER flag from what the sender
         * announced. This is a dynamic flag that we receive from the
         * sender, and the latest status must be trusted. We need it to
         * be propagated because the slave ranking used to understand the
         * delay of each slave in the voting process, needs to know
         * what are the instances really competing. */
        if (sender) {
            int nofailover = flags & CLUSTER_NODE_NOFAILOVER;
            sender->flags &= ~CLUSTER_NODE_NOFAILOVER;
            sender->flags |= nofailover;
        }

        /* Update the node address if it changed. */
        if (sender && type == CLUSTERMSG_TYPE_PING && !nodeInHandshake(sender) &&
            nodeUpdateAddressIfNeeded(sender, link, hdr)) {
            clusterDoBeforeSleep(CLUSTER_TODO_SAVE_CONFIG | CLUSTER_TODO_UPDATE_STATE);
        }

        /* Update our info about the node */
        if (!link->inbound && type == CLUSTERMSG_TYPE_PONG) {
            link->node->pong_received = now;
            link->node->ping_sent = 0;

            /* The PFAIL condition can be reversed without external
             * help if it is momentary (that is, if it does not
             * turn into a FAIL state).
             *
             * The FAIL condition is also reversible under specific
             * conditions detected by clearNodeFailureIfNeeded(). */
            if (nodeTimedOut(link->node)) {
                link->node->flags &= ~CLUSTER_NODE_PFAIL;
                clusterDoBeforeSleep(CLUSTER_TODO_SAVE_CONFIG | CLUSTER_TODO_UPDATE_STATE);
            } else if (nodeFailed(link->node)) {
                clearNodeFailureIfNeeded(link->node);
            }
        }

        /* Check for role switch: slave -> master or master -> slave. */
        if (sender) {
            serverLog(LL_DEBUG, "node %.40s (%s) announces that it is a %s in shard %.40s", sender->name,
                      sender->human_nodename,
                      !memcmp(hdr->slaveof, CLUSTER_NODE_NULL_NAME, sizeof(hdr->slaveof)) ? "master" : "slave",
                      sender->shard_id);
            if (!memcmp(hdr->slaveof, CLUSTER_NODE_NULL_NAME, sizeof(hdr->slaveof))) {
                /* Node is a master. */
                clusterSetNodeAsMaster(sender);
            } else {
                /* Node is a slave. */
                clusterNode *master = clusterLookupNode(hdr->slaveof, CLUSTER_NAMELEN);

                if (clusterNodeIsMaster(sender)) {
                    /* Master turned into a slave! Reconfigure the node. */
                    if (master && areInSameShard(master, sender)) {
                        /* `sender` was a primary and was in the same shard as `master`, its new primary */
                        if (sender->configEpoch > senderConfigEpoch) {
                            serverLog(LL_NOTICE,
                                      "Ignore stale message from %.40s (%s) in shard %.40s;"
                                      " gossip config epoch: %llu, current config epoch: %llu",
                                      sender->name, sender->human_nodename, sender->shard_id,
                                      (unsigned long long)senderConfigEpoch, (unsigned long long)sender->configEpoch);
                        } else {
                            /* `master` is still a `slave` in this observer node's view; update its role and configEpoch
                             */
                            clusterSetNodeAsMaster(master);
                            master->configEpoch = senderConfigEpoch;
                            serverLog(LL_NOTICE,
                                      "A failover occurred in shard %.40s; node %.40s (%s)"
                                      " failed over to node %.40s (%s) with a config epoch of %llu",
                                      sender->shard_id, sender->name, sender->human_nodename, master->name,
                                      master->human_nodename, (unsigned long long)master->configEpoch);
                        }
                    } else {
                        /* `sender` was moved to another shard and has become a replica, remove its slot assignment */
                        int slots = clusterDelNodeSlots(sender);
                        serverLog(LL_NOTICE,
                                  "Node %.40s (%s) is no longer master of shard %.40s;"
                                  " removed all %d slot(s) it used to own",
                                  sender->name, sender->human_nodename, sender->shard_id, slots);
                        if (master != NULL) {
                            serverLog(LL_NOTICE, "Node %.40s (%s) is now part of shard %.40s", sender->name,
                                      sender->human_nodename, master->shard_id);
                        }
                    }

                    sender->flags &= ~(CLUSTER_NODE_MASTER | CLUSTER_NODE_MIGRATE_TO);
                    sender->flags |= CLUSTER_NODE_SLAVE;

                    /* Update config and state. */
                    clusterDoBeforeSleep(CLUSTER_TODO_SAVE_CONFIG | CLUSTER_TODO_UPDATE_STATE);
                }

                /* Master node changed for this slave? */
                if (master && sender->slaveof != master) {
                    if (sender->slaveof) clusterNodeRemoveSlave(sender->slaveof, sender);
                    serverLog(LL_NOTICE, "Node %.40s (%s) is now a replica of node %.40s (%s) in shard %.40s",
                              sender->name, sender->human_nodename, master->name, master->human_nodename,
                              sender->shard_id);
                    clusterNodeAddSlave(master, sender);
                    sender->slaveof = master;

                    /* Update the shard_id when a replica is connected to its
                     * primary in the very first time. */
                    updateShardId(sender, master->shard_id);

                    /* Update config. */
                    clusterDoBeforeSleep(CLUSTER_TODO_SAVE_CONFIG);
                }
            }
        }

        /* Update our info about served slots.
         *
         * Note: this MUST happen after we update the master/slave state
         * so that CLUSTER_NODE_MASTER flag will be set. */

        /* Many checks are only needed if the set of served slots this
         * instance claims is different compared to the set of slots we have
         * for it. Check this ASAP to avoid other computational expansive
         * checks later. */
        clusterNode *sender_master = NULL; /* Sender or its master if slave. */
        int dirty_slots = 0;               /* Sender claimed slots don't match my view? */

        if (sender) {
            sender_master = clusterNodeIsMaster(sender) ? sender : sender->slaveof;
            if (sender_master) {
                dirty_slots = memcmp(sender_master->slots, hdr->myslots, sizeof(hdr->myslots)) != 0;

                /* Force dirty when the sending shard owns no slots so that
                 * we have a chance to examine and repair slot migrating/importing
                 * states that involve empty shards. */
                dirty_slots |= sender_master->numslots == 0;
            }
        }

        /* 1) If the sender of the message is a master, and we detected that
         *    the set of slots it claims changed, scan the slots to see if we
         *    need to update our configuration. */
        if (sender_master && dirty_slots) clusterUpdateSlotsConfigWith(sender_master, senderConfigEpoch, hdr->myslots);

        /* Explicitly check for a replication loop before attempting the replication
         * chain folding logic.
         *
         * In some rare case, slot config updates (via either PING/PONG or UPDATE)
         * can be delivered out of order as illustrated below.
         *
         * 1. To keep the discussion simple, let's assume we have 2 shards, shard a
         *    and shard b. Let's also assume there are two slots in total with shard
         *    a owning slot 1 and shard b owning slot 2.
         * 2. Shard a has two nodes: primary A and replica A*; shard b has primary
         *    B and replica B*.
         * 3. A manual failover was initiated on A* and A* just wins the election.
         * 4. A* announces to the world that it now owns slot 1 using PING messages.
         *    These PING messages are queued in the outgoing buffer to every other
         *    node in the cluster, namely, A, B, and B*.
         * 5. Keep in mind that there is no ordering in the delivery of these PING
         *    messages. For the stale PING message to appear, we need the following
         *    events in the exact order as they are laid out.
         * a. An old PING message before A* becomes the new primary is still queued
         *    in A*'s outgoing buffer to A. This later becomes the stale message,
         *    which says A* is a replica of A. It is followed by A*'s election
         *    winning announcement PING message.
         * b. B or B* processes A's election winning announcement PING message
         *    and sets slots[1]=A*.
         * c. A sends a PING message to B (or B*). Since A hasn't learnt that A*
         *    wins the election, it claims that it owns slot 1 but with a lower
         *    epoch than B has on slot 1. This leads to B sending an UPDATE to
         *    A directly saying A* is the new owner of slot 1 with a higher epoch.
         * d. A receives the UPDATE from B and executes clusterUpdateSlotsConfigWith.
         *    A now realizes that it is a replica of A* hence setting myself->slaveof
         *    to A*.
         * e. Finally, the pre-failover PING message queued up in A*'s outgoing
         *    buffer to A is delivered and processed, out of order though, to A.
         * f. This stale PING message creates the replication loop */
        if (myself->slaveof && myself->slaveof->slaveof && myself->slaveof->slaveof != myself) {
            /* Safeguard against sub-replicas. A replica's master can turn itself
             * into a replica if its last slot is removed. If no other node takes
             * over the slot, there is nothing else to trigger replica migration. */
            serverLog(LL_NOTICE, "I'm a sub-replica! Reconfiguring myself as a replica of %.40s from %.40s",
                      myself->slaveof->slaveof->name, myself->slaveof->name);
            clusterSetMaster(myself->slaveof->slaveof, 1);
            clusterDoBeforeSleep(CLUSTER_TODO_SAVE_CONFIG | CLUSTER_TODO_UPDATE_STATE | CLUSTER_TODO_FSYNC_CONFIG);
        }

        /* 2) We also check for the reverse condition, that is, the sender
         *    claims to serve slots we know are served by a master with a
         *    greater configEpoch. If this happens we inform the sender.
         *
         * This is useful because sometimes after a partition heals, a
         * reappearing master may be the last one to claim a given set of
         * hash slots, but with a configuration that other instances know to
         * be deprecated. Example:
         *
         * A and B are master and slave for slots 1,2,3.
         * A is partitioned away, B gets promoted.
         * B is partitioned away, and A returns available.
         *
         * Usually B would PING A publishing its set of served slots and its
         * configEpoch, but because of the partition B can't inform A of the
         * new configuration, so other nodes that have an updated table must
         * do it. In this way A will stop to act as a master (or can try to
         * failover if there are the conditions to win the election). */
        if (sender && dirty_slots) {
            int j;

            for (j = 0; j < CLUSTER_SLOTS; j++) {
                if (bitmapTestBit(hdr->myslots, j)) {
                    if (server.cluster->slots[j] == sender || isSlotUnclaimed(j)) continue;
                    if (server.cluster->slots[j]->configEpoch > senderConfigEpoch) {
                        serverLog(LL_VERBOSE,
                                  "Node %.40s has old slots configuration, sending "
                                  "an UPDATE message about %.40s",
                                  sender->name, server.cluster->slots[j]->name);
                        clusterSendUpdate(sender->link, server.cluster->slots[j]);

                        /* TODO: instead of exiting the loop send every other
                         * UPDATE packet for other nodes that are the new owner
                         * of sender's slots. */
                        break;
                    }
                }
            }
        }

        /* If our config epoch collides with the sender's try to fix
         * the problem. */
        if (sender && clusterNodeIsMaster(myself) && clusterNodeIsMaster(sender) &&
            senderConfigEpoch == myself->configEpoch) {
            clusterHandleConfigEpochCollision(sender);
        }

        /* Get info from the gossip section */
        if (sender) {
            clusterProcessGossipSection(hdr, link);
            clusterProcessPingExtensions(hdr, link);
        }
    } else if (type == CLUSTERMSG_TYPE_FAIL) {
        clusterNode *failing;

        if (sender) {
            failing = clusterLookupNode(hdr->data.fail.about.nodename, CLUSTER_NAMELEN);
            if (failing && !(failing->flags & (CLUSTER_NODE_FAIL | CLUSTER_NODE_MYSELF))) {
                serverLog(LL_NOTICE, "FAIL message received from %.40s (%s) about %.40s (%s)", hdr->sender,
                          sender->human_nodename, hdr->data.fail.about.nodename, failing->human_nodename);
                failing->flags |= CLUSTER_NODE_FAIL;
                failing->fail_time = now;
                failing->flags &= ~CLUSTER_NODE_PFAIL;
                clusterDoBeforeSleep(CLUSTER_TODO_SAVE_CONFIG | CLUSTER_TODO_UPDATE_STATE);
            }
        } else {
            serverLog(LL_NOTICE, "Ignoring FAIL message from unknown node %.40s about %.40s", hdr->sender,
                      hdr->data.fail.about.nodename);
        }
    } else if (type == CLUSTERMSG_TYPE_PUBLISH || type == CLUSTERMSG_TYPE_PUBLISHSHARD) {
        if (!sender) return 1; /* We don't know that node. */

        robj *channel, *message;
        uint32_t channel_len, message_len;

        /* Don't bother creating useless objects if there are no
         * Pub/Sub subscribers. */
        if ((type == CLUSTERMSG_TYPE_PUBLISH && serverPubsubSubscriptionCount() > 0) ||
            (type == CLUSTERMSG_TYPE_PUBLISHSHARD && serverPubsubShardSubscriptionCount() > 0)) {
            channel_len = ntohl(hdr->data.publish.msg.channel_len);
            message_len = ntohl(hdr->data.publish.msg.message_len);
            channel = createStringObject((char *)hdr->data.publish.msg.bulk_data, channel_len);
            message = createStringObject((char *)hdr->data.publish.msg.bulk_data + channel_len, message_len);
            pubsubPublishMessage(channel, message, type == CLUSTERMSG_TYPE_PUBLISHSHARD);
            decrRefCount(channel);
            decrRefCount(message);
        }
    } else if (type == CLUSTERMSG_TYPE_FAILOVER_AUTH_REQUEST) {
        if (!sender) return 1; /* We don't know that node. */
        clusterSendFailoverAuthIfNeeded(sender, hdr);
    } else if (type == CLUSTERMSG_TYPE_FAILOVER_AUTH_ACK) {
        if (!sender) return 1; /* We don't know that node. */
        /* We consider this vote only if the sender is a master serving
         * a non zero number of slots, and its currentEpoch is greater or
         * equal to epoch where this node started the election. */
        if (clusterNodeIsMaster(sender) && sender->numslots > 0 &&
            senderCurrentEpoch >= server.cluster->failover_auth_epoch) {
            server.cluster->failover_auth_count++;
            /* Maybe we reached a quorum here, set a flag to make sure
             * we check ASAP. */
            clusterDoBeforeSleep(CLUSTER_TODO_HANDLE_FAILOVER);
        }
    } else if (type == CLUSTERMSG_TYPE_MFSTART) {
        /* This message is acceptable only if I'm a master and the sender
         * is one of my slaves. */
        if (!sender || sender->slaveof != myself) return 1;
        /* Manual failover requested from slaves. Initialize the state
         * accordingly. */
        resetManualFailover();
        server.cluster->mf_end = now + CLUSTER_MF_TIMEOUT;
        server.cluster->mf_slave = sender;
        pauseActions(PAUSE_DURING_FAILOVER, now + (CLUSTER_MF_TIMEOUT * CLUSTER_MF_PAUSE_MULT),
                     PAUSE_ACTIONS_CLIENT_WRITE_SET);
        serverLog(LL_NOTICE, "Manual failover requested by replica %.40s (%s).", sender->name, sender->human_nodename);
        /* We need to send a ping message to the replica, as it would carry
         * `server.cluster->mf_master_offset`, which means the master paused clients
         * at offset `server.cluster->mf_master_offset`, so that the replica would
         * know that it is safe to set its `server.cluster->mf_can_start` to 1 so as
         * to complete failover as quickly as possible. */
        clusterSendPing(link, CLUSTERMSG_TYPE_PING);
    } else if (type == CLUSTERMSG_TYPE_UPDATE) {
        clusterNode *n; /* The node the update is about. */
        uint64_t reportedConfigEpoch = ntohu64(hdr->data.update.nodecfg.configEpoch);

        if (!sender) return 1; /* We don't know the sender. */
        n = clusterLookupNode(hdr->data.update.nodecfg.nodename, CLUSTER_NAMELEN);
        if (!n) return 1;                                    /* We don't know the reported node. */
        if (n->configEpoch >= reportedConfigEpoch) return 1; /* Nothing new. */

        /* If in our current config the node is a slave, set it as a master. */
        if (nodeIsSlave(n)) clusterSetNodeAsMaster(n);

        /* Update the node's configEpoch. */
        n->configEpoch = reportedConfigEpoch;
        clusterDoBeforeSleep(CLUSTER_TODO_SAVE_CONFIG | CLUSTER_TODO_FSYNC_CONFIG);

        /* Check the bitmap of served slots and update our
         * config accordingly. */
        clusterUpdateSlotsConfigWith(n, reportedConfigEpoch, hdr->data.update.nodecfg.slots);
    } else if (type == CLUSTERMSG_TYPE_MODULE) {
        if (!sender) return 1; /* Protect the module from unknown nodes. */
        /* We need to route this message back to the right module subscribed
         * for the right message type. */
        uint64_t module_id = hdr->data.module.msg.module_id; /* Endian-safe ID */
        uint32_t len = ntohl(hdr->data.module.msg.len);
        uint8_t type = hdr->data.module.msg.type;
        unsigned char *payload = hdr->data.module.msg.bulk_data;
        moduleCallClusterReceivers(sender->name, module_id, type, payload, len);
    } else {
        serverLog(LL_WARNING, "Received unknown packet type: %d", type);
    }
    return 1;
}

/* This function is called when we detect the link with this node is lost.
   We set the node as no longer connected. The Cluster Cron will detect
   this connection and will try to get it connected again.

   Instead if the node is a temporary node used to accept a query, we
   completely free the node on error. */
void handleLinkIOError(clusterLink *link) {
    freeClusterLink(link);
}

/* Send the messages queued for the link. */
void clusterWriteHandler(connection *conn) {
    clusterLink *link = connGetPrivateData(conn);
    ssize_t nwritten;
    size_t totwritten = 0;

    while (totwritten < NET_MAX_WRITES_PER_EVENT && listLength(link->send_msg_queue) > 0) {
        listNode *head = listFirst(link->send_msg_queue);
        clusterMsgSendBlock *msgblock = (clusterMsgSendBlock *)head->value;
        clusterMsg *msg = &msgblock->msg;
        size_t msg_offset = link->head_msg_send_offset;
        size_t msg_len = ntohl(msg->totlen);

        nwritten = connWrite(conn, (char *)msg + msg_offset, msg_len - msg_offset);
        if (nwritten <= 0) {
            serverLog(LL_DEBUG, "I/O error writing to node link: %s",
                      (nwritten == -1) ? connGetLastError(conn) : "short write");
            handleLinkIOError(link);
            return;
        }
        if (msg_offset + nwritten < msg_len) {
            /* If full message wasn't written, record the offset
             * and continue sending from this point next time */
            link->head_msg_send_offset += nwritten;
            return;
        }
        serverAssert((msg_offset + nwritten) == msg_len);
        link->head_msg_send_offset = 0;

        /* Delete the node and update our memory tracking */
        uint32_t blocklen = msgblock->totlen;
        listDelNode(link->send_msg_queue, head);
        server.stat_cluster_links_memory -= sizeof(listNode);
        link->send_msg_queue_mem -= sizeof(listNode) + blocklen;

        totwritten += nwritten;
    }

    if (listLength(link->send_msg_queue) == 0) connSetWriteHandler(link->conn, NULL);
}

/* A connect handler that gets called when a connection to another node
 * gets established.
 */
void clusterLinkConnectHandler(connection *conn) {
    clusterLink *link = connGetPrivateData(conn);
    clusterNode *node = link->node;

    /* Check if connection succeeded */
    if (connGetState(conn) != CONN_STATE_CONNECTED) {
        serverLog(LL_VERBOSE, "Connection with Node %.40s at %s:%d failed: %s", node->name, node->ip, node->cport,
                  connGetLastError(conn));
        freeClusterLink(link);
        return;
    }

    /* Register a read handler from now on */
    connSetReadHandler(conn, clusterReadHandler);

    /* Queue a PING in the new connection ASAP: this is crucial
     * to avoid false positives in failure detection.
     *
     * If the node is flagged as MEET, we send a MEET message instead
     * of a PING one, to force the receiver to add us in its node
     * table. */
    mstime_t old_ping_sent = node->ping_sent;
    clusterSendPing(link, node->flags & CLUSTER_NODE_MEET ? CLUSTERMSG_TYPE_MEET : CLUSTERMSG_TYPE_PING);
    if (old_ping_sent) {
        /* If there was an active ping before the link was
         * disconnected, we want to restore the ping time, otherwise
         * replaced by the clusterSendPing() call. */
        node->ping_sent = old_ping_sent;
    }
    /* We can clear the flag after the first packet is sent.
     * If we'll never receive a PONG, we'll never send new packets
     * to this node. Instead after the PONG is received and we
     * are no longer in meet/handshake status, we want to send
     * normal PING packets. */
    node->flags &= ~CLUSTER_NODE_MEET;

    serverLog(LL_DEBUG, "Connecting with Node %.40s at %s:%d", node->name, node->ip, node->cport);
}

/* Read data. Try to read the first field of the header first to check the
 * full length of the packet. When a whole packet is in memory this function
 * will call the function to process the packet. And so forth. */
void clusterReadHandler(connection *conn) {
    clusterMsg buf[1];
    ssize_t nread;
    clusterMsg *hdr;
    clusterLink *link = connGetPrivateData(conn);
    unsigned int readlen, rcvbuflen;

    while (1) { /* Read as long as there is data to read. */
        rcvbuflen = link->rcvbuf_len;
        if (rcvbuflen < 8) {
            /* First, obtain the first 8 bytes to get the full message
             * length. */
            readlen = 8 - rcvbuflen;
        } else {
            /* Finally read the full message. */
            hdr = (clusterMsg *)link->rcvbuf;
            if (rcvbuflen == 8) {
                /* Perform some sanity check on the message signature
                 * and length. */
                if (memcmp(hdr->sig, "RCmb", 4) != 0 || ntohl(hdr->totlen) < CLUSTERMSG_MIN_LEN) {
                    char ip[NET_IP_STR_LEN];
                    int port;
                    if (connAddrPeerName(conn, ip, sizeof(ip), &port) == -1) {
                        serverLog(LL_WARNING, "Bad message length or signature received "
                                              "on the Cluster bus.");
                    } else {
                        serverLog(LL_WARNING,
                                  "Bad message length or signature received "
                                  "on the Cluster bus from %s:%d",
                                  ip, port);
                    }
                    handleLinkIOError(link);
                    return;
                }
            }
            readlen = ntohl(hdr->totlen) - rcvbuflen;
            if (readlen > sizeof(buf)) readlen = sizeof(buf);
        }

        nread = connRead(conn, buf, readlen);
        if (nread == -1 && (connGetState(conn) == CONN_STATE_CONNECTED)) return; /* No more data ready. */

        if (nread <= 0) {
            /* I/O error... */
            serverLog(LL_DEBUG, "I/O error reading from node link: %s",
                      (nread == 0) ? "connection closed" : connGetLastError(conn));
            handleLinkIOError(link);
            return;
        } else {
            /* Read data and recast the pointer to the new buffer. */
            size_t unused = link->rcvbuf_alloc - link->rcvbuf_len;
            if ((size_t)nread > unused) {
                size_t required = link->rcvbuf_len + nread;
                size_t prev_rcvbuf_alloc = link->rcvbuf_alloc;
                /* If less than 1mb, grow to twice the needed size, if larger grow by 1mb. */
                link->rcvbuf_alloc = required < RCVBUF_MAX_PREALLOC ? required * 2 : required + RCVBUF_MAX_PREALLOC;
                link->rcvbuf = zrealloc(link->rcvbuf, link->rcvbuf_alloc);
                server.stat_cluster_links_memory += link->rcvbuf_alloc - prev_rcvbuf_alloc;
            }
            memcpy(link->rcvbuf + link->rcvbuf_len, buf, nread);
            link->rcvbuf_len += nread;
            hdr = (clusterMsg *)link->rcvbuf;
            rcvbuflen += nread;
        }

        /* Total length obtained? Process this packet. */
        if (rcvbuflen >= 8 && rcvbuflen == ntohl(hdr->totlen)) {
            if (clusterProcessPacket(link)) {
                if (link->rcvbuf_alloc > RCVBUF_INIT_LEN) {
                    size_t prev_rcvbuf_alloc = link->rcvbuf_alloc;
                    zfree(link->rcvbuf);
                    link->rcvbuf = zmalloc(link->rcvbuf_alloc = RCVBUF_INIT_LEN);
                    server.stat_cluster_links_memory += link->rcvbuf_alloc - prev_rcvbuf_alloc;
                }
                link->rcvbuf_len = 0;
            } else {
                return; /* Link no longer valid. */
            }
        }
    }
}

/* Put the message block into the link's send queue.
 *
 * It is guaranteed that this function will never have as a side effect
 * the link to be invalidated, so it is safe to call this function
 * from event handlers that will do stuff with the same link later. */
void clusterSendMessage(clusterLink *link, clusterMsgSendBlock *msgblock) {
    if (!link) {
        return;
    }
    if (listLength(link->send_msg_queue) == 0 && msgblock->msg.totlen != 0)
        connSetWriteHandlerWithBarrier(link->conn, clusterWriteHandler, 1);

    listAddNodeTail(link->send_msg_queue, msgblock);
    msgblock->refcount++;

    /* Update memory tracking */
    link->send_msg_queue_mem += sizeof(listNode) + msgblock->totlen;
    server.stat_cluster_links_memory += sizeof(listNode);

    /* Populate sent messages stats. */
    uint16_t type = ntohs(msgblock->msg.type);
    if (type < CLUSTERMSG_TYPE_COUNT) server.cluster->stats_bus_messages_sent[type]++;
}

/* Send a message to all the nodes that are part of the cluster having
 * a connected link.
 *
 * It is guaranteed that this function will never have as a side effect
 * some node->link to be invalidated, so it is safe to call this function
 * from event handlers that will do stuff with node links later. */
void clusterBroadcastMessage(clusterMsgSendBlock *msgblock) {
    dictIterator *di;
    dictEntry *de;

    di = dictGetSafeIterator(server.cluster->nodes);
    while ((de = dictNext(di)) != NULL) {
        clusterNode *node = dictGetVal(de);

        if (node->flags & (CLUSTER_NODE_MYSELF | CLUSTER_NODE_HANDSHAKE)) continue;
        clusterSendMessage(node->link, msgblock);
    }
    dictReleaseIterator(di);
}

/* Build the message header. hdr must point to a buffer at least
 * sizeof(clusterMsg) in bytes. */
static void clusterBuildMessageHdr(clusterMsg *hdr, int type, size_t msglen) {
    uint64_t offset;
    clusterNode *master;

    /* If this node is a master, we send its slots bitmap and configEpoch.
     * If this node is a slave we send the master's information instead (the
     * node is flagged as slave so the receiver knows that it is NOT really
     * in charge for this slots. */
    master = (nodeIsSlave(myself) && myself->slaveof) ? myself->slaveof : myself;

    hdr->ver = htons(CLUSTER_PROTO_VER);
    hdr->sig[0] = 'R';
    hdr->sig[1] = 'C';
    hdr->sig[2] = 'm';
    hdr->sig[3] = 'b';
    hdr->type = htons(type);
    memcpy(hdr->sender, myself->name, CLUSTER_NAMELEN);

    /* If cluster-announce-ip option is enabled, force the receivers of our
     * packets to use the specified address for this node. Otherwise if the
     * first byte is zero, they'll do auto discovery. */
    memset(hdr->myip, 0, NET_IP_STR_LEN);
    if (server.cluster_announce_ip) {
        valkey_strlcpy(hdr->myip, server.cluster_announce_ip, NET_IP_STR_LEN);
    }

    /* Handle cluster-announce-[tls-|bus-]port. */
    int announced_tcp_port, announced_tls_port, announced_cport;
    deriveAnnouncedPorts(&announced_tcp_port, &announced_tls_port, &announced_cport);

    memcpy(hdr->myslots, master->slots, sizeof(hdr->myslots));
    memset(hdr->slaveof, 0, CLUSTER_NAMELEN);
    if (myself->slaveof != NULL) memcpy(hdr->slaveof, myself->slaveof->name, CLUSTER_NAMELEN);
    if (server.tls_cluster) {
        hdr->port = htons(announced_tls_port);
        hdr->pport = htons(announced_tcp_port);
    } else {
        hdr->port = htons(announced_tcp_port);
        hdr->pport = htons(announced_tls_port);
    }
    hdr->cport = htons(announced_cport);
    hdr->flags = htons(myself->flags);
    hdr->state = server.cluster->state;

    /* Set the currentEpoch and configEpochs. */
    hdr->currentEpoch = htonu64(server.cluster->currentEpoch);
    hdr->configEpoch = htonu64(master->configEpoch);

    /* Set the replication offset. */
    if (nodeIsSlave(myself))
        offset = replicationGetSlaveOffset();
    else
        offset = server.master_repl_offset;
    hdr->offset = htonu64(offset);

    /* Set the message flags. */
    if (clusterNodeIsMaster(myself) && server.cluster->mf_end) hdr->mflags[0] |= CLUSTERMSG_FLAG0_PAUSED;

    hdr->totlen = htonl(msglen);
}

/* Set the i-th entry of the gossip section in the message pointed by 'hdr'
 * to the info of the specified node 'n'. */
void clusterSetGossipEntry(clusterMsg *hdr, int i, clusterNode *n) {
    clusterMsgDataGossip *gossip;
    gossip = &(hdr->data.ping.gossip[i]);
    memcpy(gossip->nodename, n->name, CLUSTER_NAMELEN);
    gossip->ping_sent = htonl(n->ping_sent / 1000);
    gossip->pong_received = htonl(n->pong_received / 1000);
    memcpy(gossip->ip, n->ip, sizeof(n->ip));
    if (server.tls_cluster) {
        gossip->port = htons(n->tls_port);
        gossip->pport = htons(n->tcp_port);
    } else {
        gossip->port = htons(n->tcp_port);
        gossip->pport = htons(n->tls_port);
    }
    gossip->cport = htons(n->cport);
    gossip->flags = htons(n->flags);
    gossip->notused1 = 0;
}

/* Send a PING or PONG packet to the specified node, making sure to add enough
 * gossip information. */
void clusterSendPing(clusterLink *link, int type) {
    static unsigned long long cluster_pings_sent = 0;
    cluster_pings_sent++;
    int gossipcount = 0; /* Number of gossip sections added so far. */
    int wanted;          /* Number of gossip sections we want to append if possible. */
    int estlen;          /* Upper bound on estimated packet length */
    /* freshnodes is the max number of nodes we can hope to append at all:
     * nodes available minus two (ourself and the node we are sending the
     * message to). However practically there may be less valid nodes since
     * nodes in handshake state, disconnected, are not considered. */
    int freshnodes = dictSize(server.cluster->nodes) - 2;

    /* How many gossip sections we want to add? 1/10 of the number of nodes
     * and anyway at least 3. Why 1/10?
     *
     * If we have N masters, with N/10 entries, and we consider that in
     * node_timeout we exchange with each other node at least 4 packets
     * (we ping in the worst case in node_timeout/2 time, and we also
     * receive two pings from the host), we have a total of 8 packets
     * in the node_timeout*2 failure reports validity time. So we have
     * that, for a single PFAIL node, we can expect to receive the following
     * number of failure reports (in the specified window of time):
     *
     * PROB * GOSSIP_ENTRIES_PER_PACKET * TOTAL_PACKETS:
     *
     * PROB = probability of being featured in a single gossip entry,
     *        which is 1 / NUM_OF_NODES.
     * ENTRIES = 10.
     * TOTAL_PACKETS = 2 * 4 * NUM_OF_MASTERS.
     *
     * If we assume we have just masters (so num of nodes and num of masters
     * is the same), with 1/10 we always get over the majority, and specifically
     * 80% of the number of nodes, to account for many masters failing at the
     * same time.
     *
     * Since we have non-voting slaves that lower the probability of an entry
     * to feature our node, we set the number of entries per packet as
     * 10% of the total nodes we have. */
    wanted = floor(dictSize(server.cluster->nodes) / 10);
    if (wanted < 3) wanted = 3;
    if (wanted > freshnodes) wanted = freshnodes;

    /* Include all the nodes in PFAIL state, so that failure reports are
     * faster to propagate to go from PFAIL to FAIL state. */
    int pfail_wanted = server.cluster->stats_pfail_nodes;

    /* Compute the maximum estlen to allocate our buffer. We'll fix the estlen
     * later according to the number of gossip sections we really were able
     * to put inside the packet. */
    estlen = sizeof(clusterMsg) - sizeof(union clusterMsgData);
    estlen += (sizeof(clusterMsgDataGossip) * (wanted + pfail_wanted));
    if (link->node && nodeSupportsExtensions(link->node)) {
        estlen += writePingExt(NULL, 0);
    }
    /* Note: clusterBuildMessageHdr() expects the buffer to be always at least
     * sizeof(clusterMsg) or more. */
    if (estlen < (int)sizeof(clusterMsg)) estlen = sizeof(clusterMsg);
    clusterMsgSendBlock *msgblock = createClusterMsgSendBlock(type, estlen);
    clusterMsg *hdr = &msgblock->msg;

    if (!link->inbound && type == CLUSTERMSG_TYPE_PING) link->node->ping_sent = mstime();

    /* Populate the gossip fields */
    int maxiterations = wanted * 3;
    while (freshnodes > 0 && gossipcount < wanted && maxiterations--) {
        dictEntry *de = dictGetRandomKey(server.cluster->nodes);
        clusterNode *this = dictGetVal(de);

        /* Don't include this node: the whole packet header is about us
         * already, so we just gossip about other nodes.
         * Also, don't include the receiver. Receiver will not update its state
         * based on gossips about itself. */
        if (this == myself || this == link->node) continue;

        /* PFAIL nodes will be added later. */
        if (this->flags & CLUSTER_NODE_PFAIL) continue;

        /* In the gossip section don't include:
         * 1) Nodes in HANDSHAKE state.
         * 3) Nodes with the NOADDR flag set.
         * 4) Disconnected nodes if they don't have configured slots.
         */
        if (this->flags & (CLUSTER_NODE_HANDSHAKE | CLUSTER_NODE_NOADDR) ||
            (this->link == NULL && this->numslots == 0)) {
            freshnodes--; /* Technically not correct, but saves CPU. */
            continue;
        }

        /* Do not add a node we already have. */
        if (this->last_in_ping_gossip == cluster_pings_sent) continue;

        /* Add it */
        clusterSetGossipEntry(hdr, gossipcount, this);
        this->last_in_ping_gossip = cluster_pings_sent;
        freshnodes--;
        gossipcount++;
    }

    /* If there are PFAIL nodes, add them at the end. */
    if (pfail_wanted) {
        dictIterator *di;
        dictEntry *de;

        di = dictGetSafeIterator(server.cluster->nodes);
        while ((de = dictNext(di)) != NULL && pfail_wanted > 0) {
            clusterNode *node = dictGetVal(de);
            if (node->flags & CLUSTER_NODE_HANDSHAKE) continue;
            if (node->flags & CLUSTER_NODE_NOADDR) continue;
            if (!(node->flags & CLUSTER_NODE_PFAIL)) continue;
            clusterSetGossipEntry(hdr, gossipcount, node);
            gossipcount++;
            /* We take the count of the slots we allocated, since the
             * PFAIL stats may not match perfectly with the current number
             * of PFAIL nodes. */
            pfail_wanted--;
        }
        dictReleaseIterator(di);
    }

    /* Compute the actual total length and send! */
    uint32_t totlen = 0;

    if (link->node && nodeSupportsExtensions(link->node)) {
        totlen += writePingExt(hdr, gossipcount);
    } else {
        serverLog(LL_DEBUG, "Unable to send extensions data, however setting ext data flag to true");
        hdr->mflags[0] |= CLUSTERMSG_FLAG0_EXT_DATA;
    }
    totlen += sizeof(clusterMsg) - sizeof(union clusterMsgData);
    totlen += (sizeof(clusterMsgDataGossip) * gossipcount);
    serverAssert(gossipcount < USHRT_MAX);
    hdr->count = htons(gossipcount);
    hdr->totlen = htonl(totlen);

    clusterSendMessage(link, msgblock);
    clusterMsgSendBlockDecrRefCount(msgblock);
}

/* Send a PONG packet to every connected node that's not in handshake state
 * and for which we have a valid link.
 *
 * In Cluster mode, pongs are not used just for failure detection, but also
 * to carry important configuration information. So broadcasting a pong is
 * useful when something changes in the configuration and we want to make
 * the cluster aware ASAP (for instance after a slave promotion).
 *
 * The 'target' argument specifies the receiving instances using the
 * defines below:
 *
 * CLUSTER_BROADCAST_ALL -> All known instances.
 * CLUSTER_BROADCAST_LOCAL_SLAVES -> All slaves in my master-slaves ring.
 */
#define CLUSTER_BROADCAST_ALL 0
#define CLUSTER_BROADCAST_LOCAL_SLAVES 1
void clusterBroadcastPong(int target) {
    dictIterator *di;
    dictEntry *de;

    di = dictGetSafeIterator(server.cluster->nodes);
    while ((de = dictNext(di)) != NULL) {
        clusterNode *node = dictGetVal(de);

        if (!node->link) continue;
        if (node == myself || nodeInHandshake(node)) continue;
        if (target == CLUSTER_BROADCAST_LOCAL_SLAVES) {
            int local_slave =
                nodeIsSlave(node) && node->slaveof && (node->slaveof == myself || node->slaveof == myself->slaveof);
            if (!local_slave) continue;
        }
        clusterSendPing(node->link, CLUSTERMSG_TYPE_PONG);
    }
    dictReleaseIterator(di);
}

/* Create a PUBLISH message block.
 *
 * Sanitizer suppression: In clusterMsgDataPublish, sizeof(bulk_data) is 8.
 * As all the struct is used as a buffer, when more than 8 bytes are copied into
 * the 'bulk_data', sanitizer generates an out-of-bounds error which is a false
 * positive in this context. */
VALKEY_NO_SANITIZE("bounds")
clusterMsgSendBlock *clusterCreatePublishMsgBlock(robj *channel, robj *message, uint16_t type) {
    uint32_t channel_len, message_len;

    channel = getDecodedObject(channel);
    message = getDecodedObject(message);
    channel_len = sdslen(channel->ptr);
    message_len = sdslen(message->ptr);

    size_t msglen = sizeof(clusterMsg) - sizeof(union clusterMsgData);
    msglen += sizeof(clusterMsgDataPublish) - 8 + channel_len + message_len;
    clusterMsgSendBlock *msgblock = createClusterMsgSendBlock(type, msglen);

    clusterMsg *hdr = &msgblock->msg;
    hdr->data.publish.msg.channel_len = htonl(channel_len);
    hdr->data.publish.msg.message_len = htonl(message_len);
    memcpy(hdr->data.publish.msg.bulk_data, channel->ptr, sdslen(channel->ptr));
    memcpy(hdr->data.publish.msg.bulk_data + sdslen(channel->ptr), message->ptr, sdslen(message->ptr));

    decrRefCount(channel);
    decrRefCount(message);

    return msgblock;
}

/* Send a FAIL message to all the nodes we are able to contact.
 * The FAIL message is sent when we detect that a node is failing
 * (CLUSTER_NODE_PFAIL) and we also receive a gossip confirmation of this:
 * we switch the node state to CLUSTER_NODE_FAIL and ask all the other
 * nodes to do the same ASAP. */
void clusterSendFail(char *nodename) {
    uint32_t msglen = sizeof(clusterMsg) - sizeof(union clusterMsgData) + sizeof(clusterMsgDataFail);
    clusterMsgSendBlock *msgblock = createClusterMsgSendBlock(CLUSTERMSG_TYPE_FAIL, msglen);

    clusterMsg *hdr = &msgblock->msg;
    memcpy(hdr->data.fail.about.nodename, nodename, CLUSTER_NAMELEN);

    clusterBroadcastMessage(msgblock);
    clusterMsgSendBlockDecrRefCount(msgblock);
}

/* Send an UPDATE message to the specified link carrying the specified 'node'
 * slots configuration. The node name, slots bitmap, and configEpoch info
 * are included. */
void clusterSendUpdate(clusterLink *link, clusterNode *node) {
    if (link == NULL) return;

    uint32_t msglen = sizeof(clusterMsg) - sizeof(union clusterMsgData) + sizeof(clusterMsgDataUpdate);
    clusterMsgSendBlock *msgblock = createClusterMsgSendBlock(CLUSTERMSG_TYPE_UPDATE, msglen);

    clusterMsg *hdr = &msgblock->msg;
    memcpy(hdr->data.update.nodecfg.nodename, node->name, CLUSTER_NAMELEN);
    hdr->data.update.nodecfg.configEpoch = htonu64(node->configEpoch);
    memcpy(hdr->data.update.nodecfg.slots, node->slots, sizeof(node->slots));
    for (unsigned int i = 0; i < sizeof(node->slots); i++) {
        /* Don't advertise slots that the node stopped claiming */
        hdr->data.update.nodecfg.slots[i] =
            hdr->data.update.nodecfg.slots[i] & (~server.cluster->owner_not_claiming_slot[i]);
    }

    clusterSendMessage(link, msgblock);
    clusterMsgSendBlockDecrRefCount(msgblock);
}

/* Send a MODULE message.
 *
 * If link is NULL, then the message is broadcasted to the whole cluster. */
void clusterSendModule(clusterLink *link, uint64_t module_id, uint8_t type, const char *payload, uint32_t len) {
    uint32_t msglen = sizeof(clusterMsg) - sizeof(union clusterMsgData);
    msglen += sizeof(clusterMsgModule) - 3 + len;
    clusterMsgSendBlock *msgblock = createClusterMsgSendBlock(CLUSTERMSG_TYPE_MODULE, msglen);

    clusterMsg *hdr = &msgblock->msg;
    hdr->data.module.msg.module_id = module_id; /* Already endian adjusted. */
    hdr->data.module.msg.type = type;
    hdr->data.module.msg.len = htonl(len);
    memcpy(hdr->data.module.msg.bulk_data, payload, len);

    if (link)
        clusterSendMessage(link, msgblock);
    else
        clusterBroadcastMessage(msgblock);

    clusterMsgSendBlockDecrRefCount(msgblock);
}

/* This function gets a cluster node ID string as target, the same way the nodes
 * addresses are represented in the modules side, resolves the node, and sends
 * the message. If the target is NULL the message is broadcasted.
 *
 * The function returns C_OK if the target is valid, otherwise C_ERR is
 * returned. */
int clusterSendModuleMessageToTarget(const char *target,
                                     uint64_t module_id,
                                     uint8_t type,
                                     const char *payload,
                                     uint32_t len) {
    clusterNode *node = NULL;

    if (target != NULL) {
        node = clusterLookupNode(target, strlen(target));
        if (node == NULL || node->link == NULL) return C_ERR;
    }

    clusterSendModule(target ? node->link : NULL, module_id, type, payload, len);
    return C_OK;
}

/* -----------------------------------------------------------------------------
 * CLUSTER Pub/Sub support
 *
 * If `sharded` is 0:
 * For now we do very little, just propagating [S]PUBLISH messages across the whole
 * cluster. In the future we'll try to get smarter and avoiding propagating those
 * messages to hosts without receives for a given channel.
 * Otherwise:
 * Publish this message across the slot (primary/replica).
 * -------------------------------------------------------------------------- */
void clusterPropagatePublish(robj *channel, robj *message, int sharded) {
    clusterMsgSendBlock *msgblock;

    if (!sharded) {
        msgblock = clusterCreatePublishMsgBlock(channel, message, CLUSTERMSG_TYPE_PUBLISH);
        clusterBroadcastMessage(msgblock);
        clusterMsgSendBlockDecrRefCount(msgblock);
        return;
    }

    listIter li;
    listNode *ln;
    list *nodes_for_slot = clusterGetNodesInMyShard(server.cluster->myself);
    serverAssert(nodes_for_slot != NULL);
    listRewind(nodes_for_slot, &li);
    msgblock = clusterCreatePublishMsgBlock(channel, message, CLUSTERMSG_TYPE_PUBLISHSHARD);
    while ((ln = listNext(&li))) {
        clusterNode *node = listNodeValue(ln);
        if (node->flags & (CLUSTER_NODE_MYSELF | CLUSTER_NODE_HANDSHAKE)) continue;
        clusterSendMessage(node->link, msgblock);
    }
    clusterMsgSendBlockDecrRefCount(msgblock);
}

/* -----------------------------------------------------------------------------
 * SLAVE node specific functions
 * -------------------------------------------------------------------------- */

/* This function sends a FAILOVER_AUTH_REQUEST message to every node in order to
 * see if there is the quorum for this slave instance to failover its failing
 * master.
 *
 * Note that we send the failover request to everybody, master and slave nodes,
 * but only the masters are supposed to reply to our query. */
void clusterRequestFailoverAuth(void) {
    uint32_t msglen = sizeof(clusterMsg) - sizeof(union clusterMsgData);
    clusterMsgSendBlock *msgblock = createClusterMsgSendBlock(CLUSTERMSG_TYPE_FAILOVER_AUTH_REQUEST, msglen);

    clusterMsg *hdr = &msgblock->msg;
    /* If this is a manual failover, set the CLUSTERMSG_FLAG0_FORCEACK bit
     * in the header to communicate the nodes receiving the message that
     * they should authorized the failover even if the master is working. */
    if (server.cluster->mf_end) hdr->mflags[0] |= CLUSTERMSG_FLAG0_FORCEACK;
    clusterBroadcastMessage(msgblock);
    clusterMsgSendBlockDecrRefCount(msgblock);
}

/* Send a FAILOVER_AUTH_ACK message to the specified node. */
void clusterSendFailoverAuth(clusterNode *node) {
    if (!node->link) return;

    uint32_t msglen = sizeof(clusterMsg) - sizeof(union clusterMsgData);
    clusterMsgSendBlock *msgblock = createClusterMsgSendBlock(CLUSTERMSG_TYPE_FAILOVER_AUTH_ACK, msglen);

    clusterSendMessage(node->link, msgblock);
    clusterMsgSendBlockDecrRefCount(msgblock);
}

/* Send a MFSTART message to the specified node. */
void clusterSendMFStart(clusterNode *node) {
    if (!node->link) return;

    uint32_t msglen = sizeof(clusterMsg) - sizeof(union clusterMsgData);
    clusterMsgSendBlock *msgblock = createClusterMsgSendBlock(CLUSTERMSG_TYPE_MFSTART, msglen);

    clusterSendMessage(node->link, msgblock);
    clusterMsgSendBlockDecrRefCount(msgblock);
}

/* Vote for the node asking for our vote if there are the conditions. */
void clusterSendFailoverAuthIfNeeded(clusterNode *node, clusterMsg *request) {
    clusterNode *master = node->slaveof;
    uint64_t requestCurrentEpoch = ntohu64(request->currentEpoch);
    uint64_t requestConfigEpoch = ntohu64(request->configEpoch);
    unsigned char *claimed_slots = request->myslots;
    int force_ack = request->mflags[0] & CLUSTERMSG_FLAG0_FORCEACK;
    int j;

    /* IF we are not a master serving at least 1 slot, we don't have the
     * right to vote, as the cluster size is the number
     * of masters serving at least one slot, and quorum is the cluster
     * size + 1 */
    if (nodeIsSlave(myself) || myself->numslots == 0) return;

    /* Request epoch must be >= our currentEpoch.
     * Note that it is impossible for it to actually be greater since
     * our currentEpoch was updated as a side effect of receiving this
     * request, if the request epoch was greater. */
    if (requestCurrentEpoch < server.cluster->currentEpoch) {
        serverLog(LL_WARNING, "Failover auth denied to %.40s (%s): reqEpoch (%llu) < curEpoch(%llu)", node->name,
                  node->human_nodename, (unsigned long long)requestCurrentEpoch,
                  (unsigned long long)server.cluster->currentEpoch);
        return;
    }

    /* I already voted for this epoch? Return ASAP. */
    if (server.cluster->lastVoteEpoch == server.cluster->currentEpoch) {
        serverLog(LL_WARNING, "Failover auth denied to %.40s (%s): already voted for epoch %llu", node->name,
                  node->human_nodename, (unsigned long long)server.cluster->currentEpoch);
        return;
    }

    /* Node must be a slave and its master down.
     * The master can be non failing if the request is flagged
     * with CLUSTERMSG_FLAG0_FORCEACK (manual failover). */
    if (clusterNodeIsMaster(node) || master == NULL || (!nodeFailed(master) && !force_ack)) {
        if (clusterNodeIsMaster(node)) {
            serverLog(LL_WARNING, "Failover auth denied to %.40s (%s): it is a master node", node->name,
                      node->human_nodename);
        } else if (master == NULL) {
            serverLog(LL_WARNING, "Failover auth denied to %.40s (%s): I don't know its master", node->name,
                      node->human_nodename);
        } else if (!nodeFailed(master)) {
            serverLog(LL_WARNING, "Failover auth denied to %.40s (%s): its master is up", node->name,
                      node->human_nodename);
        }
        return;
    }

    /* We did not voted for a slave about this master for two
     * times the node timeout. This is not strictly needed for correctness
     * of the algorithm but makes the base case more linear. */
    if (mstime() - node->slaveof->voted_time < server.cluster_node_timeout * 2) {
        serverLog(LL_WARNING,
                  "Failover auth denied to %.40s %s: "
                  "can't vote about this master before %lld milliseconds",
                  node->name, node->human_nodename,
                  (long long)((server.cluster_node_timeout * 2) - (mstime() - node->slaveof->voted_time)));
        return;
    }

    /* The slave requesting the vote must have a configEpoch for the claimed
     * slots that is >= the one of the masters currently serving the same
     * slots in the current configuration. */
    for (j = 0; j < CLUSTER_SLOTS; j++) {
        if (bitmapTestBit(claimed_slots, j) == 0) continue;
        if (isSlotUnclaimed(j) || server.cluster->slots[j]->configEpoch <= requestConfigEpoch) {
            continue;
        }
        /* If we reached this point we found a slot that in our current slots
         * is served by a master with a greater configEpoch than the one claimed
         * by the slave requesting our vote. Refuse to vote for this slave. */
        serverLog(LL_WARNING,
                  "Failover auth denied to %.40s (%s): "
                  "slot %d epoch (%llu) > reqEpoch (%llu)",
                  node->name, node->human_nodename, j, (unsigned long long)server.cluster->slots[j]->configEpoch,
                  (unsigned long long)requestConfigEpoch);
        return;
    }

    /* We can vote for this slave. */
    server.cluster->lastVoteEpoch = server.cluster->currentEpoch;
    node->slaveof->voted_time = mstime();
    clusterDoBeforeSleep(CLUSTER_TODO_SAVE_CONFIG | CLUSTER_TODO_FSYNC_CONFIG);
    clusterSendFailoverAuth(node);
    serverLog(LL_NOTICE, "Failover auth granted to %.40s (%s) for epoch %llu", node->name, node->human_nodename,
              (unsigned long long)server.cluster->currentEpoch);
}

/* This function returns the "rank" of this instance, a slave, in the context
 * of its master-slaves ring. The rank of the slave is given by the number of
 * other slaves for the same master that have a better replication offset
 * compared to the local one (better means, greater, so they claim more data).
 *
 * A slave with rank 0 is the one with the greatest (most up to date)
 * replication offset, and so forth. Note that because how the rank is computed
 * multiple slaves may have the same rank, in case they have the same offset.
 *
 * The slave rank is used to add a delay to start an election in order to
 * get voted and replace a failing master. Slaves with better replication
 * offsets are more likely to win. */
int clusterGetSlaveRank(void) {
    long long myoffset;
    int j, rank = 0;
    clusterNode *master;

    serverAssert(nodeIsSlave(myself));
    master = myself->slaveof;
    if (master == NULL) return 0; /* Never called by slaves without master. */

    myoffset = replicationGetSlaveOffset();
    for (j = 0; j < master->numslaves; j++)
        if (master->slaves[j] != myself && !nodeCantFailover(master->slaves[j]) &&
            master->slaves[j]->repl_offset > myoffset)
            rank++;
    return rank;
}

/* This function is called by clusterHandleSlaveFailover() in order to
 * let the slave log why it is not able to failover. Sometimes there are
 * not the conditions, but since the failover function is called again and
 * again, we can't log the same things continuously.
 *
 * This function works by logging only if a given set of conditions are
 * true:
 *
 * 1) The reason for which the failover can't be initiated changed.
 *    The reasons also include a NONE reason we reset the state to
 *    when the slave finds that its master is fine (no FAIL flag).
 * 2) Also, the log is emitted again if the master is still down and
 *    the reason for not failing over is still the same, but more than
 *    CLUSTER_CANT_FAILOVER_RELOG_PERIOD seconds elapsed.
 * 3) Finally, the function only logs if the slave is down for more than
 *    five seconds + NODE_TIMEOUT. This way nothing is logged when a
 *    failover starts in a reasonable time.
 *
 * The function is called with the reason why the slave can't failover
 * which is one of the integer macros CLUSTER_CANT_FAILOVER_*.
 *
 * The function is guaranteed to be called only if 'myself' is a slave. */
void clusterLogCantFailover(int reason) {
    char *msg;
    static time_t lastlog_time = 0;
    mstime_t nolog_fail_time = server.cluster_node_timeout + 5000;

    /* Don't log if we have the same reason for some time. */
    if (reason == server.cluster->cant_failover_reason &&
        time(NULL) - lastlog_time < CLUSTER_CANT_FAILOVER_RELOG_PERIOD)
        return;

    server.cluster->cant_failover_reason = reason;

    /* We also don't emit any log if the master failed no long ago, the
     * goal of this function is to log slaves in a stalled condition for
     * a long time. */
    if (myself->slaveof && nodeFailed(myself->slaveof) && (mstime() - myself->slaveof->fail_time) < nolog_fail_time)
        return;

    switch (reason) {
    case CLUSTER_CANT_FAILOVER_DATA_AGE:
        msg = "Disconnected from master for longer than allowed. "
              "Please check the 'cluster-replica-validity-factor' configuration "
              "option.";
        break;
    case CLUSTER_CANT_FAILOVER_WAITING_DELAY: msg = "Waiting the delay before I can start a new failover."; break;
    case CLUSTER_CANT_FAILOVER_EXPIRED: msg = "Failover attempt expired."; break;
    case CLUSTER_CANT_FAILOVER_WAITING_VOTES: msg = "Waiting for votes, but majority still not reached."; break;
    default: msg = "Unknown reason code."; break;
    }
    lastlog_time = time(NULL);
    serverLog(LL_NOTICE, "Currently unable to failover: %s", msg);

    int cur_vote = server.cluster->failover_auth_count;
    int cur_quorum = (server.cluster->size / 2) + 1;
    /* Emits a log when an election is in progress and waiting for votes or when the failover attempt expired. */
    if (reason == CLUSTER_CANT_FAILOVER_WAITING_VOTES || reason == CLUSTER_CANT_FAILOVER_EXPIRED) {
        serverLog(LL_NOTICE, "Needed quorum: %d. Number of votes received so far: %d", cur_quorum, cur_vote);
    }
}

/* This function implements the final part of automatic and manual failovers,
 * where the slave grabs its master's hash slots, and propagates the new
 * configuration.
 *
 * Note that it's up to the caller to be sure that the node got a new
 * configuration epoch already. */
void clusterFailoverReplaceYourMaster(void) {
    int j;
    clusterNode *oldmaster = myself->slaveof;

    if (clusterNodeIsMaster(myself) || oldmaster == NULL) return;

    /* 1) Turn this node into a master. */
    clusterSetNodeAsMaster(myself);
    replicationUnsetMaster();

    /* 2) Claim all the slots assigned to our master. */
    for (j = 0; j < CLUSTER_SLOTS; j++) {
        if (clusterNodeCoversSlot(oldmaster, j)) {
            clusterDelSlot(j);
            clusterAddSlot(myself, j);
        }
    }

    /* 3) Update state and save config. */
    clusterUpdateState();
    clusterSaveConfigOrDie(1);

    /* 4) Pong all the other nodes so that they can update the state
     *    accordingly and detect that we switched to master role. */
    clusterBroadcastPong(CLUSTER_BROADCAST_ALL);

    /* 5) If there was a manual failover in progress, clear the state. */
    resetManualFailover();
}

/* This function is called if we are a slave node and our master serving
 * a non-zero amount of hash slots is in FAIL state.
 *
 * The goal of this function is:
 * 1) To check if we are able to perform a failover, is our data updated?
 * 2) Try to get elected by masters.
 * 3) Perform the failover informing all the other nodes.
 */
void clusterHandleSlaveFailover(void) {
    mstime_t data_age;
    mstime_t auth_age = mstime() - server.cluster->failover_auth_time;
    int needed_quorum = (server.cluster->size / 2) + 1;
    int manual_failover = server.cluster->mf_end != 0 && server.cluster->mf_can_start;
    mstime_t auth_timeout, auth_retry_time;

    server.cluster->todo_before_sleep &= ~CLUSTER_TODO_HANDLE_FAILOVER;

    /* Compute the failover timeout (the max time we have to send votes
     * and wait for replies), and the failover retry time (the time to wait
     * before trying to get voted again).
     *
     * Timeout is MAX(NODE_TIMEOUT*2,2000) milliseconds.
     * Retry is two times the Timeout.
     */
    auth_timeout = server.cluster_node_timeout * 2;
    if (auth_timeout < CLUSTER_OPERATION_TIMEOUT) auth_timeout = CLUSTER_OPERATION_TIMEOUT;
    auth_retry_time = auth_timeout * 2;

    /* Pre conditions to run the function, that must be met both in case
     * of an automatic or manual failover:
     * 1) We are a slave.
     * 2) Our master is flagged as FAIL, or this is a manual failover.
     * 3) We don't have the no failover configuration set, and this is
     *    not a manual failover. */
    if (clusterNodeIsMaster(myself) || myself->slaveof == NULL || (!nodeFailed(myself->slaveof) && !manual_failover) ||
        (server.cluster_slave_no_failover && !manual_failover)) {
        /* There are no reasons to failover, so we set the reason why we
         * are returning without failing over to NONE. */
        server.cluster->cant_failover_reason = CLUSTER_CANT_FAILOVER_NONE;
        return;
    }

    /* Set data_age to the number of milliseconds we are disconnected from
     * the master. */
    if (server.repl_state == REPL_STATE_CONNECTED) {
        data_age = (mstime_t)(server.unixtime - server.master->lastinteraction) * 1000;
    } else {
        data_age = (mstime_t)(server.unixtime - server.repl_down_since) * 1000;
    }

    /* Remove the node timeout from the data age as it is fine that we are
     * disconnected from our master at least for the time it was down to be
     * flagged as FAIL, that's the baseline. */
    if (data_age > server.cluster_node_timeout) data_age -= server.cluster_node_timeout;

    /* Check if our data is recent enough according to the slave validity
     * factor configured by the user.
     *
     * Check bypassed for manual failovers. */
    if (server.cluster_slave_validity_factor &&
        data_age > (((mstime_t)server.repl_ping_slave_period * 1000) +
                    (server.cluster_node_timeout * server.cluster_slave_validity_factor))) {
        if (!manual_failover) {
            clusterLogCantFailover(CLUSTER_CANT_FAILOVER_DATA_AGE);
            return;
        }
    }

    /* If the previous failover attempt timeout and the retry time has
     * elapsed, we can setup a new one. */
    if (auth_age > auth_retry_time) {
        server.cluster->failover_auth_time = mstime() +
                                             500 + /* Fixed delay of 500 milliseconds, let FAIL msg propagate. */
                                             random() % 500; /* Random delay between 0 and 500 milliseconds. */
        server.cluster->failover_auth_count = 0;
        server.cluster->failover_auth_sent = 0;
        server.cluster->failover_auth_rank = clusterGetSlaveRank();
        /* We add another delay that is proportional to the slave rank.
         * Specifically 1 second * rank. This way slaves that have a probably
         * less updated replication offset, are penalized. */
        server.cluster->failover_auth_time += server.cluster->failover_auth_rank * 1000;
        /* However if this is a manual failover, no delay is needed. */
        if (server.cluster->mf_end) {
            server.cluster->failover_auth_time = mstime();
            server.cluster->failover_auth_rank = 0;
            clusterDoBeforeSleep(CLUSTER_TODO_HANDLE_FAILOVER);
        }
        serverLog(LL_NOTICE,
                  "Start of election delayed for %lld milliseconds "
                  "(rank #%d, offset %lld).",
                  server.cluster->failover_auth_time - mstime(), server.cluster->failover_auth_rank,
                  replicationGetSlaveOffset());
        /* Now that we have a scheduled election, broadcast our offset
         * to all the other slaves so that they'll updated their offsets
         * if our offset is better. */
        clusterBroadcastPong(CLUSTER_BROADCAST_LOCAL_SLAVES);
        return;
    }

    /* It is possible that we received more updated offsets from other
     * slaves for the same master since we computed our election delay.
     * Update the delay if our rank changed.
     *
     * Not performed if this is a manual failover. */
    if (server.cluster->failover_auth_sent == 0 && server.cluster->mf_end == 0) {
        int newrank = clusterGetSlaveRank();
        if (newrank > server.cluster->failover_auth_rank) {
            long long added_delay = (newrank - server.cluster->failover_auth_rank) * 1000;
            server.cluster->failover_auth_time += added_delay;
            server.cluster->failover_auth_rank = newrank;
            serverLog(LL_NOTICE, "Replica rank updated to #%d, added %lld milliseconds of delay.", newrank,
                      added_delay);
        }
    }

    /* Return ASAP if we can't still start the election. */
    if (mstime() < server.cluster->failover_auth_time) {
        clusterLogCantFailover(CLUSTER_CANT_FAILOVER_WAITING_DELAY);
        return;
    }

    /* Return ASAP if the election is too old to be valid. */
    if (auth_age > auth_timeout) {
        clusterLogCantFailover(CLUSTER_CANT_FAILOVER_EXPIRED);
        return;
    }

    /* Ask for votes if needed. */
    if (server.cluster->failover_auth_sent == 0) {
        server.cluster->currentEpoch++;
        server.cluster->failover_auth_epoch = server.cluster->currentEpoch;
        serverLog(LL_NOTICE, "Starting a failover election for epoch %llu.",
                  (unsigned long long)server.cluster->currentEpoch);
        clusterRequestFailoverAuth();
        server.cluster->failover_auth_sent = 1;
        clusterDoBeforeSleep(CLUSTER_TODO_SAVE_CONFIG | CLUSTER_TODO_UPDATE_STATE | CLUSTER_TODO_FSYNC_CONFIG);
        return; /* Wait for replies. */
    }

    /* Check if we reached the quorum. */
    if (server.cluster->failover_auth_count >= needed_quorum) {
        /* We have the quorum, we can finally failover the master. */

        serverLog(LL_NOTICE, "Failover election won: I'm the new master.");

        /* Update my configEpoch to the epoch of the election. */
        if (myself->configEpoch < server.cluster->failover_auth_epoch) {
            myself->configEpoch = server.cluster->failover_auth_epoch;
            serverLog(LL_NOTICE, "configEpoch set to %llu after successful failover",
                      (unsigned long long)myself->configEpoch);
        }

        /* Take responsibility for the cluster slots. */
        clusterFailoverReplaceYourMaster();
    } else {
        clusterLogCantFailover(CLUSTER_CANT_FAILOVER_WAITING_VOTES);
    }
}

/* -----------------------------------------------------------------------------
 * CLUSTER slave migration
 *
 * Slave migration is the process that allows a slave of a master that is
 * already covered by at least another slave, to "migrate" to a master that
 * is orphaned, that is, left with no working slaves.
 * ------------------------------------------------------------------------- */

/* This function is responsible to decide if this replica should be migrated
 * to a different (orphaned) master. It is called by the clusterCron() function
 * only if:
 *
 * 1) We are a slave node.
 * 2) It was detected that there is at least one orphaned master in
 *    the cluster.
 * 3) We are a slave of one of the masters with the greatest number of
 *    slaves.
 *
 * This checks are performed by the caller since it requires to iterate
 * the nodes anyway, so we spend time into clusterHandleSlaveMigration()
 * if definitely needed.
 *
 * The function is called with a pre-computed max_slaves, that is the max
 * number of working (not in FAIL state) slaves for a single master.
 *
 * Additional conditions for migration are examined inside the function.
 */
void clusterHandleSlaveMigration(int max_slaves) {
    int j, okslaves = 0;
    clusterNode *mymaster = myself->slaveof, *target = NULL, *candidate = NULL;
    dictIterator *di;
    dictEntry *de;

    /* Step 1: Don't migrate if the cluster state is not ok. */
    if (server.cluster->state != CLUSTER_OK) return;

    /* Step 2: Don't migrate if my master will not be left with at least
     *         'migration-barrier' slaves after my migration. */
    if (mymaster == NULL) return;
    for (j = 0; j < mymaster->numslaves; j++)
        if (!nodeFailed(mymaster->slaves[j]) && !nodeTimedOut(mymaster->slaves[j])) okslaves++;
    if (okslaves <= server.cluster_migration_barrier) return;

    /* Step 3: Identify a candidate for migration, and check if among the
     * masters with the greatest number of ok slaves, I'm the one with the
     * smallest node ID (the "candidate slave").
     *
     * Note: this means that eventually a replica migration will occur
     * since slaves that are reachable again always have their FAIL flag
     * cleared, so eventually there must be a candidate.
     * There is a possible race condition causing multiple
     * slaves to migrate at the same time, but this is unlikely to
     * happen and relatively harmless when it does. */
    candidate = myself;
    di = dictGetSafeIterator(server.cluster->nodes);
    while ((de = dictNext(di)) != NULL) {
        clusterNode *node = dictGetVal(de);
        int okslaves = 0, is_orphaned = 1;

        /* We want to migrate only if this master is working, orphaned, and
         * used to have slaves or if failed over a master that had slaves
         * (MIGRATE_TO flag). This way we only migrate to instances that were
         * supposed to have replicas. */
        if (nodeIsSlave(node) || nodeFailed(node)) is_orphaned = 0;
        if (!(node->flags & CLUSTER_NODE_MIGRATE_TO)) is_orphaned = 0;

        /* Check number of working slaves. */
        if (clusterNodeIsMaster(node)) okslaves = clusterCountNonFailingSlaves(node);
        if (okslaves > 0) is_orphaned = 0;

        if (is_orphaned) {
            if (!target && node->numslots > 0) target = node;

            /* Track the starting time of the orphaned condition for this
             * master. */
            if (!node->orphaned_time) node->orphaned_time = mstime();
        } else {
            node->orphaned_time = 0;
        }

        /* Check if I'm the slave candidate for the migration: attached
         * to a master with the maximum number of slaves and with the smallest
         * node ID. */
        if (okslaves == max_slaves) {
            for (j = 0; j < node->numslaves; j++) {
                if (memcmp(node->slaves[j]->name, candidate->name, CLUSTER_NAMELEN) < 0) {
                    candidate = node->slaves[j];
                }
            }
        }
    }
    dictReleaseIterator(di);

    /* Step 4: perform the migration if there is a target, and if I'm the
     * candidate, but only if the master is continuously orphaned for a
     * couple of seconds, so that during failovers, we give some time to
     * the natural slaves of this instance to advertise their switch from
     * the old master to the new one. */
    if (target && candidate == myself && (mstime() - target->orphaned_time) > CLUSTER_SLAVE_MIGRATION_DELAY &&
        !(server.cluster_module_flags & CLUSTER_MODULE_FLAG_NO_FAILOVER)) {
        serverLog(LL_NOTICE, "Migrating to orphaned master %.40s (%s) in shard %.40s", target->name,
                  target->human_nodename, target->shard_id);
        clusterSetMaster(target, 1);
    }
}

/* -----------------------------------------------------------------------------
 * CLUSTER manual failover
 *
 * This are the important steps performed by slaves during a manual failover:
 * 1) User send CLUSTER FAILOVER command. The failover state is initialized
 *    setting mf_end to the millisecond unix time at which we'll abort the
 *    attempt.
 * 2) Slave sends a MFSTART message to the master requesting to pause clients
 *    for two times the manual failover timeout CLUSTER_MF_TIMEOUT.
 *    When master is paused for manual failover, it also starts to flag
 *    packets with CLUSTERMSG_FLAG0_PAUSED.
 * 3) Slave waits for master to send its replication offset flagged as PAUSED.
 * 4) If slave received the offset from the master, and its offset matches,
 *    mf_can_start is set to 1, and clusterHandleSlaveFailover() will perform
 *    the failover as usually, with the difference that the vote request
 *    will be modified to force masters to vote for a slave that has a
 *    working master.
 *
 * From the point of view of the master things are simpler: when a
 * PAUSE_CLIENTS packet is received the master sets mf_end as well and
 * the sender in mf_slave. During the time limit for the manual failover
 * the master will just send PINGs more often to this slave, flagged with
 * the PAUSED flag, so that the slave will set mf_master_offset when receiving
 * a packet from the master with this flag set.
 *
 * The goal of the manual failover is to perform a fast failover without
 * data loss due to the asynchronous master-slave replication.
 * -------------------------------------------------------------------------- */

/* Reset the manual failover state. This works for both masters and slaves
 * as all the state about manual failover is cleared.
 *
 * The function can be used both to initialize the manual failover state at
 * startup or to abort a manual failover in progress. */
void resetManualFailover(void) {
    if (server.cluster->mf_slave) {
        /* We were a master failing over, so we paused clients and related actions.
         * Regardless of the outcome we unpause now to allow traffic again. */
        unpauseActions(PAUSE_DURING_FAILOVER);
    }
    server.cluster->mf_end = 0; /* No manual failover in progress. */
    server.cluster->mf_can_start = 0;
    server.cluster->mf_slave = NULL;
    server.cluster->mf_master_offset = -1;
}

/* If a manual failover timed out, abort it. */
void manualFailoverCheckTimeout(void) {
    if (server.cluster->mf_end && server.cluster->mf_end < mstime()) {
        serverLog(LL_WARNING, "Manual failover timed out.");
        resetManualFailover();
    }
}

/* This function is called from the cluster cron function in order to go
 * forward with a manual failover state machine. */
void clusterHandleManualFailover(void) {
    /* Return ASAP if no manual failover is in progress. */
    if (server.cluster->mf_end == 0) return;

    /* If mf_can_start is non-zero, the failover was already triggered so the
     * next steps are performed by clusterHandleSlaveFailover(). */
    if (server.cluster->mf_can_start) return;

    if (server.cluster->mf_master_offset == -1) return; /* Wait for offset... */

    if (server.cluster->mf_master_offset == replicationGetSlaveOffset()) {
        /* Our replication offset matches the master replication offset
         * announced after clients were paused. We can start the failover. */
        server.cluster->mf_can_start = 1;
        serverLog(LL_NOTICE, "All master replication stream processed, "
                             "manual failover can start.");
        clusterDoBeforeSleep(CLUSTER_TODO_HANDLE_FAILOVER);
        return;
    }
    clusterDoBeforeSleep(CLUSTER_TODO_HANDLE_MANUALFAILOVER);
}

/* -----------------------------------------------------------------------------
 * CLUSTER cron job
 * -------------------------------------------------------------------------- */

/* Check if the node is disconnected and re-establish the connection.
 * Also update a few stats while we are here, that can be used to make
 * better decisions in other part of the code. */
static int clusterNodeCronHandleReconnect(clusterNode *node, mstime_t handshake_timeout, mstime_t now) {
    /* Not interested in reconnecting the link with myself or nodes
     * for which we have no address. */
    if (node->flags & (CLUSTER_NODE_MYSELF | CLUSTER_NODE_NOADDR)) return 1;

    if (node->flags & CLUSTER_NODE_PFAIL) server.cluster->stats_pfail_nodes++;

    /* A Node in HANDSHAKE state has a limited lifespan equal to the
     * configured node timeout. */
    if (nodeInHandshake(node) && now - node->ctime > handshake_timeout) {
        clusterDelNode(node);
        return 1;
    }

    if (node->link == NULL) {
        clusterLink *link = createClusterLink(node);
        link->conn = connCreate(connTypeOfCluster());
        connSetPrivateData(link->conn, link);
        if (connConnect(link->conn, node->ip, node->cport, server.bind_source_addr, clusterLinkConnectHandler) ==
            C_ERR) {
            /* We got a synchronous error from connect before
             * clusterSendPing() had a chance to be called.
             * If node->ping_sent is zero, failure detection can't work,
             * so we claim we actually sent a ping now (that will
             * be really sent as soon as the link is obtained). */
            if (node->ping_sent == 0) node->ping_sent = mstime();
            serverLog(LL_DEBUG,
                      "Unable to connect to "
                      "Cluster Node [%s]:%d -> %s",
                      node->ip, node->cport, server.neterr);

            freeClusterLink(link);
            return 0;
        }
    }
    return 0;
}

static void freeClusterLinkOnBufferLimitReached(clusterLink *link) {
    if (link == NULL || server.cluster_link_msg_queue_limit_bytes == 0) {
        return;
    }

    unsigned long long mem_link = link->send_msg_queue_mem;
    if (mem_link > server.cluster_link_msg_queue_limit_bytes) {
        serverLog(LL_WARNING,
                  "Freeing cluster link(%s node %.40s, used memory: %llu) due to "
                  "exceeding send buffer memory limit.",
                  link->inbound ? "from" : "to", link->node ? link->node->name : "", mem_link);
        freeClusterLink(link);
        server.cluster->stat_cluster_links_buffer_limit_exceeded++;
    }
}

/* Free outbound link to a node if its send buffer size exceeded limit. */
static void clusterNodeCronFreeLinkOnBufferLimitReached(clusterNode *node) {
    freeClusterLinkOnBufferLimitReached(node->link);
    freeClusterLinkOnBufferLimitReached(node->inbound_link);
}

/* This is executed 10 times every second */
void clusterCron(void) {
    dictIterator *di;
    dictEntry *de;
    int update_state = 0;
    int orphaned_masters; /* How many masters there are without ok slaves. */
    int max_slaves;       /* Max number of ok slaves for a single master. */
    int this_slaves;      /* Number of ok slaves for our master (if we are slave). */
    mstime_t min_pong = 0, now = mstime();
    clusterNode *min_pong_node = NULL;
    static unsigned long long iteration = 0;
    mstime_t handshake_timeout;

    iteration++; /* Number of times this function was called so far. */

    clusterUpdateMyselfHostname();

    /* The handshake timeout is the time after which a handshake node that was
     * not turned into a normal node is removed from the nodes. Usually it is
     * just the NODE_TIMEOUT value, but when NODE_TIMEOUT is too small we use
     * the value of 1 second. */
    handshake_timeout = server.cluster_node_timeout;
    if (handshake_timeout < 1000) handshake_timeout = 1000;

    /* Clear so clusterNodeCronHandleReconnect can count the number of nodes in PFAIL. */
    server.cluster->stats_pfail_nodes = 0;
    /* Run through some of the operations we want to do on each cluster node. */
    di = dictGetSafeIterator(server.cluster->nodes);
    while ((de = dictNext(di)) != NULL) {
        clusterNode *node = dictGetVal(de);
        /* We free the inbound or outboud link to the node if the link has an
         * oversized message send queue and immediately try reconnecting. */
        clusterNodeCronFreeLinkOnBufferLimitReached(node);
        /* The protocol is that function(s) below return non-zero if the node was
         * terminated.
         */
        if (clusterNodeCronHandleReconnect(node, handshake_timeout, now)) continue;
    }
    dictReleaseIterator(di);

    /* Ping some random node 1 time every 10 iterations, so that we usually ping
     * one random node every second. */
    if (!(iteration % 10)) {
        int j;

        /* Check a few random nodes and ping the one with the oldest
         * pong_received time. */
        for (j = 0; j < 5; j++) {
            de = dictGetRandomKey(server.cluster->nodes);
            clusterNode *this = dictGetVal(de);

            /* Don't ping nodes disconnected or with a ping currently active. */
            if (this->link == NULL || this->ping_sent != 0) continue;
            if (this->flags & (CLUSTER_NODE_MYSELF | CLUSTER_NODE_HANDSHAKE)) continue;
            if (min_pong_node == NULL || min_pong > this->pong_received) {
                min_pong_node = this;
                min_pong = this->pong_received;
            }
        }
        if (min_pong_node) {
            serverLog(LL_DEBUG, "Pinging node %.40s", min_pong_node->name);
            clusterSendPing(min_pong_node->link, CLUSTERMSG_TYPE_PING);
        }
    }

    /* Iterate nodes to check if we need to flag something as failing.
     * This loop is also responsible to:
     * 1) Check if there are orphaned masters (masters without non failing
     *    slaves).
     * 2) Count the max number of non failing slaves for a single master.
     * 3) Count the number of slaves for our master, if we are a slave. */
    orphaned_masters = 0;
    max_slaves = 0;
    this_slaves = 0;
    di = dictGetSafeIterator(server.cluster->nodes);
    while ((de = dictNext(di)) != NULL) {
        clusterNode *node = dictGetVal(de);
        now = mstime(); /* Use an updated time at every iteration. */

        if (node->flags & (CLUSTER_NODE_MYSELF | CLUSTER_NODE_NOADDR | CLUSTER_NODE_HANDSHAKE)) continue;

        /* Orphaned master check, useful only if the current instance
         * is a slave that may migrate to another master. */
        if (nodeIsSlave(myself) && clusterNodeIsMaster(node) && !nodeFailed(node)) {
            int okslaves = clusterCountNonFailingSlaves(node);

            /* A master is orphaned if it is serving a non-zero number of
             * slots, have no working slaves, but used to have at least one
             * slave, or failed over a master that used to have slaves. */
            if (okslaves == 0 && node->numslots > 0 && node->flags & CLUSTER_NODE_MIGRATE_TO) {
                orphaned_masters++;
            }
            if (okslaves > max_slaves) max_slaves = okslaves;
            if (myself->slaveof == node) this_slaves = okslaves;
        }

        /* If we are not receiving any data for more than half the cluster
         * timeout, reconnect the link: maybe there is a connection
         * issue even if the node is alive. */
        mstime_t ping_delay = now - node->ping_sent;
        mstime_t data_delay = now - node->data_received;
        if (node->link &&                                            /* is connected */
            now - node->link->ctime > server.cluster_node_timeout && /* was not already reconnected */
            node->ping_sent &&                                       /* we already sent a ping */
            /* and we are waiting for the pong more than timeout/2 */
            ping_delay > server.cluster_node_timeout / 2 &&
            /* and in such interval we are not seeing any traffic at all. */
            data_delay > server.cluster_node_timeout / 2) {
            /* Disconnect the link, it will be reconnected automatically. */
            freeClusterLink(node->link);
        }

        /* If we have currently no active ping in this instance, and the
         * received PONG is older than half the cluster timeout, send
         * a new ping now, to ensure all the nodes are pinged without
         * a too big delay. */
        mstime_t ping_interval =
            server.cluster_ping_interval ? server.cluster_ping_interval : server.cluster_node_timeout / 2;
        if (node->link && node->ping_sent == 0 && (now - node->pong_received) > ping_interval) {
            clusterSendPing(node->link, CLUSTERMSG_TYPE_PING);
            continue;
        }

        /* If we are a master and one of the slaves requested a manual
         * failover, ping it continuously. */
        if (server.cluster->mf_end && clusterNodeIsMaster(myself) && server.cluster->mf_slave == node && node->link) {
            clusterSendPing(node->link, CLUSTERMSG_TYPE_PING);
            continue;
        }

        /* Check only if we have an active ping for this instance. */
        if (node->ping_sent == 0) continue;

        /* Check if this node looks unreachable.
         * Note that if we already received the PONG, then node->ping_sent
         * is zero, so can't reach this code at all, so we don't risk of
         * checking for a PONG delay if we didn't sent the PING.
         *
         * We also consider every incoming data as proof of liveness, since
         * our cluster bus link is also used for data: under heavy data
         * load pong delays are possible. */
        mstime_t node_delay = (ping_delay < data_delay) ? ping_delay : data_delay;

        if (node_delay > server.cluster_node_timeout) {
            /* Timeout reached. Set the node as possibly failing if it is
             * not already in this state. */
            if (!(node->flags & (CLUSTER_NODE_PFAIL | CLUSTER_NODE_FAIL))) {
                node->flags |= CLUSTER_NODE_PFAIL;
                update_state = 1;
                if (clusterNodeIsMaster(myself) && server.cluster->size == 1) {
                    markNodeAsFailingIfNeeded(node);
                } else {
                    serverLog(LL_DEBUG, "*** NODE %.40s possibly failing", node->name);
                }
            }
        }
    }
    dictReleaseIterator(di);

    /* If we are a slave node but the replication is still turned off,
     * enable it if we know the address of our master and it appears to
     * be up. */
    if (nodeIsSlave(myself) && server.masterhost == NULL && myself->slaveof && nodeHasAddr(myself->slaveof)) {
        replicationSetMaster(myself->slaveof->ip, getNodeDefaultReplicationPort(myself->slaveof));
    }

    /* Abort a manual failover if the timeout is reached. */
    manualFailoverCheckTimeout();

    if (nodeIsSlave(myself)) {
        clusterHandleManualFailover();
        if (!(server.cluster_module_flags & CLUSTER_MODULE_FLAG_NO_FAILOVER)) clusterHandleSlaveFailover();
        /* If there are orphaned slaves, and we are a slave among the masters
         * with the max number of non-failing slaves, consider migrating to
         * the orphaned masters. Note that it does not make sense to try
         * a migration if there is no master with at least *two* working
         * slaves. */
        if (orphaned_masters && max_slaves >= 2 && this_slaves == max_slaves && server.cluster_allow_replica_migration)
            clusterHandleSlaveMigration(max_slaves);
    }

    if (update_state || server.cluster->state == CLUSTER_FAIL) clusterUpdateState();
}

/* This function is called before the event handler returns to sleep for
 * events. It is useful to perform operations that must be done ASAP in
 * reaction to events fired but that are not safe to perform inside event
 * handlers, or to perform potentially expansive tasks that we need to do
 * a single time before replying to clients. */
void clusterBeforeSleep(void) {
    int flags = server.cluster->todo_before_sleep;

    /* Reset our flags (not strictly needed since every single function
     * called for flags set should be able to clear its flag). */
    server.cluster->todo_before_sleep = 0;

    if (flags & CLUSTER_TODO_HANDLE_MANUALFAILOVER) {
        /* Handle manual failover as soon as possible so that won't have a 100ms
         * as it was handled only in clusterCron */
        if (nodeIsSlave(myself)) {
            clusterHandleManualFailover();
            if (!(server.cluster_module_flags & CLUSTER_MODULE_FLAG_NO_FAILOVER)) clusterHandleSlaveFailover();
        }
    } else if (flags & CLUSTER_TODO_HANDLE_FAILOVER) {
        /* Handle failover, this is needed when it is likely that there is already
         * the quorum from masters in order to react fast. */
        clusterHandleSlaveFailover();
    }

    /* Update the cluster state. */
    if (flags & CLUSTER_TODO_UPDATE_STATE) clusterUpdateState();

    /* Save the config, possibly using fsync. */
    if (flags & CLUSTER_TODO_SAVE_CONFIG) {
        int fsync = flags & CLUSTER_TODO_FSYNC_CONFIG;
        clusterSaveConfigOrDie(fsync);
    }
}

void clusterDoBeforeSleep(int flags) {
    server.cluster->todo_before_sleep |= flags;
}

/* -----------------------------------------------------------------------------
 * Slots management
 * -------------------------------------------------------------------------- */

/* Test bit 'pos' in a generic bitmap. Return 1 if the bit is set,
 * otherwise 0. */
int bitmapTestBit(unsigned char *bitmap, int pos) {
    off_t byte = pos / 8;
    int bit = pos & 7;
    return (bitmap[byte] & (1 << bit)) != 0;
}

/* Set the bit at position 'pos' in a bitmap. */
void bitmapSetBit(unsigned char *bitmap, int pos) {
    off_t byte = pos / 8;
    int bit = pos & 7;
    bitmap[byte] |= 1 << bit;
}

/* Clear the bit at position 'pos' in a bitmap. */
void bitmapClearBit(unsigned char *bitmap, int pos) {
    off_t byte = pos / 8;
    int bit = pos & 7;
    bitmap[byte] &= ~(1 << bit);
}

/* Return non-zero if there is at least one master with slaves in the cluster.
 * Otherwise zero is returned. Used by clusterNodeSetSlotBit() to set the
 * MIGRATE_TO flag the when a master gets the first slot. */
int clusterMastersHaveSlaves(void) {
    dictIterator *di = dictGetSafeIterator(server.cluster->nodes);
    dictEntry *de;
    int slaves = 0;
    while ((de = dictNext(di)) != NULL) {
        clusterNode *node = dictGetVal(de);

        if (nodeIsSlave(node)) continue;
        slaves += node->numslaves;
    }
    dictReleaseIterator(di);
    return slaves != 0;
}

/* Set the slot bit and return the old value. */
int clusterNodeSetSlotBit(clusterNode *n, int slot) {
    int old = bitmapTestBit(n->slots, slot);
    if (!old) {
        bitmapSetBit(n->slots, slot);
        n->numslots++;
        /* When a master gets its first slot, even if it has no slaves,
         * it gets flagged with MIGRATE_TO, that is, the master is a valid
         * target for replicas migration, if and only if at least one of
         * the other masters has slaves right now.
         *
         * Normally masters are valid targets of replica migration if:
         * 1. The used to have slaves (but no longer have).
         * 2. They are slaves failing over a master that used to have slaves.
         *
         * However new masters with slots assigned are considered valid
         * migration targets if the rest of the cluster is not a slave-less.
         *
         * See https://github.com/redis/redis/issues/3043 for more info. */
        if (n->numslots == 1 && clusterMastersHaveSlaves()) n->flags |= CLUSTER_NODE_MIGRATE_TO;
    }
    return old;
}

/* Clear the slot bit and return the old value. */
int clusterNodeClearSlotBit(clusterNode *n, int slot) {
    int old = bitmapTestBit(n->slots, slot);
    if (old) {
        bitmapClearBit(n->slots, slot);
        n->numslots--;
    }
    return old;
}

/* Return the slot bit from the cluster node structure. */
int clusterNodeCoversSlot(clusterNode *n, int slot) {
    return bitmapTestBit(n->slots, slot);
}

/* Add the specified slot to the list of slots that node 'n' will
 * serve. Return C_OK if the operation ended with success.
 * If the slot is already assigned to another instance this is considered
 * an error and C_ERR is returned. */
int clusterAddSlot(clusterNode *n, int slot) {
    if (server.cluster->slots[slot]) return C_ERR;
    clusterNodeSetSlotBit(n, slot);
    server.cluster->slots[slot] = n;
    bitmapClearBit(server.cluster->owner_not_claiming_slot, slot);
    return C_OK;
}

/* Delete the specified slot marking it as unassigned.
 * Returns C_OK if the slot was assigned, otherwise if the slot was
 * already unassigned C_ERR is returned. */
int clusterDelSlot(int slot) {
    clusterNode *n = server.cluster->slots[slot];

    if (!n) return C_ERR;

    /* Cleanup the channels in master/replica as part of slot deletion. */
    removeChannelsInSlot(slot);
    /* Clear the slot bit. */
    serverAssert(clusterNodeClearSlotBit(n, slot) == 1);
    server.cluster->slots[slot] = NULL;
    /* Make owner_not_claiming_slot flag consistent with slot ownership information. */
    bitmapClearBit(server.cluster->owner_not_claiming_slot, slot);
    return C_OK;
}

/* Delete all the slots associated with the specified node.
 * The number of deleted slots is returned. */
int clusterDelNodeSlots(clusterNode *node) {
    int deleted = 0, j;

    for (j = 0; j < CLUSTER_SLOTS; j++) {
        if (clusterNodeCoversSlot(node, j)) {
            clusterDelSlot(j);
            deleted++;
        }
    }
    return deleted;
}

/* Clear the migrating / importing state for all the slots.
 * This is useful at initialization and when turning a master into slave. */
void clusterCloseAllSlots(void) {
    memset(server.cluster->migrating_slots_to, 0, sizeof(server.cluster->migrating_slots_to));
    memset(server.cluster->importing_slots_from, 0, sizeof(server.cluster->importing_slots_from));
}

/* -----------------------------------------------------------------------------
 * Cluster state evaluation function
 * -------------------------------------------------------------------------- */

/* The following are defines that are only used in the evaluation function
 * and are based on heuristics. Actually the main point about the rejoin and
 * writable delay is that they should be a few orders of magnitude larger
 * than the network latency. */
#define CLUSTER_MAX_REJOIN_DELAY 5000
#define CLUSTER_MIN_REJOIN_DELAY 500
#define CLUSTER_WRITABLE_DELAY 2000

void clusterUpdateState(void) {
    int j, new_state;
    int reachable_masters = 0;
    static mstime_t among_minority_time;
    static mstime_t first_call_time = 0;

    server.cluster->todo_before_sleep &= ~CLUSTER_TODO_UPDATE_STATE;

    /* If this is a master node, wait some time before turning the state
     * into OK, since it is not a good idea to rejoin the cluster as a writable
     * master, after a reboot, without giving the cluster a chance to
     * reconfigure this node. Note that the delay is calculated starting from
     * the first call to this function and not since the server start, in order
     * to not count the DB loading time. */
    if (first_call_time == 0) first_call_time = mstime();
    if (clusterNodeIsMaster(myself) && server.cluster->state == CLUSTER_FAIL &&
        mstime() - first_call_time < CLUSTER_WRITABLE_DELAY)
        return;

    /* Start assuming the state is OK. We'll turn it into FAIL if there
     * are the right conditions. */
    new_state = CLUSTER_OK;

    /* Check if all the slots are covered. */
    if (server.cluster_require_full_coverage) {
        for (j = 0; j < CLUSTER_SLOTS; j++) {
            if (server.cluster->slots[j] == NULL || server.cluster->slots[j]->flags & (CLUSTER_NODE_FAIL)) {
                new_state = CLUSTER_FAIL;
                break;
            }
        }
    }

    /* Compute the cluster size, that is the number of master nodes
     * serving at least a single slot.
     *
     * At the same time count the number of reachable masters having
     * at least one slot. */
    {
        dictIterator *di;
        dictEntry *de;

        server.cluster->size = 0;
        di = dictGetSafeIterator(server.cluster->nodes);
        while ((de = dictNext(di)) != NULL) {
            clusterNode *node = dictGetVal(de);

            if (clusterNodeIsMaster(node) && node->numslots) {
                server.cluster->size++;
                if ((node->flags & (CLUSTER_NODE_FAIL | CLUSTER_NODE_PFAIL)) == 0) reachable_masters++;
            }
        }
        dictReleaseIterator(di);
    }

    /* If we are in a minority partition, change the cluster state
     * to FAIL. */
    {
        int needed_quorum = (server.cluster->size / 2) + 1;

        if (reachable_masters < needed_quorum) {
            new_state = CLUSTER_FAIL;
            among_minority_time = mstime();
        }
    }

    /* Log a state change */
    if (new_state != server.cluster->state) {
        mstime_t rejoin_delay = server.cluster_node_timeout;

        /* If the instance is a master and was partitioned away with the
         * minority, don't let it accept queries for some time after the
         * partition heals, to make sure there is enough time to receive
         * a configuration update. */
        if (rejoin_delay > CLUSTER_MAX_REJOIN_DELAY) rejoin_delay = CLUSTER_MAX_REJOIN_DELAY;
        if (rejoin_delay < CLUSTER_MIN_REJOIN_DELAY) rejoin_delay = CLUSTER_MIN_REJOIN_DELAY;

        if (new_state == CLUSTER_OK && clusterNodeIsMaster(myself) && mstime() - among_minority_time < rejoin_delay) {
            return;
        }

        /* Change the state and log the event. */
        serverLog(new_state == CLUSTER_OK ? LL_NOTICE : LL_WARNING, "Cluster state changed: %s",
                  new_state == CLUSTER_OK ? "ok" : "fail");
        server.cluster->state = new_state;
    }
}

/* This function is called after the node startup in order to verify that data
 * loaded from disk is in agreement with the cluster configuration:
 *
 * 1) If we find keys about hash slots we have no responsibility for and
 *    no other node is in charge according to the current cluster
 *    configuration, we add these slots to our node.
 * 2) If we find data in a DB different than DB0 we return C_ERR to
 *    signal the caller it should quit the server with an error message
 *    or take other actions.
 *
 * The function always returns C_OK even if it will try to correct
 * the error described in "1". However if data is found in DB different
 * from DB0, C_ERR is returned.
 *
 * The function also uses the logging facility in order to warn the user
 * about desynchronizations between the data we have in memory and the
 * cluster configuration. */
int verifyClusterConfigWithData(void) {
    int j;
    int update_config = 0;

    /* Return ASAP if a module disabled cluster redirections. In that case
     * every master can store keys about every possible hash slot. */
    if (server.cluster_module_flags & CLUSTER_MODULE_FLAG_NO_REDIRECTION) return C_OK;

    /* If this node is a slave, don't perform the check at all as we
     * completely depend on the replication stream. */
    if (nodeIsSlave(myself)) return C_OK;

    /* Make sure we only have keys in DB0. */
    for (j = 1; j < server.dbnum; j++) {
        if (kvstoreSize(server.db[j].keys)) return C_ERR;
    }

    /* Check that all the slots we see populated memory have a corresponding
     * entry in the cluster table. Otherwise fix the table. */
    for (j = 0; j < CLUSTER_SLOTS; j++) {
        if (!countKeysInSlot(j)) continue; /* No keys in this slot. */
        /* Check if we are assigned to this slot or if we are importing it.
         * In both cases check the next slot as the configuration makes
         * sense. */
        if (server.cluster->slots[j] == myself || server.cluster->importing_slots_from[j] != NULL) continue;

        /* If we are here data and cluster config don't agree, and we have
         * slot 'j' populated even if we are not importing it, nor we are
         * assigned to this slot. Fix this condition. */

        update_config++;
        /* slot is unassigned. Take responsibility for it. */
        if (server.cluster->slots[j] == NULL) {
            serverLog(LL_NOTICE,
                      "I have keys for unassigned slot %d. "
                      "Taking responsibility for it.",
                      j);
            clusterAddSlot(myself, j);
        } else if (server.cluster->importing_slots_from[j] != server.cluster->slots[j]) {
            if (server.cluster->importing_slots_from[j] == NULL) {
                serverLog(LL_NOTICE,
                          "I have keys for slot %d, but the slot is "
                          "assigned to another node. Deleting keys in the slot.",
                          j);
            } else {
                serverLog(LL_NOTICE,
                          "I am importing keys from node %.40s (%s) in shard %.40s to slot %d, "
                          "but the slot is now owned by node %.40s (%s) in shard %.40s. Deleting keys in the slot",
                          server.cluster->importing_slots_from[j]->name,
                          server.cluster->importing_slots_from[j]->human_nodename,
                          server.cluster->importing_slots_from[j]->shard_id, j, server.cluster->slots[j]->name,
                          server.cluster->slots[j]->human_nodename, server.cluster->slots[j]->shard_id);
            }
            delKeysInSlot(j);
        }
    }
    if (update_config) clusterSaveConfigOrDie(1);
    return C_OK;
}

/* Remove all the shard channel related information not owned by the current shard. */
static inline void removeAllNotOwnedShardChannelSubscriptions(void) {
    if (!kvstoreSize(server.pubsubshard_channels)) return;
    clusterNode *currmaster = clusterNodeIsMaster(myself) ? myself : myself->slaveof;
    for (int j = 0; j < CLUSTER_SLOTS; j++) {
        if (server.cluster->slots[j] != currmaster) {
            removeChannelsInSlot(j);
        }
    }
}

/* -----------------------------------------------------------------------------
 * SLAVE nodes handling
 * -------------------------------------------------------------------------- */

/* Set the specified node 'n' as master for this node.
 * If this node is currently a master, it is turned into a slave. */
void clusterSetMaster(clusterNode *n, int closeSlots) {
    serverAssert(n != myself);
    serverAssert(myself->numslots == 0);

    if (clusterNodeIsMaster(myself)) {
        myself->flags &= ~(CLUSTER_NODE_MASTER | CLUSTER_NODE_MIGRATE_TO);
        myself->flags |= CLUSTER_NODE_SLAVE;
    } else {
        if (myself->slaveof) clusterNodeRemoveSlave(myself->slaveof, myself);
    }
    if (closeSlots) clusterCloseAllSlots();
    myself->slaveof = n;
    updateShardId(myself, n->shard_id);
    clusterNodeAddSlave(n, myself);
    replicationSetMaster(n->ip, getNodeDefaultReplicationPort(n));
    removeAllNotOwnedShardChannelSubscriptions();
    resetManualFailover();
}

/* -----------------------------------------------------------------------------
 * Nodes to string representation functions.
 * -------------------------------------------------------------------------- */

struct clusterNodeFlags {
    uint16_t flag;
    char *name;
};

static struct clusterNodeFlags clusterNodeFlagsTable[] = {
    {CLUSTER_NODE_MYSELF, "myself,"}, {CLUSTER_NODE_MASTER, "master,"},
    {CLUSTER_NODE_SLAVE, "slave,"},   {CLUSTER_NODE_PFAIL, "fail?,"},
    {CLUSTER_NODE_FAIL, "fail,"},     {CLUSTER_NODE_HANDSHAKE, "handshake,"},
    {CLUSTER_NODE_NOADDR, "noaddr,"}, {CLUSTER_NODE_NOFAILOVER, "nofailover,"}};

/* Concatenate the comma separated list of node flags to the given SDS
 * string 'ci'. */
sds representClusterNodeFlags(sds ci, uint16_t flags) {
    size_t orig_len = sdslen(ci);
    int i, size = sizeof(clusterNodeFlagsTable) / sizeof(struct clusterNodeFlags);
    for (i = 0; i < size; i++) {
        struct clusterNodeFlags *nodeflag = clusterNodeFlagsTable + i;
        if (flags & nodeflag->flag) ci = sdscat(ci, nodeflag->name);
    }
    /* If no flag was added, add the "noflags" special flag. */
    if (sdslen(ci) == orig_len) ci = sdscat(ci, "noflags,");
    sdsIncrLen(ci, -1); /* Remove trailing comma. */
    return ci;
}

/* Concatenate the slot ownership information to the given SDS string 'ci'.
 * If the slot ownership is in a contiguous block, it's represented as start-end pair,
 * else each slot is added separately. */
sds representSlotInfo(sds ci, uint16_t *slot_info_pairs, int slot_info_pairs_count) {
    for (int i = 0; i < slot_info_pairs_count; i += 2) {
        unsigned long start = slot_info_pairs[i];
        unsigned long end = slot_info_pairs[i + 1];
        if (start == end) {
            ci = sdscatfmt(ci, " %i", start);
        } else {
            ci = sdscatfmt(ci, " %i-%i", start, end);
        }
    }
    return ci;
}

/* Generate a csv-alike representation of the specified cluster node.
 * See clusterGenNodesDescription() top comment for more information.
 *
 * The function returns the string representation as an SDS string. */
sds clusterGenNodeDescription(client *c, clusterNode *node, int tls_primary) {
    int j, start;
    sds ci;
    int port = clusterNodeClientPort(node, tls_primary);

    /* Node coordinates */
    ci = sdscatlen(sdsempty(), node->name, CLUSTER_NAMELEN);
    ci = sdscatfmt(ci, " %s:%i@%i", node->ip, port, node->cport);
    if (sdslen(node->hostname) != 0) {
        ci = sdscatfmt(ci, ",%s", node->hostname);
    }
    /* Don't expose aux fields to any clients yet but do allow them
     * to be persisted to nodes.conf */
    if (c == NULL) {
        if (sdslen(node->hostname) == 0) {
            ci = sdscatfmt(ci, ",", 1);
        }
        for (int i = af_count - 1; i >= 0; i--) {
            if ((tls_primary && i == af_tls_port) || (!tls_primary && i == af_tcp_port)) {
                continue;
            }
            if (auxFieldHandlers[i].isPresent(node)) {
                ci = sdscatprintf(ci, ",%s=", auxFieldHandlers[i].field);
                ci = auxFieldHandlers[i].getter(node, ci);
            }
        }
    }

    /* Flags */
    ci = sdscatlen(ci, " ", 1);
    ci = representClusterNodeFlags(ci, node->flags);

    /* Slave of... or just "-" */
    ci = sdscatlen(ci, " ", 1);
    if (node->slaveof)
        ci = sdscatlen(ci, node->slaveof->name, CLUSTER_NAMELEN);
    else
        ci = sdscatlen(ci, "-", 1);

    /* Latency from the POV of this node, config epoch, link status */
    ci = sdscatfmt(ci, " %I %I %U %s", (long long)node->ping_sent, (long long)node->pong_received, nodeEpoch(node),
                   (node->link || node->flags & CLUSTER_NODE_MYSELF) ? "connected" : "disconnected");

    /* Slots served by this instance. If we already have slots info,
     * append it directly, otherwise, generate slots only if it has. */
    if (node->slot_info_pairs) {
        ci = representSlotInfo(ci, node->slot_info_pairs, node->slot_info_pairs_count);
    } else if (node->numslots > 0) {
        start = -1;
        for (j = 0; j < CLUSTER_SLOTS; j++) {
            int bit;

            if ((bit = clusterNodeCoversSlot(node, j)) != 0) {
                if (start == -1) start = j;
            }
            if (start != -1 && (!bit || j == CLUSTER_SLOTS - 1)) {
                if (bit && j == CLUSTER_SLOTS - 1) j++;

                if (start == j - 1) {
                    ci = sdscatfmt(ci, " %i", start);
                } else {
                    ci = sdscatfmt(ci, " %i-%i", start, j - 1);
                }
                start = -1;
            }
        }
    }

    /* Just for MYSELF node we also dump info about slots that
     * we are migrating to other instances or importing from other
     * instances. */
    if (node->flags & CLUSTER_NODE_MYSELF) {
        for (j = 0; j < CLUSTER_SLOTS; j++) {
            if (server.cluster->migrating_slots_to[j]) {
                ci = sdscatprintf(ci, " [%d->-%.40s]", j, server.cluster->migrating_slots_to[j]->name);
            } else if (server.cluster->importing_slots_from[j]) {
                ci = sdscatprintf(ci, " [%d-<-%.40s]", j, server.cluster->importing_slots_from[j]->name);
            }
        }
    }
    return ci;
}

/* Generate the slot topology for all nodes and store the string representation
 * in the slots_info struct on the node. This is used to improve the efficiency
 * of clusterGenNodesDescription() because it removes looping of the slot space
 * for generating the slot info for each node individually. */
void clusterGenNodesSlotsInfo(int filter) {
    clusterNode *n = NULL;
    int start = -1;

    for (int i = 0; i <= CLUSTER_SLOTS; i++) {
        /* Find start node and slot id. */
        if (n == NULL) {
            if (i == CLUSTER_SLOTS) break;
            n = server.cluster->slots[i];
            start = i;
            continue;
        }

        /* Generate slots info when occur different node with start
         * or end of slot. */
        if (i == CLUSTER_SLOTS || n != server.cluster->slots[i]) {
            if (!(n->flags & filter)) {
                if (!n->slot_info_pairs) {
                    n->slot_info_pairs = zmalloc(2 * n->numslots * sizeof(uint16_t));
                }
                serverAssert((n->slot_info_pairs_count + 1) < (2 * n->numslots));
                n->slot_info_pairs[n->slot_info_pairs_count++] = start;
                n->slot_info_pairs[n->slot_info_pairs_count++] = i - 1;
            }
            if (i == CLUSTER_SLOTS) break;
            n = server.cluster->slots[i];
            start = i;
        }
    }
}

void clusterFreeNodesSlotsInfo(clusterNode *n) {
    zfree(n->slot_info_pairs);
    n->slot_info_pairs = NULL;
    n->slot_info_pairs_count = 0;
}

/* Generate a csv-alike representation of the nodes we are aware of,
 * including the "myself" node, and return an SDS string containing the
 * representation (it is up to the caller to free it).
 *
 * All the nodes matching at least one of the node flags specified in
 * "filter" are excluded from the output, so using zero as a filter will
 * include all the known nodes in the representation, including nodes in
 * the HANDSHAKE state.
 *
 * Setting tls_primary to 1 to put TLS port in the main <ip>:<port>
 * field and put TCP port in aux field, instead of the opposite way.
 *
 * The representation obtained using this function is used for the output
 * of the CLUSTER NODES function, and as format for the cluster
 * configuration file (nodes.conf) for a given node. */
sds clusterGenNodesDescription(client *c, int filter, int tls_primary) {
    sds ci = sdsempty(), ni;
    dictIterator *di;
    dictEntry *de;

    /* Generate all nodes slots info firstly. */
    clusterGenNodesSlotsInfo(filter);

    di = dictGetSafeIterator(server.cluster->nodes);
    while ((de = dictNext(di)) != NULL) {
        clusterNode *node = dictGetVal(de);

        if (node->flags & filter) continue;
        ni = clusterGenNodeDescription(c, node, tls_primary);
        ci = sdscatsds(ci, ni);
        sdsfree(ni);
        ci = sdscatlen(ci, "\n", 1);

        /* Release slots info. */
        clusterFreeNodesSlotsInfo(node);
    }
    dictReleaseIterator(di);
    return ci;
}

/* Add to the output buffer of the given client the description of the given cluster link.
 * The description is a map with each entry being an attribute of the link. */
void addReplyClusterLinkDescription(client *c, clusterLink *link) {
    addReplyMapLen(c, 6);

    addReplyBulkCString(c, "direction");
    addReplyBulkCString(c, link->inbound ? "from" : "to");

    /* addReplyClusterLinkDescription is only called for links that have been
     * associated with nodes. The association is always bi-directional, so
     * in addReplyClusterLinkDescription, link->node should never be NULL. */
    serverAssert(link->node);
    sds node_name = sdsnewlen(link->node->name, CLUSTER_NAMELEN);
    addReplyBulkCString(c, "node");
    addReplyBulkCString(c, node_name);
    sdsfree(node_name);

    addReplyBulkCString(c, "create-time");
    addReplyLongLong(c, link->ctime);

    char events[3], *p;
    p = events;
    if (link->conn) {
        if (connHasReadHandler(link->conn)) *p++ = 'r';
        if (connHasWriteHandler(link->conn)) *p++ = 'w';
    }
    *p = '\0';
    addReplyBulkCString(c, "events");
    addReplyBulkCString(c, events);

    addReplyBulkCString(c, "send-buffer-allocated");
    addReplyLongLong(c, link->send_msg_queue_mem);

    addReplyBulkCString(c, "send-buffer-used");
    addReplyLongLong(c, link->send_msg_queue_mem);
}

/* Add to the output buffer of the given client an array of cluster link descriptions,
 * with array entry being a description of a single current cluster link. */
void addReplyClusterLinksDescription(client *c) {
    dictIterator *di;
    dictEntry *de;
    void *arraylen_ptr = NULL;
    int num_links = 0;

    arraylen_ptr = addReplyDeferredLen(c);

    di = dictGetSafeIterator(server.cluster->nodes);
    while ((de = dictNext(di)) != NULL) {
        clusterNode *node = dictGetVal(de);
        if (node->link) {
            num_links++;
            addReplyClusterLinkDescription(c, node->link);
        }
        if (node->inbound_link) {
            num_links++;
            addReplyClusterLinkDescription(c, node->inbound_link);
        }
    }
    dictReleaseIterator(di);

    setDeferredArrayLen(c, arraylen_ptr, num_links);
}

/* -----------------------------------------------------------------------------
 * CLUSTER command
 * -------------------------------------------------------------------------- */

const char *clusterGetMessageTypeString(int type) {
    switch (type) {
    case CLUSTERMSG_TYPE_PING: return "ping";
    case CLUSTERMSG_TYPE_PONG: return "pong";
    case CLUSTERMSG_TYPE_MEET: return "meet";
    case CLUSTERMSG_TYPE_FAIL: return "fail";
    case CLUSTERMSG_TYPE_PUBLISH: return "publish";
    case CLUSTERMSG_TYPE_PUBLISHSHARD: return "publishshard";
    case CLUSTERMSG_TYPE_FAILOVER_AUTH_REQUEST: return "auth-req";
    case CLUSTERMSG_TYPE_FAILOVER_AUTH_ACK: return "auth-ack";
    case CLUSTERMSG_TYPE_UPDATE: return "update";
    case CLUSTERMSG_TYPE_MFSTART: return "mfstart";
    case CLUSTERMSG_TYPE_MODULE: return "module";
    }
    return "unknown";
}

int getSlotOrReply(client *c, robj *o) {
    long long slot;

    if (getLongLongFromObject(o, &slot) != C_OK || slot < 0 || slot >= CLUSTER_SLOTS) {
        addReplyError(c, "Invalid or out of range slot");
        return -1;
    }
    return (int)slot;
}

int checkSlotAssignmentsOrReply(client *c, unsigned char *slots, int del, int start_slot, int end_slot) {
    int slot;
    for (slot = start_slot; slot <= end_slot; slot++) {
        if (del && server.cluster->slots[slot] == NULL) {
            addReplyErrorFormat(c, "Slot %d is already unassigned", slot);
            return C_ERR;
        } else if (!del && server.cluster->slots[slot]) {
            addReplyErrorFormat(c, "Slot %d is already busy", slot);
            return C_ERR;
        }
        if (slots[slot]++ == 1) {
            addReplyErrorFormat(c, "Slot %d specified multiple times", (int)slot);
            return C_ERR;
        }
    }
    return C_OK;
}

void clusterUpdateSlots(client *c, unsigned char *slots, int del) {
    int j;
    for (j = 0; j < CLUSTER_SLOTS; j++) {
        if (slots[j]) {
            int retval;

            /* If this slot was set as importing we can clear this
             * state as now we are the real owner of the slot. */
            if (server.cluster->importing_slots_from[j]) server.cluster->importing_slots_from[j] = NULL;

            retval = del ? clusterDelSlot(j) : clusterAddSlot(myself, j);
            serverAssertWithInfo(c, NULL, retval == C_OK);
        }
    }
}

long long getNodeReplicationOffset(clusterNode *node) {
    if (node->flags & CLUSTER_NODE_MYSELF) {
        return nodeIsSlave(node) ? replicationGetSlaveOffset() : server.master_repl_offset;
    } else {
        return node->repl_offset;
    }
}

/* Add detailed information of a node to the output buffer of the given client. */
void addNodeDetailsToShardReply(client *c, clusterNode *node) {
    int reply_count = 0;
    void *node_replylen = addReplyDeferredLen(c);
    addReplyBulkCString(c, "id");
    addReplyBulkCBuffer(c, node->name, CLUSTER_NAMELEN);
    reply_count++;

    if (node->tcp_port) {
        addReplyBulkCString(c, "port");
        addReplyLongLong(c, node->tcp_port);
        reply_count++;
    }

    if (node->tls_port) {
        addReplyBulkCString(c, "tls-port");
        addReplyLongLong(c, node->tls_port);
        reply_count++;
    }

    addReplyBulkCString(c, "ip");
    addReplyBulkCString(c, node->ip);
    reply_count++;

    addReplyBulkCString(c, "endpoint");
    addReplyBulkCString(c, clusterNodePreferredEndpoint(node));
    reply_count++;

    if (sdslen(node->hostname) != 0) {
        addReplyBulkCString(c, "hostname");
        addReplyBulkCBuffer(c, node->hostname, sdslen(node->hostname));
        reply_count++;
    }

    long long node_offset = getNodeReplicationOffset(node);

    addReplyBulkCString(c, "role");
    addReplyBulkCString(c, nodeIsSlave(node) ? "replica" : "master");
    reply_count++;

    addReplyBulkCString(c, "replication-offset");
    addReplyLongLong(c, node_offset);
    reply_count++;

    addReplyBulkCString(c, "health");
    const char *health_msg = NULL;
    if (nodeFailed(node)) {
        health_msg = "fail";
    } else if (nodeIsSlave(node) && node_offset == 0) {
        health_msg = "loading";
    } else {
        health_msg = "online";
    }
    addReplyBulkCString(c, health_msg);
    reply_count++;

    setDeferredMapLen(c, node_replylen, reply_count);
}

/* Add the shard reply of a single shard based off the given primary node. */
void addShardReplyForClusterShards(client *c, list *nodes) {
    serverAssert(listLength(nodes) > 0);
    clusterNode *n = listNodeValue(listFirst(nodes));
    addReplyMapLen(c, 2);
    addReplyBulkCString(c, "slots");

    /* Use slot_info_pairs from the primary only */
    n = clusterNodeGetMaster(n);

    if (n->slot_info_pairs != NULL) {
        serverAssert((n->slot_info_pairs_count % 2) == 0);
        addReplyArrayLen(c, n->slot_info_pairs_count);
        for (int i = 0; i < n->slot_info_pairs_count; i++) addReplyLongLong(c, (unsigned long)n->slot_info_pairs[i]);
    } else {
        /* If no slot info pair is provided, the node owns no slots */
        addReplyArrayLen(c, 0);
    }

    addReplyBulkCString(c, "nodes");
    addReplyArrayLen(c, listLength(nodes));
    listIter li;
    listRewind(nodes, &li);
    for (listNode *ln = listNext(&li); ln != NULL; ln = listNext(&li)) {
        clusterNode *n = listNodeValue(ln);
        addNodeDetailsToShardReply(c, n);
        clusterFreeNodesSlotsInfo(n);
    }
}

/* Add to the output buffer of the given client, an array of slot (start, end)
 * pair owned by the shard, also the primary and set of replica(s) along with
 * information about each node. */
void clusterCommandShards(client *c) {
    addReplyArrayLen(c, dictSize(server.cluster->shards));
    /* This call will add slot_info_pairs to all nodes */
    clusterGenNodesSlotsInfo(0);
    dictIterator *di = dictGetSafeIterator(server.cluster->shards);
    for (dictEntry *de = dictNext(di); de != NULL; de = dictNext(di)) {
        addShardReplyForClusterShards(c, dictGetVal(de));
    }
    dictReleaseIterator(di);
}

sds genClusterInfoString(void) {
    sds info = sdsempty();
    char *statestr[] = {"ok", "fail"};
    int slots_assigned = 0, slots_ok = 0, slots_pfail = 0, slots_fail = 0;
    int j;

    for (j = 0; j < CLUSTER_SLOTS; j++) {
        clusterNode *n = server.cluster->slots[j];

        if (n == NULL) continue;
        slots_assigned++;
        if (nodeFailed(n)) {
            slots_fail++;
        } else if (nodeTimedOut(n)) {
            slots_pfail++;
        } else {
            slots_ok++;
        }
    }

    info = sdscatprintf(info,
                        "cluster_state:%s\r\n"
                        "cluster_slots_assigned:%d\r\n"
                        "cluster_slots_ok:%d\r\n"
                        "cluster_slots_pfail:%d\r\n"
                        "cluster_slots_fail:%d\r\n"
                        "cluster_known_nodes:%lu\r\n"
                        "cluster_size:%d\r\n"
                        "cluster_current_epoch:%llu\r\n"
                        "cluster_my_epoch:%llu\r\n",
                        statestr[server.cluster->state], slots_assigned, slots_ok, slots_pfail, slots_fail,
                        dictSize(server.cluster->nodes), server.cluster->size,
                        (unsigned long long)server.cluster->currentEpoch, (unsigned long long)nodeEpoch(myself));

    /* Show stats about messages sent and received. */
    long long tot_msg_sent = 0;
    long long tot_msg_received = 0;

    for (int i = 0; i < CLUSTERMSG_TYPE_COUNT; i++) {
        if (server.cluster->stats_bus_messages_sent[i] == 0) continue;
        tot_msg_sent += server.cluster->stats_bus_messages_sent[i];
        info = sdscatprintf(info, "cluster_stats_messages_%s_sent:%lld\r\n", clusterGetMessageTypeString(i),
                            server.cluster->stats_bus_messages_sent[i]);
    }
    info = sdscatprintf(info, "cluster_stats_messages_sent:%lld\r\n", tot_msg_sent);

    for (int i = 0; i < CLUSTERMSG_TYPE_COUNT; i++) {
        if (server.cluster->stats_bus_messages_received[i] == 0) continue;
        tot_msg_received += server.cluster->stats_bus_messages_received[i];
        info = sdscatprintf(info, "cluster_stats_messages_%s_received:%lld\r\n", clusterGetMessageTypeString(i),
                            server.cluster->stats_bus_messages_received[i]);
    }
    info = sdscatprintf(info, "cluster_stats_messages_received:%lld\r\n", tot_msg_received);

    info = sdscatprintf(info, "total_cluster_links_buffer_limit_exceeded:%llu\r\n",
                        server.cluster->stat_cluster_links_buffer_limit_exceeded);

    return info;
}


void removeChannelsInSlot(unsigned int slot) {
    if (countChannelsInSlot(slot) == 0) return;

    pubsubShardUnsubscribeAllChannelsInSlot(slot);
}

/* Remove all the keys in the specified hash slot.
 * The number of removed items is returned. */
unsigned int delKeysInSlot(unsigned int hashslot) {
    if (!kvstoreDictSize(server.db->keys, hashslot)) return 0;

    unsigned int j = 0;

    kvstoreDictIterator *kvs_di = NULL;
    dictEntry *de = NULL;
    kvs_di = kvstoreGetDictSafeIterator(server.db->keys, hashslot);
    while ((de = kvstoreDictIteratorNext(kvs_di)) != NULL) {
        enterExecutionUnit(1, 0);
        sds sdskey = dictGetKey(de);
        robj *key = createStringObject(sdskey, sdslen(sdskey));
        dbDelete(&server.db[0], key);
        propagateDeletion(&server.db[0], key, server.lazyfree_lazy_server_del);
        signalModifiedKey(NULL, &server.db[0], key);
        /* The keys are not actually logically deleted from the database, just moved to another node.
         * The modules needs to know that these keys are no longer available locally, so just send the
         * keyspace notification to the modules, but not to clients. */
        moduleNotifyKeyspaceEvent(NOTIFY_GENERIC, "del", key, server.db[0].id);
        exitExecutionUnit();
        postExecutionUnitOperations();
        decrRefCount(key);
        j++;
        server.dirty++;
    }
    kvstoreReleaseDictIterator(kvs_di);

    return j;
}

/* Get the count of the channels for a given slot. */
unsigned int countChannelsInSlot(unsigned int hashslot) {
    return kvstoreDictSize(server.pubsubshard_channels, hashslot);
}

clusterNode *getMyClusterNode(void) {
    return server.cluster->myself;
}

int clusterManualFailoverTimeLimit(void) {
    return server.cluster->mf_end;
}

int getClusterSize(void) {
    return dictSize(server.cluster->nodes);
}

int getMyShardSlotCount(void) {
    if (!nodeIsSlave(server.cluster->myself)) {
        return server.cluster->myself->numslots;
    } else if (server.cluster->myself->slaveof) {
        return server.cluster->myself->slaveof->numslots;
    } else {
        return 0;
    }
}

char **getClusterNodesList(size_t *numnodes) {
    size_t count = dictSize(server.cluster->nodes);
    char **ids = zmalloc((count + 1) * CLUSTER_NAMELEN);
    dictIterator *di = dictGetIterator(server.cluster->nodes);
    dictEntry *de;
    int j = 0;
    while ((de = dictNext(di)) != NULL) {
        clusterNode *node = dictGetVal(de);
        if (node->flags & (CLUSTER_NODE_NOADDR | CLUSTER_NODE_HANDSHAKE)) continue;
        ids[j] = zmalloc(CLUSTER_NAMELEN);
        memcpy(ids[j], node->name, CLUSTER_NAMELEN);
        j++;
    }
    *numnodes = j;
    ids[j] = NULL; /* Null term so that FreeClusterNodesList does not need
                    * to also get the count argument. */
    dictReleaseIterator(di);
    return ids;
}

int clusterNodeIsMaster(clusterNode *n) {
    return n->flags & CLUSTER_NODE_MASTER;
}

int handleDebugClusterCommand(client *c) {
    if (strcasecmp(c->argv[1]->ptr, "CLUSTERLINK") || strcasecmp(c->argv[2]->ptr, "KILL") || c->argc != 5) {
        return 0;
    }

    if (!server.cluster_enabled) {
        addReplyError(c, "Debug option only available for cluster mode enabled setup!");
        return 1;
    }

    /* Find the node. */
    clusterNode *n = clusterLookupNode(c->argv[4]->ptr, sdslen(c->argv[4]->ptr));
    if (!n) {
        addReplyErrorFormat(c, "Unknown node %s", (char *)c->argv[4]->ptr);
        return 1;
    }

    /* Terminate the link based on the direction or all. */
    if (!strcasecmp(c->argv[3]->ptr, "from")) {
        if (n->inbound_link) freeClusterLink(n->inbound_link);
    } else if (!strcasecmp(c->argv[3]->ptr, "to")) {
        if (n->link) freeClusterLink(n->link);
    } else if (!strcasecmp(c->argv[3]->ptr, "all")) {
        if (n->link) freeClusterLink(n->link);
        if (n->inbound_link) freeClusterLink(n->inbound_link);
    } else {
        addReplyErrorFormat(c, "Unknown direction %s", (char *)c->argv[3]->ptr);
    }
    addReply(c, shared.ok);

    return 1;
}

int clusterNodePending(clusterNode *node) {
    return node->flags & (CLUSTER_NODE_NOADDR | CLUSTER_NODE_HANDSHAKE);
}

char *clusterNodeIp(clusterNode *node) {
    return node->ip;
}

int clusterNodeIsSlave(clusterNode *node) {
    return node->flags & CLUSTER_NODE_SLAVE;
}

clusterNode *clusterNodeGetMaster(clusterNode *node) {
    while (node->slaveof != NULL) node = node->slaveof;
    return node;
}

char *clusterNodeGetName(clusterNode *node) {
    return node->name;
}

int clusterNodeTimedOut(clusterNode *node) {
    return nodeTimedOut(node);
}

int clusterNodeIsFailing(clusterNode *node) {
    return nodeFailed(node);
}

int clusterNodeIsNoFailover(clusterNode *node) {
    return node->flags & CLUSTER_NODE_NOFAILOVER;
}

const char **clusterDebugCommandExtendedHelp(void) {
    static const char *help[] = {"CLUSTERLINK KILL <to|from|all> <node-id>",
                                 "    Kills the link based on the direction to/from (both) with the provided node.",
                                 NULL};

    return help;
}

char *clusterNodeGetShardId(clusterNode *node) {
    return node->shard_id;
}

/* clusterParseSetSlotCommand validates the arguments of the CLUSTER SETSLOT command,
 * extracts the target slot number (slot_out), and determines the target node (node_out)
 * if applicable. It also calculates a timeout value (timeout_out) based on an optional
 * timeout argument. If provided, the timeout is added to the current time to obtain an
 * absolute timestamp; if omitted, the default timeout CLUSTER_OPERATION_TIMEOUT is used;
 * if set to 0, it indicates no timeout. The function returns 1 if successful, and 0
 * otherwise, after sending an error message to the client. */
int clusterParseSetSlotCommand(client *c, int *slot_out, clusterNode **node_out, mstime_t *timeout_out) {
    int slot = -1;
    clusterNode *n = NULL;
    mstime_t timeout = commandTimeSnapshot() + CLUSTER_OPERATION_TIMEOUT;
    int optarg_pos = 0;

    /* Allow primaries to replicate "CLUSTER SETSLOT" */
    if (!(c->flags & CLIENT_MASTER) && nodeIsSlave(myself)) {
        addReplyError(c, "Please use SETSLOT only with masters.");
        return 0;
    }

    if ((slot = getSlotOrReply(c, c->argv[2])) == -1) return 0;

    if (!strcasecmp(c->argv[3]->ptr, "migrating") && c->argc >= 5) {
        /* CLUSTER SETSLOT <SLOT> MIGRATING <NODE> */
        if (nodeIsMaster(myself) && server.cluster->slots[slot] != myself) {
            addReplyErrorFormat(c, "I'm not the owner of hash slot %u", slot);
            return 0;
        }
        n = clusterLookupNode(c->argv[4]->ptr, sdslen(c->argv[4]->ptr));
        if (n == NULL) {
            addReplyErrorFormat(c, "I don't know about node %s", (char *)c->argv[4]->ptr);
            return 0;
        }
        if (nodeIsSlave(n)) {
            addReplyError(c, "Target node is not a master");
            return 0;
        }
        if (c->argc > 5) optarg_pos = 5;
    } else if (!strcasecmp(c->argv[3]->ptr, "importing") && c->argc >= 5) {
        /* CLUSTER SETSLOT <SLOT> IMPORTING <NODE> */
        if (server.cluster->slots[slot] == myself) {
            addReplyErrorFormat(c, "I'm already the owner of hash slot %u", slot);
            return 0;
        }
        n = clusterLookupNode(c->argv[4]->ptr, sdslen(c->argv[4]->ptr));
        if (n == NULL) {
            addReplyErrorFormat(c, "I don't know about node %s", (char *)c->argv[4]->ptr);
            return 0;
        }
        if (nodeIsSlave(n)) {
            addReplyError(c, "Target node is not a master");
            return 0;
        }
        if (c->argc > 5) optarg_pos = 5;
    } else if (!strcasecmp(c->argv[3]->ptr, "stable") && c->argc >= 4) {
        /* CLUSTER SETSLOT <SLOT> STABLE */
        if (c->argc > 4) optarg_pos = 4;
    } else if (!strcasecmp(c->argv[3]->ptr, "node") && c->argc >= 5) {
        /* CLUSTER SETSLOT <SLOT> NODE <NODE ID> */
        n = clusterLookupNode(c->argv[4]->ptr, sdslen(c->argv[4]->ptr));
        if (!n) {
            addReplyErrorFormat(c, "Unknown node %s", (char *)c->argv[4]->ptr);
            return 0;
        }
        if (nodeIsSlave(n)) {
            addReplyError(c, "Target node is not a master");
            return 0;
        }
        /* If this hash slot was served by 'myself' before to switch
         * make sure there are no longer local keys for this hash slot. */
        if (server.cluster->slots[slot] == myself && n != myself) {
            if (countKeysInSlot(slot) != 0) {
                addReplyErrorFormat(c,
                                    "Can't assign hashslot %d to a different node "
                                    "while I still hold keys for this hash slot.",
                                    slot);
                return 0;
            }
        }
        if (c->argc > 5) optarg_pos = 5;
    } else {
        addReplyError(c, "Invalid CLUSTER SETSLOT action or number of arguments. Try CLUSTER HELP");
        return 0;
    }

    /* Process optional arguments */
    for (int i = optarg_pos; i < c->argc; i++) {
        if (!strcasecmp(c->argv[i]->ptr, "timeout")) {
            if (i + 1 >= c->argc) {
                addReplyError(c, "Missing timeout value");
                return 0;
            }
            if (getTimeoutFromObjectOrReply(c, c->argv[i + 1], &timeout, UNIT_MILLISECONDS) != C_OK) return 0;
        }
    }

    *slot_out = slot;
    *node_out = n;
    *timeout_out = timeout;
    return 1;
}

void clusterCommandSetSlot(client *c) {
    int slot;
    mstime_t timeout_ms;
    clusterNode *n;

    if (!clusterParseSetSlotCommand(c, &slot, &n, &timeout_ms)) return;

    /* Enhance cluster topology change resilience against primary failures by
     * replicating SETSLOT before execution.
     *
     * Cluster topology changes such slot ownership and migrating states must
     * be replicated to replicas before applying them to the primary. This
     * guarantees that after a command is successfully executed, the new state
     * won't be lost due to a primary node failure. The following example
     * illustrates how a cluster state can be lost during slot ownership
     * finalization:
     *
     * When finalizing the slot, the target primary node B might send a cluster
     * PONG to the source primary node A before the SETSLOT command is replicated
     * to replica node B'. If primary node B crashes at this point, B' will be in
     * the importing state and the slot will have no owner.
     *
     * To mitigate this issue, the following order needs to be enforced for slot
     * migration finalization such that the replicas finalize the slot ownership
     * before the primary:
 .   *
     * 1. Client C issues SETSLOT n NODE B against node B.
     * 2. Primary B replicates `SETSLOT n NODE B` to all of its replicas (e.g., B', B'').
     * 3. Upon replication completion, primary B executes `SETSLOT n NODE B` and
     *    returns success to client C.
     * 4. The following steps can happen in parallel:
     *   a. Client C issues `SETSLOT n NODE B` against parimary A.
     *   b. Primary B gossips its new slot ownership to the cluster (including A, A', etc.).
     *
     * This ensures that all replicas have the latest topology information, enabling
     * a reliable slot ownership transfer even if the primary node went down during
     * the process. */
    if (nodeIsMaster(myself) && myself->numslaves != 0 && (c->flags & CLIENT_REPLICATION_DONE) == 0) {
        forceCommandPropagation(c, PROPAGATE_REPL);
        /* We are a primary and this is the first time we see this `SETSLOT`
         * command. Force-replicate the command to all of our replicas
         * first and only on success will we handle the command.
         * Note that
         * 1. All replicas are expected to ack the replication within the given timeout
         * 2. The repl offset target is set to the master's current repl offset + 1.
         *    There is no concern of partial replication because replicas always
         *    ack the repl offset at the command boundary. */
<<<<<<< HEAD
        if (timeout_ms == 0) {
            timeout_ms = CLUSTER_OPERATION_TIMEOUT;
        }
        blockClientForReplicaAck(c, mstime() + timeout_ms, server.master_repl_offset + 1, myself->numslaves, 0);
        /* Mark client as pending command for execution after replication to replicas. */
        c->flags |= CLIENT_PENDING_COMMAND;
=======
        blockForPreReplication(c, timeout_ms, server.master_repl_offset + 1, myself->numslaves);
>>>>>>> 045d475a
        replicationRequestAckFromSlaves();
        return;
    }

    /* Slot states have been updated on the replicas (if any).
     * Now exuecte the command on the primary. */
    if (!strcasecmp(c->argv[3]->ptr, "migrating")) {
        serverLog(LL_NOTICE, "Migrating slot %d to node %.40s (%s)", slot, n->name, n->human_nodename);
        server.cluster->migrating_slots_to[slot] = n;
    } else if (!strcasecmp(c->argv[3]->ptr, "importing")) {
        serverLog(LL_NOTICE, "Importing slot %d from node %.40s (%s)", slot, n->name, n->human_nodename);
        server.cluster->importing_slots_from[slot] = n;
    } else if (!strcasecmp(c->argv[3]->ptr, "stable")) {
        /* CLUSTER SETSLOT <SLOT> STABLE */
        serverLog(LL_NOTICE, "Marking slot %d stable", slot);
        server.cluster->importing_slots_from[slot] = NULL;
        server.cluster->migrating_slots_to[slot] = NULL;
    } else if (!strcasecmp(c->argv[3]->ptr, "node")) {
        /* CLUSTER SETSLOT <SLOT> NODE <NODE ID> */
        serverLog(LL_NOTICE, "Assigning slot %d to node %.40s (%s) in shard %.40s", slot, n->name, n->human_nodename,
                  n->shard_id);

        /* If this slot is in migrating status but we have no keys
         * for it assigning the slot to another node will clear
         * the migrating status. */
        if (countKeysInSlot(slot) == 0 && server.cluster->migrating_slots_to[slot]) {
            server.cluster->migrating_slots_to[slot] = NULL;
        }

        int slot_was_mine = server.cluster->slots[slot] == myself;
        clusterDelSlot(slot);
        clusterAddSlot(n, slot);

        /* If we are a master left without slots, we should turn into a
         * replica of the new master. */
        if (slot_was_mine && n != myself && myself->numslots == 0 && server.cluster_allow_replica_migration) {
            serverLog(LL_NOTICE,
                      "Lost my last slot during slot migration. Reconfiguring myself "
                      "as a replica of %.40s (%s) in shard %.40s",
                      n->name, n->human_nodename, n->shard_id);
            clusterSetMaster(n, 1);
            clusterDoBeforeSleep(CLUSTER_TODO_SAVE_CONFIG | CLUSTER_TODO_UPDATE_STATE | CLUSTER_TODO_FSYNC_CONFIG);
        }

        /* If this node or this node's primary was importing this slot,
         * assigning the slot to itself also clears the importing status. */
        if ((n == myself || n == myself->slaveof) && server.cluster->importing_slots_from[slot]) {
            server.cluster->importing_slots_from[slot] = NULL;

            /* Only primary broadcasts the updates */
            if (n == myself) {
                /* This slot was manually migrated, set this node configEpoch
                 * to a new epoch so that the new version can be propagated
                 * by the cluster.
                 *
                 * Note that if this ever results in a collision with another
                 * node getting the same configEpoch, for example because a
                 * failover happens at the same time we close the slot, the
                 * configEpoch collision resolution will fix it assigning
                 * a different epoch to each node. */
                if (clusterBumpConfigEpochWithoutConsensus() == C_OK) {
                    serverLog(LL_NOTICE, "ConfigEpoch updated after importing slot %d", slot);
                }
                /* After importing this slot, let the other nodes know as
                 * soon as possible. */
                clusterBroadcastPong(CLUSTER_BROADCAST_ALL);
            }
        }
    }

    clusterDoBeforeSleep(CLUSTER_TODO_SAVE_CONFIG | CLUSTER_TODO_UPDATE_STATE);
    addReply(c, shared.ok);
}

int clusterCommandSpecial(client *c) {
    if (!strcasecmp(c->argv[1]->ptr, "meet") && (c->argc == 4 || c->argc == 5)) {
        /* CLUSTER MEET <ip> <port> [cport] */
        long long port, cport;

        if (getLongLongFromObject(c->argv[3], &port) != C_OK) {
            addReplyErrorFormat(c, "Invalid base port specified: %s", (char *)c->argv[3]->ptr);
            return 1;
        }

        if (c->argc == 5) {
            if (getLongLongFromObject(c->argv[4], &cport) != C_OK) {
                addReplyErrorFormat(c, "Invalid bus port specified: %s", (char *)c->argv[4]->ptr);
                return 1;
            }
        } else {
            cport = port + CLUSTER_PORT_INCR;
        }

        if (clusterStartHandshake(c->argv[2]->ptr, port, cport) == 0 && errno == EINVAL) {
            addReplyErrorFormat(c, "Invalid node address specified: %s:%s", (char *)c->argv[2]->ptr,
                                (char *)c->argv[3]->ptr);
        } else {
            addReply(c, shared.ok);
        }
    } else if (!strcasecmp(c->argv[1]->ptr, "flushslots") && c->argc == 2) {
        /* CLUSTER FLUSHSLOTS */
        if (kvstoreSize(server.db[0].keys) != 0) {
            addReplyError(c, "DB must be empty to perform CLUSTER FLUSHSLOTS.");
            return 1;
        }
        clusterDelNodeSlots(myself);
        clusterDoBeforeSleep(CLUSTER_TODO_UPDATE_STATE | CLUSTER_TODO_SAVE_CONFIG);
        addReply(c, shared.ok);
    } else if ((!strcasecmp(c->argv[1]->ptr, "addslots") || !strcasecmp(c->argv[1]->ptr, "delslots")) && c->argc >= 3) {
        /* CLUSTER ADDSLOTS <slot> [slot] ... */
        /* CLUSTER DELSLOTS <slot> [slot] ... */
        int j, slot;
        unsigned char *slots = zmalloc(CLUSTER_SLOTS);
        int del = !strcasecmp(c->argv[1]->ptr, "delslots");

        memset(slots, 0, CLUSTER_SLOTS);
        /* Check that all the arguments are parseable.*/
        for (j = 2; j < c->argc; j++) {
            if ((slot = getSlotOrReply(c, c->argv[j])) == C_ERR) {
                zfree(slots);
                return 1;
            }
        }
        /* Check that the slots are not already busy. */
        for (j = 2; j < c->argc; j++) {
            slot = getSlotOrReply(c, c->argv[j]);
            if (checkSlotAssignmentsOrReply(c, slots, del, slot, slot) == C_ERR) {
                zfree(slots);
                return 1;
            }
        }
        clusterUpdateSlots(c, slots, del);
        zfree(slots);
        clusterDoBeforeSleep(CLUSTER_TODO_UPDATE_STATE | CLUSTER_TODO_SAVE_CONFIG);
        addReply(c, shared.ok);
    } else if ((!strcasecmp(c->argv[1]->ptr, "addslotsrange") || !strcasecmp(c->argv[1]->ptr, "delslotsrange")) &&
               c->argc >= 4) {
        if (c->argc % 2 == 1) {
            addReplyErrorArity(c);
            return 1;
        }
        /* CLUSTER ADDSLOTSRANGE <start slot> <end slot> [<start slot> <end slot> ...] */
        /* CLUSTER DELSLOTSRANGE <start slot> <end slot> [<start slot> <end slot> ...] */
        int j, startslot, endslot;
        unsigned char *slots = zmalloc(CLUSTER_SLOTS);
        int del = !strcasecmp(c->argv[1]->ptr, "delslotsrange");

        memset(slots, 0, CLUSTER_SLOTS);
        /* Check that all the arguments are parseable and that all the
         * slots are not already busy. */
        for (j = 2; j < c->argc; j += 2) {
            if ((startslot = getSlotOrReply(c, c->argv[j])) == C_ERR) {
                zfree(slots);
                return 1;
            }
            if ((endslot = getSlotOrReply(c, c->argv[j + 1])) == C_ERR) {
                zfree(slots);
                return 1;
            }
            if (startslot > endslot) {
                addReplyErrorFormat(c, "start slot number %d is greater than end slot number %d", startslot, endslot);
                zfree(slots);
                return 1;
            }

            if (checkSlotAssignmentsOrReply(c, slots, del, startslot, endslot) == C_ERR) {
                zfree(slots);
                return 1;
            }
        }
        clusterUpdateSlots(c, slots, del);
        zfree(slots);
        clusterDoBeforeSleep(CLUSTER_TODO_UPDATE_STATE | CLUSTER_TODO_SAVE_CONFIG);
        addReply(c, shared.ok);
    } else if (!strcasecmp(c->argv[1]->ptr, "setslot") && c->argc >= 4) {
        /* SETSLOT 10 MIGRATING <node ID> */
        /* SETSLOT 10 IMPORTING <node ID> */
        /* SETSLOT 10 STABLE */
        /* SETSLOT 10 NODE <node ID> */
        clusterCommandSetSlot(c);
    } else if (!strcasecmp(c->argv[1]->ptr, "bumpepoch") && c->argc == 2) {
        /* CLUSTER BUMPEPOCH */
        int retval = clusterBumpConfigEpochWithoutConsensus();
        sds reply = sdscatprintf(sdsempty(), "+%s %llu\r\n", (retval == C_OK) ? "BUMPED" : "STILL",
                                 (unsigned long long)myself->configEpoch);
        addReplySds(c, reply);
    } else if (!strcasecmp(c->argv[1]->ptr, "saveconfig") && c->argc == 2) {
        int retval = clusterSaveConfig(1);

        if (retval == 0)
            addReply(c, shared.ok);
        else
            addReplyErrorFormat(c, "error saving the cluster node config: %s", strerror(errno));
    } else if (!strcasecmp(c->argv[1]->ptr, "forget") && c->argc == 3) {
        /* CLUSTER FORGET <NODE ID> */
        clusterNode *n = clusterLookupNode(c->argv[2]->ptr, sdslen(c->argv[2]->ptr));
        if (!n) {
            if (clusterBlacklistExists((char *)c->argv[2]->ptr))
                /* Already forgotten. The deletion may have been gossipped by
                 * another node, so we pretend it succeeded. */
                addReply(c, shared.ok);
            else
                addReplyErrorFormat(c, "Unknown node %s", (char *)c->argv[2]->ptr);
            return 1;
        } else if (n == myself) {
            addReplyError(c, "I tried hard but I can't forget myself...");
            return 1;
        } else if (nodeIsSlave(myself) && myself->slaveof == n) {
            addReplyError(c, "Can't forget my master!");
            return 1;
        }
        clusterBlacklistAddNode(n);
        clusterDelNode(n);
        clusterDoBeforeSleep(CLUSTER_TODO_UPDATE_STATE | CLUSTER_TODO_SAVE_CONFIG);
        addReply(c, shared.ok);
    } else if (!strcasecmp(c->argv[1]->ptr, "replicate") && c->argc == 3) {
        /* CLUSTER REPLICATE <NODE ID> */
        /* Lookup the specified node in our table. */
        clusterNode *n = clusterLookupNode(c->argv[2]->ptr, sdslen(c->argv[2]->ptr));
        if (!n) {
            addReplyErrorFormat(c, "Unknown node %s", (char *)c->argv[2]->ptr);
            return 1;
        }

        /* I can't replicate myself. */
        if (n == myself) {
            addReplyError(c, "Can't replicate myself");
            return 1;
        }

        /* Can't replicate a slave. */
        if (nodeIsSlave(n)) {
            addReplyError(c, "I can only replicate a master, not a replica.");
            return 1;
        }

        /* If the instance is currently a master, it should have no assigned
         * slots nor keys to accept to replicate some other node.
         * Slaves can switch to another master without issues. */
        if (clusterNodeIsMaster(myself) && (myself->numslots != 0 || kvstoreSize(server.db[0].keys) != 0)) {
            addReplyError(c, "To set a master the node must be empty and "
                             "without assigned slots.");
            return 1;
        }

        /* Set the master. */
        clusterSetMaster(n, 1);
        clusterBroadcastPong(CLUSTER_BROADCAST_ALL);
        clusterDoBeforeSleep(CLUSTER_TODO_UPDATE_STATE | CLUSTER_TODO_SAVE_CONFIG);
        addReply(c, shared.ok);
    } else if (!strcasecmp(c->argv[1]->ptr, "count-failure-reports") && c->argc == 3) {
        /* CLUSTER COUNT-FAILURE-REPORTS <NODE ID> */
        clusterNode *n = clusterLookupNode(c->argv[2]->ptr, sdslen(c->argv[2]->ptr));

        if (!n) {
            addReplyErrorFormat(c, "Unknown node %s", (char *)c->argv[2]->ptr);
            return 1;
        } else {
            addReplyLongLong(c, clusterNodeFailureReportsCount(n));
        }
    } else if (!strcasecmp(c->argv[1]->ptr, "failover") && (c->argc == 2 || c->argc == 3)) {
        /* CLUSTER FAILOVER [FORCE|TAKEOVER] */
        int force = 0, takeover = 0;

        if (c->argc == 3) {
            if (!strcasecmp(c->argv[2]->ptr, "force")) {
                force = 1;
            } else if (!strcasecmp(c->argv[2]->ptr, "takeover")) {
                takeover = 1;
                force = 1; /* Takeover also implies force. */
            } else {
                addReplyErrorObject(c, shared.syntaxerr);
                return 1;
            }
        }

        /* Check preconditions. */
        if (clusterNodeIsMaster(myself)) {
            addReplyError(c, "You should send CLUSTER FAILOVER to a replica");
            return 1;
        } else if (myself->slaveof == NULL) {
            addReplyError(c, "I'm a replica but my master is unknown to me");
            return 1;
        } else if (!force && (nodeFailed(myself->slaveof) || myself->slaveof->link == NULL)) {
            addReplyError(c, "Master is down or failed, "
                             "please use CLUSTER FAILOVER FORCE");
            return 1;
        }
        resetManualFailover();
        server.cluster->mf_end = mstime() + CLUSTER_MF_TIMEOUT;

        if (takeover) {
            /* A takeover does not perform any initial check. It just
             * generates a new configuration epoch for this node without
             * consensus, claims the master's slots, and broadcast the new
             * configuration. */
            serverLog(LL_NOTICE, "Taking over the master (user request).");
            clusterBumpConfigEpochWithoutConsensus();
            clusterFailoverReplaceYourMaster();
        } else if (force) {
            /* If this is a forced failover, we don't need to talk with our
             * master to agree about the offset. We just failover taking over
             * it without coordination. */
            serverLog(LL_NOTICE, "Forced failover user request accepted.");
            server.cluster->mf_can_start = 1;
        } else {
            serverLog(LL_NOTICE, "Manual failover user request accepted.");
            clusterSendMFStart(myself->slaveof);
        }
        addReply(c, shared.ok);
    } else if (!strcasecmp(c->argv[1]->ptr, "set-config-epoch") && c->argc == 3) {
        /* CLUSTER SET-CONFIG-EPOCH <epoch>
         *
         * The user is allowed to set the config epoch only when a node is
         * totally fresh: no config epoch, no other known node, and so forth.
         * This happens at cluster creation time to start with a cluster where
         * every node has a different node ID, without to rely on the conflicts
         * resolution system which is too slow when a big cluster is created. */
        long long epoch;

        if (getLongLongFromObjectOrReply(c, c->argv[2], &epoch, NULL) != C_OK) return 1;

        if (epoch < 0) {
            addReplyErrorFormat(c, "Invalid config epoch specified: %lld", epoch);
        } else if (dictSize(server.cluster->nodes) > 1) {
            addReplyError(c, "The user can assign a config epoch only when the "
                             "node does not know any other node.");
        } else if (myself->configEpoch != 0) {
            addReplyError(c, "Node config epoch is already non-zero");
        } else {
            myself->configEpoch = epoch;
            serverLog(LL_NOTICE, "configEpoch set to %llu via CLUSTER SET-CONFIG-EPOCH",
                      (unsigned long long)myself->configEpoch);

            if (server.cluster->currentEpoch < (uint64_t)epoch) server.cluster->currentEpoch = epoch;
            /* No need to fsync the config here since in the unlucky event
             * of a failure to persist the config, the conflict resolution code
             * will assign a unique config to this node. */
            clusterDoBeforeSleep(CLUSTER_TODO_UPDATE_STATE | CLUSTER_TODO_SAVE_CONFIG);
            addReply(c, shared.ok);
        }
    } else if (!strcasecmp(c->argv[1]->ptr, "reset") && (c->argc == 2 || c->argc == 3)) {
        /* CLUSTER RESET [SOFT|HARD] */
        int hard = 0;

        /* Parse soft/hard argument. Default is soft. */
        if (c->argc == 3) {
            if (!strcasecmp(c->argv[2]->ptr, "hard")) {
                hard = 1;
            } else if (!strcasecmp(c->argv[2]->ptr, "soft")) {
                hard = 0;
            } else {
                addReplyErrorObject(c, shared.syntaxerr);
                return 1;
            }
        }

        /* Slaves can be reset while containing data, but not master nodes
         * that must be empty. */
        if (clusterNodeIsMaster(myself) && kvstoreSize(c->db->keys) != 0) {
            addReplyError(c, "CLUSTER RESET can't be called with "
                             "master nodes containing keys");
            return 1;
        }
        clusterReset(hard);
        addReply(c, shared.ok);
    } else if (!strcasecmp(c->argv[1]->ptr, "links") && c->argc == 2) {
        /* CLUSTER LINKS */
        addReplyClusterLinksDescription(c);
    } else {
        return 0;
    }

    return 1;
}

const char **clusterCommandExtendedHelp(void) {
    static const char *help[] = {
        "ADDSLOTS <slot> [<slot> ...]",
        "    Assign slots to current node.",
        "ADDSLOTSRANGE <start slot> <end slot> [<start slot> <end slot> ...]",
        "    Assign slots which are between <start-slot> and <end-slot> to current node.",
        "BUMPEPOCH",
        "    Advance the cluster config epoch.",
        "COUNT-FAILURE-REPORTS <node-id>",
        "    Return number of failure reports for <node-id>.",
        "DELSLOTS <slot> [<slot> ...]",
        "    Delete slots information from current node.",
        "DELSLOTSRANGE <start slot> <end slot> [<start slot> <end slot> ...]",
        "    Delete slots information which are between <start-slot> and <end-slot> from current node.",
        "FAILOVER [FORCE|TAKEOVER]",
        "    Promote current replica node to being a master.",
        "FORGET <node-id>",
        "    Remove a node from the cluster.",
        "FLUSHSLOTS",
        "    Delete current node own slots information.",
        "MEET <ip> <port> [<bus-port>]",
        "    Connect nodes into a working cluster.",
        "REPLICATE <node-id>",
        "    Configure current node as replica to <node-id>.",
        "RESET [HARD|SOFT]",
        "    Reset current node (default: soft).",
        "SET-CONFIG-EPOCH <epoch>",
        "    Set config epoch of current node.",
        "SETSLOT <slot> (IMPORTING <node-id>|MIGRATING <node-id>|STABLE|NODE <node-id>)",
        "    Set slot state.",
        "SAVECONFIG",
        "    Force saving cluster configuration on disk.",
        "LINKS",
        "    Return information about all network links between this node and its peers.",
        "    Output format is an array where each array element is a map containing attributes of a link",
        NULL};

    return help;
}

int clusterNodeNumSlaves(clusterNode *node) {
    return node->numslaves;
}

clusterNode *clusterNodeGetSlave(clusterNode *node, int slave_idx) {
    return node->slaves[slave_idx];
}

clusterNode *getMigratingSlotDest(int slot) {
    return server.cluster->migrating_slots_to[slot];
}

clusterNode *getImportingSlotSource(int slot) {
    return server.cluster->importing_slots_from[slot];
}

int isClusterHealthy(void) {
    return server.cluster->state == CLUSTER_OK;
}

clusterNode *getNodeBySlot(int slot) {
    return server.cluster->slots[slot];
}

char *clusterNodeHostname(clusterNode *node) {
    return node->hostname;
}

long long clusterNodeReplOffset(clusterNode *node) {
    return node->repl_offset;
}

const char *clusterNodePreferredEndpoint(clusterNode *n) {
    char *hostname = clusterNodeHostname(n);
    switch (server.cluster_preferred_endpoint_type) {
    case CLUSTER_ENDPOINT_TYPE_IP: return clusterNodeIp(n);
    case CLUSTER_ENDPOINT_TYPE_HOSTNAME: return (hostname != NULL && hostname[0] != '\0') ? hostname : "?";
    case CLUSTER_ENDPOINT_TYPE_UNKNOWN_ENDPOINT: return "";
    }
    return "unknown";
}

int clusterAllowFailoverCmd(client *c) {
    if (!server.cluster_enabled) {
        return 1;
    }
    addReplyError(c, "FAILOVER not allowed in cluster mode. "
                     "Use CLUSTER FAILOVER command instead.");
    return 0;
}

void clusterPromoteSelfToMaster(void) {
    replicationUnsetMaster();
}

int detectAndUpdateCachedNodeHealth(void) {
    dictIterator di;
    dictInitSafeIterator(&di, server.cluster->nodes);
    dictEntry *de;
    clusterNode *node;
    int overall_health_changed = 0;
    while ((de = dictNext(&di)) != NULL) {
        node = dictGetVal(de);
        int present_is_node_healthy = isNodeAvailable(node);
        if (present_is_node_healthy != node->is_node_healthy) {
            overall_health_changed = 1;
            node->is_node_healthy = present_is_node_healthy;
        }
    }

    return overall_health_changed;
}

/* Replicate migrating and importing slot states to all replicas */
void clusterReplicateOpenSlots(void) {
    if (!server.cluster_enabled) return;

    int argc = 5;
    robj **argv = zmalloc(sizeof(robj *) * argc);

    argv[0] = shared.cluster;
    argv[1] = shared.setslot;

    for (int i = 0; i < 2; i++) {
        clusterNode **nodes_ptr = NULL;
        if (i == 0) {
            nodes_ptr = server.cluster->importing_slots_from;
            argv[3] = shared.importing;
        } else {
            nodes_ptr = server.cluster->migrating_slots_to;
            argv[3] = shared.migrating;
        }

        for (int j = 0; j < CLUSTER_SLOTS; j++) {
            if (nodes_ptr[j] == NULL) continue;

            argv[2] = createStringObjectFromLongLongForValue(j);
            sds name = sdsnewlen(nodes_ptr[j]->name, sizeof(nodes_ptr[j]->name));
            argv[4] = createObject(OBJ_STRING, name);

            replicationFeedSlaves(0, argv, argc);

            decrRefCount(argv[2]);
            decrRefCount(argv[4]);
        }
    }

    zfree(argv);
}<|MERGE_RESOLUTION|>--- conflicted
+++ resolved
@@ -6026,16 +6026,9 @@
          * 2. The repl offset target is set to the master's current repl offset + 1.
          *    There is no concern of partial replication because replicas always
          *    ack the repl offset at the command boundary. */
-<<<<<<< HEAD
-        if (timeout_ms == 0) {
-            timeout_ms = CLUSTER_OPERATION_TIMEOUT;
-        }
         blockClientForReplicaAck(c, mstime() + timeout_ms, server.master_repl_offset + 1, myself->numslaves, 0);
         /* Mark client as pending command for execution after replication to replicas. */
         c->flags |= CLIENT_PENDING_COMMAND;
-=======
-        blockForPreReplication(c, timeout_ms, server.master_repl_offset + 1, myself->numslaves);
->>>>>>> 045d475a
         replicationRequestAckFromSlaves();
         return;
     }
