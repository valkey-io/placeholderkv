/*
 * Copyright (c) 2009-2012, Salvatore Sanfilippo <antirez at gmail dot com>
 * All rights reserved.
 *
 * Redistribution and use in source and binary forms, with or without
 * modification, are permitted provided that the following conditions are met:
 *
 *   * Redistributions of source code must retain the above copyright notice,
 *     this list of conditions and the following disclaimer.
 *   * Redistributions in binary form must reproduce the above copyright
 *     notice, this list of conditions and the following disclaimer in the
 *     documentation and/or other materials provided with the distribution.
 *   * Neither the name of Redis nor the names of its contributors may be used
 *     to endorse or promote products derived from this software without
 *     specific prior written permission.
 *
 * THIS SOFTWARE IS PROVIDED BY THE COPYRIGHT HOLDERS AND CONTRIBUTORS "AS IS"
 * AND ANY EXPRESS OR IMPLIED WARRANTIES, INCLUDING, BUT NOT LIMITED TO, THE
 * IMPLIED WARRANTIES OF MERCHANTABILITY AND FITNESS FOR A PARTICULAR PURPOSE
 * ARE DISCLAIMED. IN NO EVENT SHALL THE COPYRIGHT OWNER OR CONTRIBUTORS BE
 * LIABLE FOR ANY DIRECT, INDIRECT, INCIDENTAL, SPECIAL, EXEMPLARY, OR
 * CONSEQUENTIAL DAMAGES (INCLUDING, BUT NOT LIMITED TO, PROCUREMENT OF
 * SUBSTITUTE GOODS OR SERVICES; LOSS OF USE, DATA, OR PROFITS; OR BUSINESS
 * INTERRUPTION) HOWEVER CAUSED AND ON ANY THEORY OF LIABILITY, WHETHER IN
 * CONTRACT, STRICT LIABILITY, OR TORT (INCLUDING NEGLIGENCE OR OTHERWISE)
 * ARISING IN ANY WAY OUT OF THE USE OF THIS SOFTWARE, EVEN IF ADVISED OF THE
 * POSSIBILITY OF SUCH DAMAGE.
 */

#ifndef VALKEY_H
#define VALKEY_H

#include "fmacros.h"
#include "config.h"
#include "solarisfixes.h"
#include "rio.h"
#include "commands.h"

#include <stdio.h>
#include <stdlib.h>
#include <stddef.h>
#include <stdatomic.h>
#include <string.h>
#include <time.h>
#include <limits.h>
#include <unistd.h>
#include <errno.h>
#include <inttypes.h>
#include <pthread.h>
#include <syslog.h>
#include <netinet/in.h>
#include <sys/socket.h>
#include <lua.h>
#include <signal.h>

#ifdef HAVE_LIBSYSTEMD
#include <systemd/sd-daemon.h>
#endif

#ifndef static_assert
#define static_assert(expr, lit) extern char __static_assert_failure[(expr) ? 1 : -1]
#endif

typedef long long mstime_t; /* millisecond time type. */
typedef long long ustime_t; /* microsecond time type. */

#include "ae.h"         /* Event driven programming library */
#include "sds.h"        /* Dynamic safe strings */
#include "dict.h"       /* Hash tables */
#include "kvstore.h"    /* Slot-based hash table */
#include "adlist.h"     /* Linked lists */
#include "zmalloc.h"    /* total memory usage aware version of malloc/free */
#include "anet.h"       /* Networking the easy way */
#include "version.h"    /* Version macro */
#include "util.h"       /* Misc functions useful in many places */
#include "latency.h"    /* Latency monitor API */
#include "sparkline.h"  /* ASCII graphs API */
#include "quicklist.h"  /* Lists are encoded as linked lists of
                           N-elements flat arrays */
#include "rax.h"        /* Radix tree */
#include "connection.h" /* Connection abstraction */

#define VALKEYMODULE_CORE 1
typedef struct serverObject robj;
#include "valkeymodule.h" /* Modules API defines. */

/* Following includes allow test functions to be called from main() */
#include "zipmap.h"
#include "ziplist.h" /* Compact list data structure */
#include "sha1.h"
#include "endianconv.h"
#include "crc64.h"

struct hdr_histogram;

/* helpers */
#define numElements(x) (sizeof(x) / sizeof((x)[0]))

/* min/max */
#undef min
#undef max
#define min(a, b) ((a) < (b) ? (a) : (b))
#define max(a, b) ((a) > (b) ? (a) : (b))

/* Get the pointer of the outer struct from a member address */
#define server_member2struct(struct_name, member_name, member_addr)                                                    \
    ((struct_name *)((char *)member_addr - offsetof(struct_name, member_name)))

/* Error codes */
#define C_OK 0
#define C_ERR -1

/* Static server configuration */
#define CONFIG_DEFAULT_HZ 10 /* Time interrupt calls/sec. */
#define CONFIG_MIN_HZ 1
#define CONFIG_MAX_HZ 500
#define MAX_CLIENTS_PER_CLOCK_TICK 200 /* HZ is adapted based on that. */
#define CRON_DBS_PER_CALL 16
#define CRON_DICTS_PER_DB 16
#define NET_MAX_WRITES_PER_EVENT (1024 * 64)
#define PROTO_SHARED_SELECT_CMDS 10
#define OBJ_SHARED_INTEGERS 10000
#define OBJ_SHARED_BULKHDR_LEN 32
#define OBJ_SHARED_HDR_STRLEN(_len_) (((_len_) < 10) ? 4 : 5) /* see shared.mbulkhdr etc. */
#define LOG_MAX_LEN 1024                                      /* Default maximum length of syslog messages.*/
#define AOF_REWRITE_ITEMS_PER_CMD 64
#define AOF_ANNOTATION_LINE_MAX_LEN 1024
#define CONFIG_RUN_ID_SIZE 40
#define RDB_EOF_MARK_SIZE 40
#define CONFIG_REPL_BACKLOG_MIN_SIZE (1024 * 16) /* 16k */
#define CONFIG_BGSAVE_RETRY_DELAY 5              /* Wait a few secs before trying again. */
#define CONFIG_DEFAULT_PID_FILE "/var/run/valkey.pid"
#define CONFIG_DEFAULT_BINDADDR_COUNT 2
#define CONFIG_DEFAULT_BINDADDR {"*", "-::*"}
#define NET_HOST_STR_LEN 256                          /* Longest valid hostname */
#define NET_IP_STR_LEN 46                             /* INET6_ADDRSTRLEN is 46, but we need to be sure */
#define NET_ADDR_STR_LEN (NET_IP_STR_LEN + 32)        /* Must be enough for ip:port */
#define NET_HOST_PORT_STR_LEN (NET_HOST_STR_LEN + 32) /* Must be enough for hostname:port */
#define CONFIG_BINDADDR_MAX 16
#define CONFIG_MIN_RESERVED_FDS 32
#define CONFIG_DEFAULT_PROC_TITLE_TEMPLATE "{title} {listen-addr} {server-mode}"
#define INCREMENTAL_REHASHING_THRESHOLD_US 1000

/* Bucket sizes for client eviction pools. Each bucket stores clients with
 * memory usage of up to twice the size of the bucket below it. */
#define CLIENT_MEM_USAGE_BUCKET_MIN_LOG 15 /* Bucket sizes start at up to 32KB (2^15) */
#define CLIENT_MEM_USAGE_BUCKET_MAX_LOG 33 /* Bucket for largest clients: sizes above 4GB (2^32) */
#define CLIENT_MEM_USAGE_BUCKETS (1 + CLIENT_MEM_USAGE_BUCKET_MAX_LOG - CLIENT_MEM_USAGE_BUCKET_MIN_LOG)

#define ACTIVE_EXPIRE_CYCLE_SLOW 0
#define ACTIVE_EXPIRE_CYCLE_FAST 1

/* Children process will exit with this status code to signal that the
 * process terminated without an error: this is useful in order to kill
 * a saving child (RDB or AOF one), without triggering in the parent the
 * write protection that is normally turned on on write errors.
 * Usually children that are terminated with SIGUSR1 will exit with this
 * special code. */
#define SERVER_CHILD_NOERROR_RETVAL 255

/* Reading copy-on-write info is sometimes expensive and may slow down child
 * processes that report it continuously. We measure the cost of obtaining it
 * and hold back additional reading based on this factor. */
#define CHILD_COW_DUTY_CYCLE 100

/* Instantaneous metrics tracking. */
#define STATS_METRIC_SAMPLES 16               /* Number of samples per metric. */
#define STATS_METRIC_COMMAND 0                /* Number of commands executed. */
#define STATS_METRIC_NET_INPUT 1              /* Bytes read to network. */
#define STATS_METRIC_NET_OUTPUT 2             /* Bytes written to network. */
#define STATS_METRIC_NET_INPUT_REPLICATION 3  /* Bytes read to network during replication. */
#define STATS_METRIC_NET_OUTPUT_REPLICATION 4 /* Bytes written to network during replication. */
#define STATS_METRIC_EL_CYCLE 5               /* Number of eventloop cycled. */
#define STATS_METRIC_EL_DURATION 6            /* Eventloop duration. */
#define STATS_METRIC_COUNT 7

/* Protocol and I/O related defines */
#define PROTO_IOBUF_LEN (1024 * 16)         /* Generic I/O buffer size */
#define PROTO_REPLY_CHUNK_BYTES (16 * 1024) /* 16k output buffer */
#define PROTO_INLINE_MAX_SIZE (1024 * 64)   /* Max size of inline reads */
#define PROTO_MBULK_BIG_ARG (1024 * 32)
#define PROTO_RESIZE_THRESHOLD (1024 * 32)     /* Threshold for determining whether to resize query buffer */
#define PROTO_REPLY_MIN_BYTES (1024)           /* the lower limit on reply buffer size */
#define REDIS_AUTOSYNC_BYTES (1024 * 1024 * 4) /* Sync file every 4MB. */

#define REPLY_BUFFER_DEFAULT_PEAK_RESET_TIME 5000 /* 5 seconds */

/* When configuring the server eventloop, we setup it so that the total number
 * of file descriptors we can handle are server.maxclients + RESERVED_FDS +
 * a few more to stay safe. Since RESERVED_FDS defaults to 32, we add 96
 * in order to make sure of not over provisioning more than 128 fds. */
#define CONFIG_FDSET_INCR (CONFIG_MIN_RESERVED_FDS + 96)

/* OOM Score Adjustment classes. */
#define CONFIG_OOM_PRIMARY 0
#define CONFIG_OOM_REPLICA 1
#define CONFIG_OOM_BGCHILD 2
#define CONFIG_OOM_COUNT 3

extern int configOOMScoreAdjValuesDefaults[CONFIG_OOM_COUNT];

/* Hash table parameters */
#define HASHTABLE_MAX_LOAD_FACTOR 1.618 /* Maximum hash table load factor. */

/* Command flags. Please check the definition of struct serverCommand in this file
 * for more information about the meaning of every flag. */
#define CMD_WRITE (1ULL << 0)
#define CMD_READONLY (1ULL << 1)
#define CMD_DENYOOM (1ULL << 2)
#define CMD_MODULE (1ULL << 3) /* Command exported by module. */
#define CMD_ADMIN (1ULL << 4)
#define CMD_PUBSUB (1ULL << 5)
#define CMD_NOSCRIPT (1ULL << 6)
#define CMD_BLOCKING (1ULL << 8) /* Has potential to block. */
#define CMD_LOADING (1ULL << 9)
#define CMD_STALE (1ULL << 10)
#define CMD_SKIP_MONITOR (1ULL << 11)
#define CMD_SKIP_SLOWLOG (1ULL << 12)
#define CMD_ASKING (1ULL << 13)
#define CMD_FAST (1ULL << 14)
#define CMD_NO_AUTH (1ULL << 15)
#define CMD_MAY_REPLICATE (1ULL << 16)
#define CMD_SENTINEL (1ULL << 17)
#define CMD_ONLY_SENTINEL (1ULL << 18)
#define CMD_NO_MANDATORY_KEYS (1ULL << 19)
#define CMD_PROTECTED (1ULL << 20)
#define CMD_MODULE_GETKEYS (1ULL << 21)    /* Use the modules getkeys interface. */
#define CMD_MODULE_NO_CLUSTER (1ULL << 22) /* Deny on Cluster. */
#define CMD_NO_ASYNC_LOADING (1ULL << 23)
#define CMD_NO_MULTI (1ULL << 24)
#define CMD_MOVABLE_KEYS                                                                                               \
    (1ULL << 25) /* The legacy range spec doesn't cover all keys.                                                      \
                  * Populated by populateCommandLegacyRangeSpec. */
#define CMD_ALLOW_BUSY ((1ULL << 26))
#define CMD_MODULE_GETCHANNELS (1ULL << 27) /* Use the modules getchannels interface. */
#define CMD_TOUCHES_ARBITRARY_KEYS (1ULL << 28)

/* Command flags that describe ACLs categories. */
#define ACL_CATEGORY_KEYSPACE (1ULL << 0)
#define ACL_CATEGORY_READ (1ULL << 1)
#define ACL_CATEGORY_WRITE (1ULL << 2)
#define ACL_CATEGORY_SET (1ULL << 3)
#define ACL_CATEGORY_SORTEDSET (1ULL << 4)
#define ACL_CATEGORY_LIST (1ULL << 5)
#define ACL_CATEGORY_HASH (1ULL << 6)
#define ACL_CATEGORY_STRING (1ULL << 7)
#define ACL_CATEGORY_BITMAP (1ULL << 8)
#define ACL_CATEGORY_HYPERLOGLOG (1ULL << 9)
#define ACL_CATEGORY_GEO (1ULL << 10)
#define ACL_CATEGORY_STREAM (1ULL << 11)
#define ACL_CATEGORY_PUBSUB (1ULL << 12)
#define ACL_CATEGORY_ADMIN (1ULL << 13)
#define ACL_CATEGORY_FAST (1ULL << 14)
#define ACL_CATEGORY_SLOW (1ULL << 15)
#define ACL_CATEGORY_BLOCKING (1ULL << 16)
#define ACL_CATEGORY_DANGEROUS (1ULL << 17)
#define ACL_CATEGORY_CONNECTION (1ULL << 18)
#define ACL_CATEGORY_TRANSACTION (1ULL << 19)
#define ACL_CATEGORY_SCRIPTING (1ULL << 20)

/* Key-spec flags *
 * -------------- */
/* The following refer what the command actually does with the value or metadata
 * of the key, and not necessarily the user data or how it affects it.
 * Each key-spec may must have exactly one of these. Any operation that's not
 * distinctly deletion, overwrite or read-only would be marked as RW. */
#define CMD_KEY_RO                                                                                                     \
    (1ULL << 0) /* Read-Only - Reads the value of the key, but                                                         \
                 * doesn't necessarily returns it. */
#define CMD_KEY_RW                                                                                                     \
    (1ULL << 1) /* Read-Write - Modifies the data stored in the                                                        \
                 * value of the key or its metadata. */
#define CMD_KEY_OW                                                                                                     \
    (1ULL << 2)                /* Overwrite - Overwrites the data stored in                                            \
                                * the value of the key. */
#define CMD_KEY_RM (1ULL << 3) /* Deletes the key. */
/* The following refer to user data inside the value of the key, not the metadata
 * like LRU, type, cardinality. It refers to the logical operation on the user's
 * data (actual input strings / TTL), being used / returned / copied / changed,
 * It doesn't refer to modification or returning of metadata (like type, count,
 * presence of data). Any write that's not INSERT or DELETE, would be an UPDATE.
 * Each key-spec may have one of the writes with or without access, or none: */
#define CMD_KEY_ACCESS                                                                                                 \
    (1ULL << 4) /* Returns, copies or uses the user data from                                                          \
                 * the value of the key. */
#define CMD_KEY_UPDATE                                                                                                 \
    (1ULL << 5) /* Updates data to the value, new value may                                                            \
                 * depend on the old value. */
#define CMD_KEY_INSERT                                                                                                 \
    (1ULL << 6) /* Adds data to the value with no chance of                                                            \
                 * modification or deletion of existing data. */
#define CMD_KEY_DELETE                                                                                                 \
    (1ULL << 7) /* Explicitly deletes some content                                                                     \
                 * from the value of the key. */
/* Other flags: */
#define CMD_KEY_NOT_KEY                                                                                                \
    (1ULL << 8) /* A 'fake' key that should be routed                                                                  \
                 * like a key in cluster mode but is                                                                   \
                 * excluded from other key checks. */
#define CMD_KEY_INCOMPLETE                                                                                             \
    (1ULL << 9) /* Means that the keyspec might not point                                                              \
                 * out to all keys it should cover */
#define CMD_KEY_VARIABLE_FLAGS                                                                                         \
    (1ULL << 10) /* Means that some keys might have                                                                    \
                  * different flags depending on arguments */

/* Key flags for when access type is unknown */
#define CMD_KEY_FULL_ACCESS (CMD_KEY_RW | CMD_KEY_ACCESS | CMD_KEY_UPDATE)

/* Key flags for how key is removed */
#define DB_FLAG_KEY_NONE 0
#define DB_FLAG_KEY_DELETED (1ULL << 0)
#define DB_FLAG_KEY_EXPIRED (1ULL << 1)
#define DB_FLAG_KEY_EVICTED (1ULL << 2)
#define DB_FLAG_KEY_OVERWRITE (1ULL << 3)

/* Channel flags share the same flag space as the key flags */
#define CMD_CHANNEL_PATTERN (1ULL << 11)     /* The argument is a channel pattern */
#define CMD_CHANNEL_SUBSCRIBE (1ULL << 12)   /* The command subscribes to channels */
#define CMD_CHANNEL_UNSUBSCRIBE (1ULL << 13) /* The command unsubscribes to channels */
#define CMD_CHANNEL_PUBLISH (1ULL << 14)     /* The command publishes to channels. */

/* AOF states */
#define AOF_OFF 0          /* AOF is off */
#define AOF_ON 1           /* AOF is on */
#define AOF_WAIT_REWRITE 2 /* AOF waits rewrite to start appending */

/* AOF return values for loadAppendOnlyFiles() and loadSingleAppendOnlyFile() */
#define AOF_OK 0
#define AOF_NOT_EXIST 1
#define AOF_EMPTY 2
#define AOF_OPEN_ERR 3
#define AOF_FAILED 4
#define AOF_TRUNCATED 5

/* RDB return values for rdbLoad. */
#define RDB_OK 0
#define RDB_NOT_EXIST 1 /* RDB file doesn't exist. */
#define RDB_FAILED 2    /* Failed to load the RDB file. */

/* Command doc flags */
#define CMD_DOC_NONE 0
#define CMD_DOC_DEPRECATED (1 << 0) /* Command is deprecated */
#define CMD_DOC_SYSCMD (1 << 1)     /* System (internal) command */

/* Client flags */
#define CLIENT_REPLICA (1 << 0)           /* This client is a replica */
#define CLIENT_PRIMARY (1 << 1)           /* This client is a primary */
#define CLIENT_MONITOR (1 << 2)           /* This client is a replica monitor, see MONITOR */
#define CLIENT_MULTI (1 << 3)             /* This client is in a MULTI context */
#define CLIENT_BLOCKED (1 << 4)           /* The client is waiting in a blocking operation */
#define CLIENT_DIRTY_CAS (1 << 5)         /* Watched keys modified. EXEC will fail. */
#define CLIENT_CLOSE_AFTER_REPLY (1 << 6) /* Close after writing entire reply. */
#define CLIENT_UNBLOCKED                                                                                               \
    (1 << 7)                                 /* This client was unblocked and is stored in                             \
                                               server.unblocked_clients */
#define CLIENT_SCRIPT (1 << 8)               /* This is a non connected client used by Lua */
#define CLIENT_ASKING (1 << 9)               /* Client issued the ASKING command */
#define CLIENT_CLOSE_ASAP (1 << 10)          /* Close this client ASAP */
#define CLIENT_UNIX_SOCKET (1 << 11)         /* Client connected via Unix domain socket */
#define CLIENT_DIRTY_EXEC (1 << 12)          /* EXEC will fail for errors while queueing */
#define CLIENT_PRIMARY_FORCE_REPLY (1 << 13) /* Queue replies even if is primary */
#define CLIENT_FORCE_AOF (1 << 14)           /* Force AOF propagation of current cmd. */
#define CLIENT_FORCE_REPL (1 << 15)          /* Force replication of current cmd. */
#define CLIENT_PRE_PSYNC (1 << 16)           /* Instance don't understand PSYNC. */
#define CLIENT_READONLY (1 << 17)            /* Cluster client is in read-only state. */
#define CLIENT_PUBSUB (1 << 18)              /* Client is in Pub/Sub mode. */
#define CLIENT_PREVENT_AOF_PROP (1 << 19)    /* Don't propagate to AOF. */
#define CLIENT_PREVENT_REPL_PROP (1 << 20)   /* Don't propagate to replicas. */
#define CLIENT_PREVENT_PROP (CLIENT_PREVENT_AOF_PROP | CLIENT_PREVENT_REPL_PROP)
#define CLIENT_PENDING_WRITE                                                                                           \
    (1 << 21)                            /* Client has output to send but a write                                      \
                                            handler is yet not installed. */
#define CLIENT_REPLY_OFF (1 << 22)       /* Don't send replies to client. */
#define CLIENT_REPLY_SKIP_NEXT (1 << 23) /* Set CLIENT_REPLY_SKIP for next cmd */
#define CLIENT_REPLY_SKIP (1 << 24)      /* Don't send just this reply. */
#define CLIENT_LUA_DEBUG (1 << 25)       /* Run EVAL in debug mode. */
#define CLIENT_LUA_DEBUG_SYNC (1 << 26)  /* EVAL debugging without fork() */
#define CLIENT_MODULE (1 << 27)          /* Non connected client used by some module. */
#define CLIENT_PROTECTED (1 << 28)       /* Client should not be freed for now. */
#define CLIENT_EXECUTING_COMMAND                                                                                       \
    (1 << 29) /* Indicates that the client is currently in the process of handling                                     \
               a command. usually this will be marked only during call()                                               \
               however, blocked clients might have this flag kept until they                                           \
               will try to reprocess the command. */

#define CLIENT_PENDING_COMMAND                                                                                         \
    (1 << 30) /* Indicates the client has a fully                                                                      \
               * parsed command ready for execution. */
#define CLIENT_TRACKING                                                                                                \
    (1ULL << 31)                                  /* Client enabled keys tracking in order to                          \
                                                  perform client side caching. */
#define CLIENT_TRACKING_BROKEN_REDIR (1ULL << 32) /* Target client is invalid. */
#define CLIENT_TRACKING_BCAST (1ULL << 33)        /* Tracking in BCAST mode. */
#define CLIENT_TRACKING_OPTIN (1ULL << 34)        /* Tracking in opt-in mode. */
#define CLIENT_TRACKING_OPTOUT (1ULL << 35)       /* Tracking in opt-out mode. */
#define CLIENT_TRACKING_CACHING                                                                                        \
    (1ULL << 36) /* CACHING yes/no was given,                                                                          \
                    depending on optin/optout mode. */
#define CLIENT_TRACKING_NOLOOP                                                                                         \
    (1ULL << 37)                           /* Don't send invalidation messages                                         \
                                              about writes performed by myself.*/
#define CLIENT_IN_TO_TABLE (1ULL << 38)    /* This client is in the timeout table. */
#define CLIENT_PROTOCOL_ERROR (1ULL << 39) /* Protocol error chatting with it. */
#define CLIENT_CLOSE_AFTER_COMMAND                                                                                     \
    (1ULL << 40) /* Close after executing commands                                                                     \
                  * and writing entire reply. */
#define CLIENT_DENY_BLOCKING                                                                                           \
    (1ULL << 41) /* Indicate that the client should not be blocked.                                                    \
                    currently, turned on inside MULTI, Lua, RM_Call,                                                   \
                    and AOF client */
#define CLIENT_REPL_RDBONLY                                                                                            \
    (1ULL << 42) /* This client is a replica that only wants                                                           \
                    RDB without replication buffer. */
#define CLIENT_NO_EVICT                                                                                                \
    (1ULL << 43) /* This client is protected against client                                                            \
                    memory eviction. */
#define CLIENT_ALLOW_OOM                                                                                               \
    (1ULL << 44)                     /* Client used by RM_Call is allowed to fully execute                             \
                                        scripts even when in OOM */
#define CLIENT_NO_TOUCH (1ULL << 45) /* This client will not touch LFU/LRU stats. */
#define CLIENT_PUSHING (1ULL << 46)  /* This client is pushing notifications. */
#define CLIENT_MODULE_AUTH_HAS_RESULT                                                                                  \
    (1ULL << 47)                                     /* Indicates a client in the middle of module based               \
                                                        auth had been authenticated from the Module. */
#define CLIENT_MODULE_PREVENT_AOF_PROP (1ULL << 48)  /* Module client do not want to propagate to AOF */
#define CLIENT_MODULE_PREVENT_REPL_PROP (1ULL << 49) /* Module client do not want to propagate to replica */
#define CLIENT_REPROCESSING_COMMAND (1ULL << 50)     /* The client is re-processing the command. */
#define CLIENT_REPLICATION_DONE (1ULL << 51)         /* Indicate that replication has been done on the client */
#define CLIENT_AUTHENTICATED (1ULL << 52)            /* Indicate a client has successfully authenticated */

/* Client block type (btype field in client structure)
 * if CLIENT_BLOCKED flag is set. */
typedef enum blocking_type {
    BLOCKED_NONE,     /* Not blocked, no CLIENT_BLOCKED flag set. */
    BLOCKED_LIST,     /* BLPOP & co. */
    BLOCKED_WAIT,     /* WAIT for synchronous replication. */
    BLOCKED_MODULE,   /* Blocked by a loadable module. */
    BLOCKED_STREAM,   /* XREAD. */
    BLOCKED_ZSET,     /* BZPOP et al. */
    BLOCKED_POSTPONE, /* Blocked by processCommand, re-try processing later. */
    BLOCKED_SHUTDOWN, /* SHUTDOWN. */
    BLOCKED_NUM,      /* Number of blocked states. */
    BLOCKED_END       /* End of enumeration */
} blocking_type;

/* Client request types */
#define PROTO_REQ_INLINE 1
#define PROTO_REQ_MULTIBULK 2

/* Client classes for client limits, currently used only for
 * the max-client-output-buffer limit implementation. */
#define CLIENT_TYPE_NORMAL 0  /* Normal req-reply clients + MONITORs */
#define CLIENT_TYPE_REPLICA 1 /* Replicas. */
#define CLIENT_TYPE_PUBSUB 2  /* Clients subscribed to PubSub channels. */
#define CLIENT_TYPE_PRIMARY 3 /* Primary. */
#define CLIENT_TYPE_COUNT 4   /* Total number of client types. */
#define CLIENT_TYPE_OBUF_COUNT                                                                                         \
    3 /* Number of clients to expose to output                                                                         \
         buffer configuration. Just the first                                                                          \
         three: normal, replica, pubsub. */

/* Replica replication state. Used in server.repl_state for replicas to remember
 * what to do next. */
typedef enum {
    REPL_STATE_NONE = 0,   /* No active replication */
    REPL_STATE_CONNECT,    /* Must connect to primary */
    REPL_STATE_CONNECTING, /* Connecting to primary */
    /* --- Handshake states, must be ordered --- */
    REPL_STATE_RECEIVE_PING_REPLY,    /* Wait for PING reply */
    REPL_STATE_SEND_HANDSHAKE,        /* Send handshake sequence to primary */
    REPL_STATE_RECEIVE_AUTH_REPLY,    /* Wait for AUTH reply */
    REPL_STATE_RECEIVE_PORT_REPLY,    /* Wait for REPLCONF reply */
    REPL_STATE_RECEIVE_IP_REPLY,      /* Wait for REPLCONF reply */
    REPL_STATE_RECEIVE_CAPA_REPLY,    /* Wait for REPLCONF reply */
    REPL_STATE_RECEIVE_VERSION_REPLY, /* Wait for REPLCONF reply */
    REPL_STATE_SEND_PSYNC,            /* Send PSYNC */
    REPL_STATE_RECEIVE_PSYNC_REPLY,   /* Wait for PSYNC reply */
    /* --- End of handshake states --- */
    REPL_STATE_TRANSFER,  /* Receiving .rdb from primary */
    REPL_STATE_CONNECTED, /* Connected to primary */
} repl_state;

/* The state of an in progress coordinated failover */
typedef enum {
    NO_FAILOVER = 0,        /* No failover in progress */
    FAILOVER_WAIT_FOR_SYNC, /* Waiting for target replica to catch up */
    FAILOVER_IN_PROGRESS    /* Waiting for target replica to accept
                             * PSYNC FAILOVER request. */
} failover_state;

/* State of replicas from the POV of the primary. Used in client->replstate.
 * In SEND_BULK and ONLINE state the replica receives new updates
 * in its output queue. In the WAIT_BGSAVE states instead the server is waiting
 * to start the next background saving in order to send updates to it. */
#define REPLICA_STATE_WAIT_BGSAVE_START 6 /* We need to produce a new RDB file. */
#define REPLICA_STATE_WAIT_BGSAVE_END 7   /* Waiting RDB file creation to finish. */
#define REPLICA_STATE_SEND_BULK 8         /* Sending RDB file to replica. */
#define REPLICA_STATE_ONLINE 9            /* RDB file transmitted, sending just updates. */
#define REPLICA_STATE_RDB_TRANSMITTED                                                                                  \
    10 /* RDB file transmitted - This state is used only for                                                           \
        * a replica that only wants RDB without replication buffer  */

/* Replica capabilities. */
#define REPLICA_CAPA_NONE 0
#define REPLICA_CAPA_EOF (1 << 0)    /* Can parse the RDB EOF streaming format. */
#define REPLICA_CAPA_PSYNC2 (1 << 1) /* Supports PSYNC2 protocol. */

/* Replica requirements */
#define REPLICA_REQ_NONE 0
#define REPLICA_REQ_RDB_EXCLUDE_DATA (1 << 0)      /* Exclude data from RDB */
#define REPLICA_REQ_RDB_EXCLUDE_FUNCTIONS (1 << 1) /* Exclude functions from RDB */
/* Mask of all bits in the replica requirements bitfield that represent non-standard (filtered) RDB requirements */
#define REPLICA_REQ_RDB_MASK (REPLICA_REQ_RDB_EXCLUDE_DATA | REPLICA_REQ_RDB_EXCLUDE_FUNCTIONS)

/* Synchronous read timeout - replica side */
#define CONFIG_REPL_SYNCIO_TIMEOUT 5

/* The default number of replication backlog blocks to trim per call. */
#define REPL_BACKLOG_TRIM_BLOCKS_PER_CALL 64

/* In order to quickly find the requested offset for PSYNC requests,
 * we index some nodes in the replication buffer linked list into a rax. */
#define REPL_BACKLOG_INDEX_PER_BLOCKS 64

/* List related stuff */
#define LIST_HEAD 0
#define LIST_TAIL 1
#define ZSET_MIN 0
#define ZSET_MAX 1

/* Sort operations */
#define SORT_OP_GET 0

/* Log levels */
#define LL_DEBUG 0
#define LL_VERBOSE 1
#define LL_NOTICE 2
#define LL_WARNING 3
#define LL_NOTHING 4
#define LL_RAW (1 << 10) /* Modifier to log without timestamp */

/* Supervision options */
#define SUPERVISED_NONE 0
#define SUPERVISED_AUTODETECT 1
#define SUPERVISED_SYSTEMD 2
#define SUPERVISED_UPSTART 3

/* Anti-warning macro... */
#define UNUSED(V) ((void)V)

#define ZSKIPLIST_MAXLEVEL 32 /* Should be enough for 2^64 elements */
#define ZSKIPLIST_P 0.25      /* Skiplist P = 1/4 */
#define ZSKIPLIST_MAX_SEARCH 10

/* Append only defines */
#define AOF_FSYNC_NO 0
#define AOF_FSYNC_ALWAYS 1
#define AOF_FSYNC_EVERYSEC 2

/* Replication diskless load defines */
#define REPL_DISKLESS_LOAD_DISABLED 0
#define REPL_DISKLESS_LOAD_WHEN_DB_EMPTY 1
#define REPL_DISKLESS_LOAD_SWAPDB 2

/* TLS Client Authentication */
#define TLS_CLIENT_AUTH_NO 0
#define TLS_CLIENT_AUTH_YES 1
#define TLS_CLIENT_AUTH_OPTIONAL 2

/* Sanitize dump payload */
#define SANITIZE_DUMP_NO 0
#define SANITIZE_DUMP_YES 1
#define SANITIZE_DUMP_CLIENTS 2

/* Enable protected config/command */
#define PROTECTED_ACTION_ALLOWED_NO 0
#define PROTECTED_ACTION_ALLOWED_YES 1
#define PROTECTED_ACTION_ALLOWED_LOCAL 2

/* Sets operations codes */
#define SET_OP_UNION 0
#define SET_OP_DIFF 1
#define SET_OP_INTER 2

/* oom-score-adj defines */
#define OOM_SCORE_ADJ_NO 0
#define OOM_SCORE_RELATIVE 1
#define OOM_SCORE_ADJ_ABSOLUTE 2

/* Server maxmemory strategies. Instead of using just incremental number
 * for this defines, we use a set of flags so that testing for certain
 * properties common to multiple policies is faster. */
#define MAXMEMORY_FLAG_LRU (1 << 0)
#define MAXMEMORY_FLAG_LFU (1 << 1)
#define MAXMEMORY_FLAG_ALLKEYS (1 << 2)
#define MAXMEMORY_FLAG_NO_SHARED_INTEGERS (MAXMEMORY_FLAG_LRU | MAXMEMORY_FLAG_LFU)

#define MAXMEMORY_VOLATILE_LRU ((0 << 8) | MAXMEMORY_FLAG_LRU)
#define MAXMEMORY_VOLATILE_LFU ((1 << 8) | MAXMEMORY_FLAG_LFU)
#define MAXMEMORY_VOLATILE_TTL (2 << 8)
#define MAXMEMORY_VOLATILE_RANDOM (3 << 8)
#define MAXMEMORY_ALLKEYS_LRU ((4 << 8) | MAXMEMORY_FLAG_LRU | MAXMEMORY_FLAG_ALLKEYS)
#define MAXMEMORY_ALLKEYS_LFU ((5 << 8) | MAXMEMORY_FLAG_LFU | MAXMEMORY_FLAG_ALLKEYS)
#define MAXMEMORY_ALLKEYS_RANDOM ((6 << 8) | MAXMEMORY_FLAG_ALLKEYS)
#define MAXMEMORY_NO_EVICTION (7 << 8)

/* Units */
#define UNIT_SECONDS 0
#define UNIT_MILLISECONDS 1

/* SHUTDOWN flags */
#define SHUTDOWN_NOFLAGS 0 /* No flags. */
#define SHUTDOWN_SAVE                                                                                                  \
    1                     /* Force SAVE on SHUTDOWN even if no save                                                    \
                             points are configured. */
#define SHUTDOWN_NOSAVE 2 /* Don't SAVE on SHUTDOWN. */
#define SHUTDOWN_NOW 4    /* Don't wait for replicas to catch up. */
#define SHUTDOWN_FORCE 8  /* Don't let errors prevent shutdown. */

/* Command call flags, see call() function */
#define CMD_CALL_NONE 0
#define CMD_CALL_PROPAGATE_AOF (1 << 0)
#define CMD_CALL_PROPAGATE_REPL (1 << 1)
#define CMD_CALL_REPROCESSING (1 << 2)
#define CMD_CALL_FROM_MODULE (1 << 3) /* From RM_Call */
#define CMD_CALL_PROPAGATE (CMD_CALL_PROPAGATE_AOF | CMD_CALL_PROPAGATE_REPL)
#define CMD_CALL_FULL (CMD_CALL_PROPAGATE)

/* Command propagation flags, see propagateNow() function */
#define PROPAGATE_NONE 0
#define PROPAGATE_AOF 1
#define PROPAGATE_REPL 2

/* Actions pause types */
#define PAUSE_ACTION_CLIENT_WRITE (1 << 0)
#define PAUSE_ACTION_CLIENT_ALL (1 << 1) /* must be bigger than PAUSE_ACTION_CLIENT_WRITE */
#define PAUSE_ACTION_EXPIRE (1 << 2)
#define PAUSE_ACTION_EVICT (1 << 3)
#define PAUSE_ACTION_REPLICA (1 << 4) /* pause replica traffic */

/* common sets of actions to pause/unpause */
#define PAUSE_ACTIONS_CLIENT_WRITE_SET                                                                                 \
    (PAUSE_ACTION_CLIENT_WRITE | PAUSE_ACTION_EXPIRE | PAUSE_ACTION_EVICT | PAUSE_ACTION_REPLICA)
#define PAUSE_ACTIONS_CLIENT_ALL_SET                                                                                   \
    (PAUSE_ACTION_CLIENT_ALL | PAUSE_ACTION_EXPIRE | PAUSE_ACTION_EVICT | PAUSE_ACTION_REPLICA)

/* Client pause purposes. Each purpose has its own end time and pause type. */
typedef enum {
    PAUSE_BY_CLIENT_COMMAND = 0,
    PAUSE_DURING_SHUTDOWN,
    PAUSE_DURING_FAILOVER,
    NUM_PAUSE_PURPOSES /* This value is the number of purposes above. */
} pause_purpose;

typedef struct {
    uint32_t paused_actions; /* Bitmask of actions */
    mstime_t end;
} pause_event;

/* Ways that a clusters endpoint can be described */
typedef enum {
    CLUSTER_ENDPOINT_TYPE_IP = 0,          /* Show IP address */
    CLUSTER_ENDPOINT_TYPE_HOSTNAME,        /* Show hostname */
    CLUSTER_ENDPOINT_TYPE_UNKNOWN_ENDPOINT /* Show NULL or empty */
} cluster_endpoint_type;

/* RDB active child save type. */
#define RDB_CHILD_TYPE_NONE 0
#define RDB_CHILD_TYPE_DISK 1   /* RDB is written to disk. */
#define RDB_CHILD_TYPE_SOCKET 2 /* RDB is written to replica socket. */

/* Keyspace changes notification classes. Every class is associated with a
 * character for configuration purposes. */
#define NOTIFY_KEYSPACE (1 << 0)  /* K */
#define NOTIFY_KEYEVENT (1 << 1)  /* E */
#define NOTIFY_GENERIC (1 << 2)   /* g */
#define NOTIFY_STRING (1 << 3)    /* $ */
#define NOTIFY_LIST (1 << 4)      /* l */
#define NOTIFY_SET (1 << 5)       /* s */
#define NOTIFY_HASH (1 << 6)      /* h */
#define NOTIFY_ZSET (1 << 7)      /* z */
#define NOTIFY_EXPIRED (1 << 8)   /* x */
#define NOTIFY_EVICTED (1 << 9)   /* e */
#define NOTIFY_STREAM (1 << 10)   /* t */
#define NOTIFY_KEY_MISS (1 << 11) /* m (Note: This one is excluded from NOTIFY_ALL on purpose) */
#define NOTIFY_LOADED (1 << 12)   /* module only key space notification, indicate a key loaded from rdb */
#define NOTIFY_MODULE (1 << 13)   /* d, module key space notification */
#define NOTIFY_NEW (1 << 14)      /* n, new key notification */
#define NOTIFY_ALL                                                                                                     \
    (NOTIFY_GENERIC | NOTIFY_STRING | NOTIFY_LIST | NOTIFY_SET | NOTIFY_HASH | NOTIFY_ZSET | NOTIFY_EXPIRED |          \
     NOTIFY_EVICTED | NOTIFY_STREAM | NOTIFY_MODULE) /* A flag */

/* Using the following macro you can run code inside serverCron() with the
 * specified period, specified in milliseconds.
 * The actual resolution depends on server.hz. */
#define run_with_period(_ms_) if (((_ms_) <= 1000 / server.hz) || !(server.cronloops % ((_ms_) / (1000 / server.hz))))

/* We can print the stacktrace, so our assert is defined this way: */
#define serverAssertWithInfo(_c, _o, _e)                                                                               \
    (likely(_e) ? (void)0 : (_serverAssertWithInfo(_c, _o, #_e, __FILE__, __LINE__), valkey_unreachable()))
#define serverAssert(_e) (likely(_e) ? (void)0 : (_serverAssert(#_e, __FILE__, __LINE__), valkey_unreachable()))
#define serverPanic(...) _serverPanic(__FILE__, __LINE__, __VA_ARGS__), valkey_unreachable()

/* The following macros provide a conditional assertion that is only executed
 * when the server config 'enable-debug-assert' is true. This is useful for adding
 * assertions that are too computationally expensive or risky to run in normal
 * operation, but are valuable for debugging or testing. */
#define debugServerAssert(...) (server.enable_debug_assert ? serverAssert(__VA_ARGS__) : (void)0)
#define debugServerAssertWithInfo(...) (server.enable_debug_assert ? serverAssertWithInfo(__VA_ARGS__) : (void)0)

/* latency histogram per command init settings */
#define LATENCY_HISTOGRAM_MIN_VALUE 1L          /* >= 1 nanosec */
#define LATENCY_HISTOGRAM_MAX_VALUE 1000000000L /* <= 1 secs */
#define LATENCY_HISTOGRAM_PRECISION                                                                                    \
    2 /* Maintain a value precision of 2 significant digits across LATENCY_HISTOGRAM_MIN_VALUE and                     \
       * LATENCY_HISTOGRAM_MAX_VALUE range. Value quantization within the range will thus be no larger than 1/100th    \
       * (or 1%) of any value. The total size per histogram should sit around 40 KiB Bytes. */

/* Busy module flags, see busy_module_yield_flags */
#define BUSY_MODULE_YIELD_NONE (0)
#define BUSY_MODULE_YIELD_EVENTS (1 << 0)
#define BUSY_MODULE_YIELD_CLIENTS (1 << 1)

/*-----------------------------------------------------------------------------
 * Data types
 *----------------------------------------------------------------------------*/

/* An Object, that is a type able to hold a string / list / set */

/* The actual Object */
#define OBJ_STRING 0 /* String object. */
#define OBJ_LIST 1   /* List object. */
#define OBJ_SET 2    /* Set object. */
#define OBJ_ZSET 3   /* Sorted set object. */
#define OBJ_HASH 4   /* Hash object. */

/* The "module" object type is a special one that signals that the object
 * is one directly managed by a module. In this case the value points
 * to a moduleValue struct, which contains the object value (which is only
 * handled by the module itself) and the ValkeyModuleType struct which lists
 * function pointers in order to serialize, deserialize, AOF-rewrite and
 * free the object.
 *
 * Inside the RDB file, module types are encoded as OBJ_MODULE followed
 * by a 64 bit module type ID, which has a 54 bits module-specific signature
 * in order to dispatch the loading to the right module, plus a 10 bits
 * encoding version. */
#define OBJ_MODULE 5   /* Module object. */
#define OBJ_STREAM 6   /* Stream object. */
#define OBJ_TYPE_MAX 7 /* Maximum number of object types */

/* Extract encver / signature from a module type ID. */
#define VALKEYMODULE_TYPE_ENCVER_BITS 10
#define VALKEYMODULE_TYPE_ENCVER_MASK ((1 << VALKEYMODULE_TYPE_ENCVER_BITS) - 1)
#define VALKEYMODULE_TYPE_ENCVER(id) ((id) & VALKEYMODULE_TYPE_ENCVER_MASK)
#define VALKEYMODULE_TYPE_SIGN(id)                                                                                     \
    (((id) & ~((uint64_t)VALKEYMODULE_TYPE_ENCVER_MASK)) >> VALKEYMODULE_TYPE_ENCVER_BITS)

/* Bit flags for moduleTypeAuxSaveFunc */
#define VALKEYMODULE_AUX_BEFORE_RDB (1 << 0)
#define VALKEYMODULE_AUX_AFTER_RDB (1 << 1)

struct ValkeyModule;
struct ValkeyModuleIO;
struct ValkeyModuleDigest;
struct ValkeyModuleCtx;
struct moduleLoadQueueEntry;
struct ValkeyModuleKeyOptCtx;
struct ValkeyModuleCommand;
struct clusterState;

/* Each module type implementation should export a set of methods in order
 * to serialize and deserialize the value in the RDB file, rewrite the AOF
 * log, create the digest for "DEBUG DIGEST", and free the value when a key
 * is deleted. */
typedef void *(*moduleTypeLoadFunc)(struct ValkeyModuleIO *io, int encver);
typedef void (*moduleTypeSaveFunc)(struct ValkeyModuleIO *io, void *value);
typedef int (*moduleTypeAuxLoadFunc)(struct ValkeyModuleIO *rdb, int encver, int when);
typedef void (*moduleTypeAuxSaveFunc)(struct ValkeyModuleIO *rdb, int when);
typedef void (*moduleTypeRewriteFunc)(struct ValkeyModuleIO *io, struct serverObject *key, void *value);
typedef void (*moduleTypeDigestFunc)(struct ValkeyModuleDigest *digest, void *value);
typedef size_t (*moduleTypeMemUsageFunc)(const void *value);
typedef void (*moduleTypeFreeFunc)(void *value);
typedef size_t (*moduleTypeFreeEffortFunc)(struct serverObject *key, const void *value);
typedef void (*moduleTypeUnlinkFunc)(struct serverObject *key, void *value);
typedef void *(*moduleTypeCopyFunc)(struct serverObject *fromkey, struct serverObject *tokey, const void *value);
typedef int (*moduleTypeDefragFunc)(struct ValkeyModuleDefragCtx *ctx, struct serverObject *key, void **value);
typedef size_t (*moduleTypeMemUsageFunc2)(struct ValkeyModuleKeyOptCtx *ctx, const void *value, size_t sample_size);
typedef void (*moduleTypeFreeFunc2)(struct ValkeyModuleKeyOptCtx *ctx, void *value);
typedef size_t (*moduleTypeFreeEffortFunc2)(struct ValkeyModuleKeyOptCtx *ctx, const void *value);
typedef void (*moduleTypeUnlinkFunc2)(struct ValkeyModuleKeyOptCtx *ctx, void *value);
typedef void *(*moduleTypeCopyFunc2)(struct ValkeyModuleKeyOptCtx *ctx, const void *value);
typedef int (*moduleTypeAuthCallback)(struct ValkeyModuleCtx *ctx, void *username, void *password, const char **err);


/* The module type, which is referenced in each value of a given type, defines
 * the methods and links to the module exporting the type. */
typedef struct ValkeyModuleType {
    uint64_t id; /* Higher 54 bits of type ID + 10 lower bits of encoding ver. */
    struct ValkeyModule *module;
    moduleTypeLoadFunc rdb_load;
    moduleTypeSaveFunc rdb_save;
    moduleTypeRewriteFunc aof_rewrite;
    moduleTypeMemUsageFunc mem_usage;
    moduleTypeDigestFunc digest;
    moduleTypeFreeFunc free;
    moduleTypeFreeEffortFunc free_effort;
    moduleTypeUnlinkFunc unlink;
    moduleTypeCopyFunc copy;
    moduleTypeDefragFunc defrag;
    moduleTypeAuxLoadFunc aux_load;
    moduleTypeAuxSaveFunc aux_save;
    moduleTypeMemUsageFunc2 mem_usage2;
    moduleTypeFreeEffortFunc2 free_effort2;
    moduleTypeUnlinkFunc2 unlink2;
    moduleTypeCopyFunc2 copy2;
    moduleTypeAuxSaveFunc aux_save2;
    int aux_save_triggers;
    char name[10]; /* 9 bytes name + null term. Charset: A-Z a-z 0-9 _- */
} moduleType;

/* In Object 'robj' structures of type OBJ_MODULE, the value pointer
 * is set to the following structure, referencing the moduleType structure
 * in order to work with the value, and at the same time providing a raw
 * pointer to the value, as created by the module commands operating with
 * the module type.
 *
 * So for example in order to free such a value, it is possible to use
 * the following code:
 *
 *  if (robj->type == OBJ_MODULE) {
 *      moduleValue *mt = robj->ptr;
 *      mt->type->free(mt->value);
 *      zfree(mt); // We need to release this in-the-middle struct as well.
 *  }
 */
typedef struct moduleValue {
    moduleType *type;
    void *value;
} moduleValue;

/* This structure represents a module inside the system. */
struct ValkeyModule {
    void *handle;                         /* Module dlopen() handle. */
    char *name;                           /* Module name. */
    int ver;                              /* Module version. We use just progressive integers. */
    int apiver;                           /* Module API version as requested during initialization.*/
    list *types;                          /* Module data types. */
    list *usedby;                         /* List of modules using APIs from this one. */
    list *using;                          /* List of modules we use some APIs of. */
    list *filters;                        /* List of filters the module has registered. */
    list *module_configs;                 /* List of configurations the module has registered */
    int configs_initialized;              /* Have the module configurations been initialized? */
    int in_call;                          /* RM_Call() nesting level */
    int in_hook;                          /* Hooks callback nesting level for this module (0 or 1). */
    int options;                          /* Module options and capabilities. */
    int blocked_clients;                  /* Count of ValkeyModuleBlockedClient in this module. */
    ValkeyModuleInfoFunc info_cb;         /* Callback for module to add INFO fields. */
    ValkeyModuleDefragFunc defrag_cb;     /* Callback for global data defrag. */
    struct moduleLoadQueueEntry *loadmod; /* Module load arguments for config rewrite. */
    int num_commands_with_acl_categories; /* Number of commands in this module included in acl categories */
    int onload;                           /* Flag to identify if the call is being made from Onload (0 or 1) */
    size_t num_acl_categories_added;      /* Number of acl categories added by this module. */
};
typedef struct ValkeyModule ValkeyModule;

/* This is a wrapper for the 'rio' streams used inside rdb.c in the server, so that
 * the user does not have to take the total count of the written bytes nor
 * to care about error conditions. */
struct ValkeyModuleIO {
    size_t bytes;                /* Bytes read / written so far. */
    rio *rio;                    /* Rio stream. */
    moduleType *type;            /* Module type doing the operation. */
    int error;                   /* True if error condition happened. */
    struct ValkeyModuleCtx *ctx; /* Optional context, see RM_GetContextFromIO()*/
    struct serverObject *key;    /* Optional name of key processed */
    int dbid;                    /* The dbid of the key being processed, -1 when unknown. */
    sds pre_flush_buffer;        /* A buffer that should be flushed before next write operation
                                  * See rdbSaveSingleModuleAux for more details */
};

/* Macro to initialize an IO context. Note that the 'ver' field is populated
 * inside rdb.c according to the version of the value to load. */
#define moduleInitIOContext(iovar, mtype, rioptr, keyptr, db)                                                          \
    do {                                                                                                               \
        iovar.rio = rioptr;                                                                                            \
        iovar.type = mtype;                                                                                            \
        iovar.bytes = 0;                                                                                               \
        iovar.error = 0;                                                                                               \
        iovar.key = keyptr;                                                                                            \
        iovar.dbid = db;                                                                                               \
        iovar.ctx = NULL;                                                                                              \
        iovar.pre_flush_buffer = NULL;                                                                                 \
    } while (0)

/* This is a structure used to export DEBUG DIGEST capabilities to
 * modules. We want to capture both the ordered and unordered elements of
 * a data structure, so that a digest can be created in a way that correctly
 * reflects the values. See the DEBUG DIGEST command implementation for more
 * background. */
struct ValkeyModuleDigest {
    unsigned char o[20];      /* Ordered elements. */
    unsigned char x[20];      /* Xored elements. */
    struct serverObject *key; /* Optional name of key processed */
    int dbid;                 /* The dbid of the key being processed */
};

/* Just start with a digest composed of all zero bytes. */
#define moduleInitDigestContext(mdvar)                                                                                 \
    do {                                                                                                               \
        memset(mdvar.o, 0, sizeof(mdvar.o));                                                                           \
        memset(mdvar.x, 0, sizeof(mdvar.x));                                                                           \
    } while (0)

/* Macro to check if the client is in the middle of module based authentication. */
#define clientHasModuleAuthInProgress(c) ((c)->module_auth_ctx != NULL)

/* Objects encoding. Some kind of objects like Strings and Hashes can be
 * internally represented in multiple ways. The 'encoding' field of the object
 * is set to one of this fields for this object. */
#define OBJ_ENCODING_RAW 0        /* Raw representation */
#define OBJ_ENCODING_INT 1        /* Encoded as integer */
#define OBJ_ENCODING_HT 2         /* Encoded as hash table */
#define OBJ_ENCODING_ZIPMAP 3     /* No longer used: old hash encoding. */
#define OBJ_ENCODING_LINKEDLIST 4 /* No longer used: old list encoding. */
#define OBJ_ENCODING_ZIPLIST 5    /* No longer used: old list/hash/zset encoding. */
#define OBJ_ENCODING_INTSET 6     /* Encoded as intset */
#define OBJ_ENCODING_SKIPLIST 7   /* Encoded as skiplist */
#define OBJ_ENCODING_EMBSTR 8     /* Embedded sds string encoding */
#define OBJ_ENCODING_QUICKLIST 9  /* Encoded as linked list of listpacks */
#define OBJ_ENCODING_STREAM 10    /* Encoded as a radix tree of listpacks */
#define OBJ_ENCODING_LISTPACK 11  /* Encoded as a listpack */

#define LRU_BITS 24
#define LRU_CLOCK_MAX ((1 << LRU_BITS) - 1) /* Max value of obj->lru */
#define LRU_CLOCK_RESOLUTION 1000           /* LRU clock resolution in ms */

#define OBJ_SHARED_REFCOUNT INT_MAX       /* Global object never destroyed. */
#define OBJ_STATIC_REFCOUNT (INT_MAX - 1) /* Object allocated in the stack. */
#define OBJ_FIRST_SPECIAL_REFCOUNT OBJ_STATIC_REFCOUNT
struct serverObject {
    unsigned type : 4;
    unsigned encoding : 4;
    unsigned lru : LRU_BITS; /* LRU time (relative to global lru_clock) or
                              * LFU data (least significant 8 bits frequency
                              * and most significant 16 bits access time). */
    int refcount;
    void *ptr;
};

/* The string name for an object's type as listed above
 * Native types are checked against the OBJ_STRING, OBJ_LIST, OBJ_* defines,
 * and Module types have their registered name returned. */
char *getObjectTypeName(robj *);

/* Macro used to initialize an Object allocated on the stack.
 * Note that this macro is taken near the structure definition to make sure
 * we'll update it when the structure is changed, to avoid bugs like
 * bug #85 introduced exactly in this way. */
#define initStaticStringObject(_var, _ptr)                                                                             \
    do {                                                                                                               \
        _var.refcount = OBJ_STATIC_REFCOUNT;                                                                           \
        _var.type = OBJ_STRING;                                                                                        \
        _var.encoding = OBJ_ENCODING_RAW;                                                                              \
        _var.ptr = _ptr;                                                                                               \
    } while (0)

struct evictionPoolEntry; /* Defined in evict.c */

/* This structure is used in order to represent the output buffer of a client,
 * which is actually a linked list of blocks like that, that is: client->reply. */
typedef struct clientReplyBlock {
    size_t size, used;
    char buf[];
} clientReplyBlock;

/* Replication buffer blocks is the list of replBufBlock.
 *
 * +--------------+       +--------------+       +--------------+
 * | refcount = 1 |  ...  | refcount = 0 |  ...  | refcount = 2 |
 * +--------------+       +--------------+       +--------------+
 *      |                                            /       \
 *      |                                           /         \
 *      |                                          /           \
 *  Repl Backlog                               Replica_A    Replica_B
 *
 * Each replica or replication backlog increments only the refcount of the
 * 'ref_repl_buf_node' which it points to. So when replica walks to the next
 * node, it should first increase the next node's refcount, and when we trim
 * the replication buffer nodes, we remove node always from the head node which
 * refcount is 0. If the refcount of the head node is not 0, we must stop
 * trimming and never iterate the next node. */

/* Similar with 'clientReplyBlock', it is used for shared buffers between
 * all replica clients and replication backlog. */
typedef struct replBufBlock {
    int refcount;          /* Number of replicas or repl backlog using. */
    long long id;          /* The unique incremental number. */
    long long repl_offset; /* Start replication offset of the block. */
    size_t size, used;
    char buf[];
} replBufBlock;

/* Database representation. There are multiple databases identified
 * by integers from 0 (the default database) up to the max configured
 * database. The database number is the 'id' field in the structure. */
typedef struct serverDb {
    kvstore *keys;                        /* The keyspace for this DB */
    kvstore *expires;                     /* Timeout of keys with a timeout set */
    dict *blocking_keys;                  /* Keys with clients waiting for data (BLPOP)*/
    dict *blocking_keys_unblock_on_nokey; /* Keys with clients waiting for
                                           * data, and should be unblocked if key is deleted (XREADEDGROUP).
                                           * This is a subset of blocking_keys*/
    dict *ready_keys;                     /* Blocked keys that received a PUSH */
    dict *watched_keys;                   /* WATCHED keys for MULTI/EXEC CAS */
    int id;                               /* Database ID */
    long long avg_ttl;                    /* Average TTL, just for stats */
    unsigned long expires_cursor;         /* Cursor of the active expire cycle. */
    list *defrag_later;                   /* List of key names to attempt to defrag one by one, gradually. */
} serverDb;

/* forward declaration for functions ctx */
typedef struct functionsLibCtx functionsLibCtx;

/* Holding object that need to be populated during
 * rdb loading. On loading end it is possible to decide
 * whether not to set those objects on their rightful place.
 * For example: dbarray need to be set as main database on
 *              successful loading and dropped on failure. */
typedef struct rdbLoadingCtx {
    serverDb *dbarray;
    functionsLibCtx *functions_lib_ctx;
} rdbLoadingCtx;

typedef sds (*rdbAuxFieldEncoder)(int flags);
typedef int (*rdbAuxFieldDecoder)(int flags, sds s);

/* Client MULTI/EXEC state */
typedef struct multiCmd {
    robj **argv;
    int argv_len;
    int argc;
    struct serverCommand *cmd;
} multiCmd;

typedef struct multiState {
    multiCmd *commands;   /* Array of MULTI commands */
    int count;            /* Total number of MULTI commands */
    int cmd_flags;        /* The accumulated command flags OR-ed together.
                             So if at least a command has a given flag, it
                             will be set in this field. */
    int cmd_inv_flags;    /* Same as cmd_flags, OR-ing the ~flags. so that it
                             is possible to know if all the commands have a
                             certain flag. */
    size_t argv_len_sums; /* mem used by all commands arguments */
    int alloc_count;      /* total number of multiCmd struct memory reserved. */
} multiState;

/* This structure holds the blocking operation state for a client.
 * The fields used depend on client->btype. */
typedef struct blockingState {
    /* Generic fields. */
    blocking_type btype;  /* Type of blocking op if CLIENT_BLOCKED. */
    mstime_t timeout;     /* Blocking operation timeout. If UNIX current time
                           * is > timeout then the operation timed out. */
    int unblock_on_nokey; /* Whether to unblock the client when at least one of the keys
                             is deleted or does not exist anymore */
    /* BLOCKED_LIST, BLOCKED_ZSET and BLOCKED_STREAM or any other Keys related blocking */
    dict *keys; /* The keys we are blocked on */

    /* BLOCKED_WAIT and BLOCKED_WAITAOF */
    int numreplicas;      /* Number of replicas we are waiting for ACK. */
    int numlocal;         /* Indication if WAITAOF is waiting for local fsync. */
    long long reploffset; /* Replication offset to reach. */

    /* BLOCKED_MODULE */
    void *module_blocked_handle; /* ValkeyModuleBlockedClient structure.
                                    which is opaque for the Redis core, only
                                    handled in module.c. */

    void *async_rm_call_handle; /* ValkeyModuleAsyncRMCallPromise structure.
                                   which is opaque for the Redis core, only
                                   handled in module.c. */
} blockingState;

/* The following structure represents a node in the server.ready_keys list,
 * where we accumulate all the keys that had clients blocked with a blocking
 * operation such as B[LR]POP, but received new data in the context of the
 * last executed command.
 *
 * After the execution of every command or script, we iterate over this list to check
 * if as a result we should serve data to clients blocked, unblocking them.
 * Note that server.ready_keys will not have duplicates as there dictionary
 * also called ready_keys in every structure representing a database,
 * where we make sure to remember if a given key was already added in the
 * server.ready_keys list. */
typedef struct readyList {
    serverDb *db;
    robj *key;
} readyList;

/* This structure represents a user. This is useful for ACLs, the
 * user is associated to the connection after the connection is authenticated.
 * If there is no associated user, the connection uses the default user. */
#define USER_COMMAND_BITS_COUNT                                                                                        \
    1024                            /* The total number of command bits                                                \
                                       in the user structure. The last valid                                           \
                                       command ID we can set in the user                                               \
                                       is USER_COMMAND_BITS_COUNT-1. */
#define USER_FLAG_ENABLED (1 << 0)  /* The user is active. */
#define USER_FLAG_DISABLED (1 << 1) /* The user is disabled. */
#define USER_FLAG_NOPASS                                                                                               \
    (1 << 2) /* The user requires no password, any                                                                     \
                provided password will work. For the                                                                   \
                default user, this also means that                                                                     \
                no AUTH is needed, and every                                                                           \
                connection is immediately                                                                              \
                authenticated. */
#define USER_FLAG_SANITIZE_PAYLOAD                                                                                     \
    (1 << 3) /* The user require a deep RESTORE                                                                        \
              * payload sanitization. */
#define USER_FLAG_SANITIZE_PAYLOAD_SKIP                                                                                \
    (1 << 4) /* The user should skip the                                                                               \
              * deep sanitization of RESTORE                                                                           \
              * payload. */

#define SELECTOR_FLAG_ROOT                                                                                             \
    (1 << 0)                               /* This is the root user permission                                         \
                                            * selector. */
#define SELECTOR_FLAG_ALLKEYS (1 << 1)     /* The user can mention any key. */
#define SELECTOR_FLAG_ALLCOMMANDS (1 << 2) /* The user can run all commands. */
#define SELECTOR_FLAG_ALLCHANNELS                                                                                      \
    (1 << 3) /* The user can mention any Pub/Sub                                                                       \
                channel. */

typedef struct {
    sds name;         /* The username as an SDS string. */
    uint32_t flags;   /* See USER_FLAG_* */
    list *passwords;  /* A list of SDS valid passwords for this user. */
    list *selectors;  /* A list of selectors this user validates commands
                         against. This list will always contain at least
                         one selector for backwards compatibility. */
    robj *acl_string; /* cached string represent of ACLs */
} user;

/* With multiplexing we need to take per-client state.
 * Clients are taken in a linked list. */

#define CLIENT_ID_AOF                                                                                                  \
    (UINT64_MAX) /* Reserved ID for the AOF client. If you                                                             \
                    need more reserved IDs use UINT64_MAX-1,                                                           \
                    -2, ... and so forth. */

/* Replication backlog is not a separate memory, it just is one consumer of
 * the global replication buffer. This structure records the reference of
 * replication buffers. Since the replication buffer block list may be very long,
 * it would cost much time to search replication offset on partial resync, so
 * we use one rax tree to index some blocks every REPL_BACKLOG_INDEX_PER_BLOCKS
 * to make searching offset from replication buffer blocks list faster. */
typedef struct replBacklog {
    listNode *ref_repl_buf_node; /* Referenced node of replication buffer blocks,
                                  * see the definition of replBufBlock. */
    size_t unindexed_count;      /* The count from last creating index block. */
    rax *blocks_index;           /* The index of recorded blocks of replication
                                  * buffer for quickly searching replication
                                  * offset on partial resynchronization. */
    long long histlen;           /* Backlog actual data length */
    long long offset;            /* Replication "primary offset" of first
                                  * byte in the replication backlog buffer.*/
} replBacklog;

typedef struct {
    list *clients;
    size_t mem_usage_sum;
} clientMemUsageBucket;

#ifdef LOG_REQ_RES
/* Structure used to log client's requests and their
 * responses (see logreqres.c) */
typedef struct {
    /* General */
    int argv_logged; /* 1 if the command was logged */
    /* Vars for log buffer */
    unsigned char *buf; /* Buffer holding the data (request and response) */
    size_t used;
    size_t capacity;
    /* Vars for offsets within the client's reply */
    struct {
        /* General */
        int saved; /* 1 if we already saved the offset (first time we call addReply*) */
        /* Offset within the static reply buffer */
        int bufpos;
        /* Offset within the reply block list */
        struct {
            int index;
            size_t used;
        } last_node;
    } offset;
} clientReqResInfo;
#endif

typedef struct client {
    uint64_t id;    /* Client incremental unique ID. */
    uint64_t flags; /* Client flags: CLIENT_* macros. */
    connection *conn;
    int resp;                            /* RESP protocol version. Can be 2 or 3. */
    serverDb *db;                        /* Pointer to currently SELECTed DB. */
    robj *name;                          /* As set by CLIENT SETNAME. */
    robj *lib_name;                      /* The client library name as set by CLIENT SETINFO. */
    robj *lib_ver;                       /* The client library version as set by CLIENT SETINFO. */
    sds querybuf;                        /* Buffer we use to accumulate client queries. */
    size_t qb_pos;                       /* The position we have read in querybuf. */
    size_t querybuf_peak;                /* Recent (100ms or more) peak of querybuf size. */
    int argc;                            /* Num of arguments of current command. */
    robj **argv;                         /* Arguments of current command. */
    int argv_len;                        /* Size of argv array (may be more than argc) */
    int original_argc;                   /* Num of arguments of original command if arguments were rewritten. */
    robj **original_argv;                /* Arguments of original command if arguments were rewritten. */
    size_t argv_len_sum;                 /* Sum of lengths of objects in argv list. */
    struct serverCommand *cmd, *lastcmd; /* Last command executed. */
    struct serverCommand *realcmd;       /* The original command that was executed by the client,
                                           Used to update error stats in case the c->cmd was modified
                                           during the command invocation (like on GEOADD for example). */
    user *user;                          /* User associated with this connection. If the
                                            user is set to NULL the connection can do
                                            anything (admin). */
    int reqtype;                         /* Request protocol type: PROTO_REQ_* */
    int multibulklen;                    /* Number of multi bulk arguments left to read. */
    long bulklen;                        /* Length of bulk argument in multi bulk request. */
    list *reply;                         /* List of reply objects to send to the client. */
    unsigned long long reply_bytes;      /* Tot bytes of objects in reply list. */
    list *deferred_reply_errors;         /* Used for module thread safe contexts. */
    size_t sentlen;                      /* Amount of bytes already sent in the current
                                            buffer or object being sent. */
    time_t ctime;                        /* Client creation time. */
    long duration;           /* Current command duration. Used for measuring latency of blocking/non-blocking cmds */
    int slot;                /* The slot the client is executing against. Set to -1 if no slot is being used */
    dictEntry *cur_script;   /* Cached pointer to the dictEntry of the script being executed. */
    time_t last_interaction; /* Time of the last interaction, used for timeout */
    time_t obuf_soft_limit_reached_time;
    int repl_state;                      /* Replication state if this is a replica. */
    int repl_start_cmd_stream_on_ack;    /* Install replica write handler on first ACK. */
    int repldbfd;                        /* Replication DB file descriptor. */
    off_t repldboff;                     /* Replication DB file offset. */
    off_t repldbsize;                    /* Replication DB file size. */
    sds replpreamble;                    /* Replication DB preamble. */
    long long read_reploff;              /* Read replication offset if this is a primary. */
    long long reploff;                   /* Applied replication offset if this is a primary. */
    long long repl_applied;              /* Applied replication data count in querybuf, if this is a replica. */
    long long repl_ack_off;              /* Replication ack offset, if this is a replica. */
    long long repl_aof_off;              /* Replication AOF fsync ack offset, if this is a replica. */
    long long repl_ack_time;             /* Replication ack time, if this is a replica. */
    long long repl_last_partial_write;   /* The last time the server did a partial write from the RDB child pipe to this
                                            replica  */
    long long psync_initial_offset;      /* FULLRESYNC reply offset other replicas
                                            copying this replica output buffer
                                            should use. */
    char replid[CONFIG_RUN_ID_SIZE + 1]; /* primary replication ID (if primary). */
    int replica_listening_port;          /* As configured with: REPLCONF listening-port */
    char *replica_addr;                  /* Optionally given by REPLCONF ip-address */
    int replica_version;                 /* Version on the form 0xMMmmpp. */
    short replica_capa;                  /* Replica capabilities: REPLICA_CAPA_* bitwise OR. */
    short replica_req;                   /* Replica requirements: REPLICA_REQ_* */
    multiState mstate;                   /* MULTI/EXEC state */
    blockingState bstate;                /* blocking state */
    long long woff;                      /* Last write global replication offset. */
    list *watched_keys;                  /* Keys WATCHED for MULTI/EXEC CAS */
    dict *pubsub_channels;               /* channels a client is interested in (SUBSCRIBE) */
    dict *pubsub_patterns;               /* patterns a client is interested in (PSUBSCRIBE) */
    dict *pubsubshard_channels;          /* shard level channels a client is interested in (SSUBSCRIBE) */
    sds peerid;                          /* Cached peer ID. */
    sds sockname;                        /* Cached connection target address. */
    listNode *client_list_node;          /* list node in client list */
    listNode *postponed_list_node;       /* list node within the postponed list */
    listNode *pending_read_list_node;    /* list node in clients pending read list */
    void *module_blocked_client;         /* Pointer to the ValkeyModuleBlockedClient associated with this
                                          * client. This is set in case of module authentication before the
                                          * unblocked client is reprocessed to handle reply callbacks. */
    void *module_auth_ctx;               /* Ongoing / attempted module based auth callback's ctx.
                                          * This is only tracked within the context of the command attempting
                                          * authentication. If not NULL, it means module auth is in progress. */
    ValkeyModuleUserChangedFunc auth_callback; /* Module callback to execute
                                                * when the authenticated user
                                                * changes. */
    void *auth_callback_privdata;              /* Private data that is passed when the auth
                                                * changed callback is executed. Opaque for
                                                * the Server Core. */
    void *auth_module;                         /* The module that owns the callback, which is used
                                                * to disconnect the client if the module is
                                                * unloaded for cleanup. Opaque for the Server Core.*/

    /* If this client is in tracking mode and this field is non zero,
     * invalidation messages for keys fetched by this client will be sent to
     * the specified client ID. */
    uint64_t client_tracking_redirection;
    rax *client_tracking_prefixes; /* A dictionary of prefixes we are already
                                      subscribed to in BCAST mode, in the
                                      context of client side caching. */
    /* In updateClientMemoryUsage() we track the memory usage of
     * each client and add it to the sum of all the clients of a given type,
     * however we need to remember what was the old contribution of each
     * client, and in which category the client was, in order to remove it
     * before adding it the new value. */
    size_t last_memory_usage;
    int last_memory_type;

    listNode *mem_usage_bucket_node;
    clientMemUsageBucket *mem_usage_bucket;

    listNode *ref_repl_buf_node; /* Referenced node of replication buffer blocks,
                                  * see the definition of replBufBlock. */
    size_t ref_block_pos;        /* Access position of referenced buffer block,
                                  * i.e. the next offset to send. */

    /* list node in clients_pending_write list */
    listNode clients_pending_write_node;
    /* Response buffer */
    size_t buf_peak;                   /* Peak used size of buffer in last 5 sec interval. */
    mstime_t buf_peak_last_reset_time; /* keeps the last time the buffer peak value was reset */
    int bufpos;
    size_t buf_usable_size; /* Usable size of buffer. */
    char *buf;
#ifdef LOG_REQ_RES
    clientReqResInfo reqres;
#endif
    unsigned long long net_input_bytes;    /* Total network input bytes read from this client. */
    unsigned long long net_output_bytes;   /* Total network output bytes sent to this client. */
    unsigned long long commands_processed; /* Total count of commands this client executed. */
} client;

/* ACL information */
typedef struct aclInfo {
    long long user_auth_failures;       /* Auth failure counts on user level */
    long long invalid_cmd_accesses;     /* Invalid command accesses that user doesn't have permission to */
    long long invalid_key_accesses;     /* Invalid key accesses that user doesn't have permission to */
    long long invalid_channel_accesses; /* Invalid channel accesses that user doesn't have permission to */
} aclInfo;

struct saveparam {
    time_t seconds;
    int changes;
};

struct moduleLoadQueueEntry {
    sds path;
    int argc;
    robj **argv;
};

struct sentinelLoadQueueEntry {
    int argc;
    sds *argv;
    int linenum;
    sds line;
};

struct sentinelConfig {
    list *pre_monitor_cfg;
    list *monitor_cfg;
    list *post_monitor_cfg;
};

struct sharedObjectsStruct {
    robj *ok, *err, *emptybulk, *czero, *cone, *pong, *space, *queued, *null[4], *nullarray[4], *emptymap[4],
        *emptyset[4], *emptyarray, *wrongtypeerr, *nokeyerr, *syntaxerr, *sameobjecterr, *outofrangeerr, *noscripterr,
        *loadingerr, *slowevalerr, *slowscripterr, *slowmoduleerr, *bgsaveerr, *primarydownerr, *roreplicaerr,
        *execaborterr, *noautherr, *noreplicaserr, *busykeyerr, *oomerr, *plus, *messagebulk, *pmessagebulk,
        *subscribebulk, *unsubscribebulk, *psubscribebulk, *punsubscribebulk, *del, *unlink, *rpop, *lpop, *lpush,
        *rpoplpush, *lmove, *blmove, *zpopmin, *zpopmax, *emptyscan, *multi, *exec, *left, *right, *hset, *srem,
        *xgroup, *xclaim, *script, *replconf, *eval, *persist, *set, *pexpireat, *pexpire, *time, *pxat, *absttl,
        *retrycount, *force, *justid, *entriesread, *lastid, *ping, *setid, *keepttl, *load, *createconsumer, *getack,
        *special_asterick, *special_equals, *default_username, *redacted, *ssubscribebulk, *sunsubscribebulk,
        *smessagebulk, *select[PROTO_SHARED_SELECT_CMDS], *integers[OBJ_SHARED_INTEGERS],
        *mbulkhdr[OBJ_SHARED_BULKHDR_LEN], /* "*<value>\r\n" */
        *bulkhdr[OBJ_SHARED_BULKHDR_LEN],  /* "$<value>\r\n" */
        *maphdr[OBJ_SHARED_BULKHDR_LEN],   /* "%<value>\r\n" */
        *sethdr[OBJ_SHARED_BULKHDR_LEN];   /* "~<value>\r\n" */
    sds minstring, maxstring;
};

/* ZSETs use a specialized version of Skiplists */
typedef struct zskiplistNode {
    sds ele;
    double score;
    struct zskiplistNode *backward;
    struct zskiplistLevel {
        struct zskiplistNode *forward;
        unsigned long span;
    } level[];
} zskiplistNode;

typedef struct zskiplist {
    struct zskiplistNode *header, *tail;
    unsigned long length;
    int level;
} zskiplist;

typedef struct zset {
    dict *dict;
    zskiplist *zsl;
} zset;

typedef struct clientBufferLimitsConfig {
    unsigned long long hard_limit_bytes;
    unsigned long long soft_limit_bytes;
    time_t soft_limit_seconds;
} clientBufferLimitsConfig;

extern clientBufferLimitsConfig clientBufferLimitsDefaults[CLIENT_TYPE_OBUF_COUNT];

/* The serverOp structure defines an Operation, that is an instance of
 * a command with an argument vector, database ID, propagation target
 * (PROPAGATE_*), and command pointer.
 *
 * Currently only used to additionally propagate more commands to AOF/Replication
 * after the propagation of the executed command. */
typedef struct serverOp {
    robj **argv;
    int argc, dbid, target;
} serverOp;

/* Defines an array of Operations. There is an API to add to this
 * structure in an easy way.
 *
 * int serverOpArrayAppend(serverOpArray *oa, int dbid, robj **argv, int argc, int target);
 * void serverOpArrayFree(serverOpArray *oa);
 */
typedef struct serverOpArray {
    serverOp *ops;
    int numops;
    int capacity;
} serverOpArray;

/* This structure is returned by the getMemoryOverheadData() function in
 * order to return memory overhead information. */
struct serverMemOverhead {
    size_t peak_allocated;
    size_t total_allocated;
    size_t startup_allocated;
    size_t repl_backlog;
    size_t clients_replicas;
    size_t clients_normal;
    size_t cluster_links;
    size_t aof_buffer;
    size_t lua_caches;
    size_t functions_caches;
    size_t overhead_total;
    size_t dataset;
    size_t total_keys;
    size_t bytes_per_key;
    float dataset_perc;
    float peak_perc;
    float total_frag;
    ssize_t total_frag_bytes;
    float allocator_frag;
    ssize_t allocator_frag_bytes;
    float allocator_rss;
    ssize_t allocator_rss_bytes;
    float rss_extra;
    size_t rss_extra_bytes;
    size_t num_dbs;
    size_t overhead_db_hashtable_lut;
    size_t overhead_db_hashtable_rehashing;
    unsigned long db_dict_rehashing_count;
    struct {
        size_t dbid;
        size_t overhead_ht_main;
        size_t overhead_ht_expires;
    } *db;
};

/* Replication error behavior determines the replica behavior
 * when it receives an error over the replication stream. In
 * either case the error is logged. */
typedef enum {
    PROPAGATION_ERR_BEHAVIOR_IGNORE = 0,
    PROPAGATION_ERR_BEHAVIOR_PANIC,
    PROPAGATION_ERR_BEHAVIOR_PANIC_ON_REPLICAS
} replicationErrorBehavior;

/* This structure can be optionally passed to RDB save/load functions in
 * order to implement additional functionalities, by storing and loading
 * metadata to the RDB file.
 *
 * For example, to use select a DB at load time, useful in
 * replication in order to make sure that chained replicas (replicas of replicas)
 * select the correct DB and are able to accept the stream coming from the
 * top-level primary. */
typedef struct rdbSaveInfo {
    /* Used saving and loading. */
    int repl_stream_db; /* DB to select in server.primary client. */

    /* Used only loading. */
    int repl_id_is_set;                   /* True if repl_id field is set. */
    char repl_id[CONFIG_RUN_ID_SIZE + 1]; /* Replication ID. */
    long long repl_offset;                /* Replication offset. */
} rdbSaveInfo;

#define RDB_SAVE_INFO_INIT {-1, 0, "0000000000000000000000000000000000000000", -1}

struct malloc_stats {
    size_t zmalloc_used;
    size_t process_rss;
    size_t allocator_allocated;
    size_t allocator_active;
    size_t allocator_resident;
    size_t allocator_muzzy;
    size_t allocator_frag_smallbins_bytes;
};

/*-----------------------------------------------------------------------------
 * TLS Context Configuration
 *----------------------------------------------------------------------------*/

typedef struct serverTLSContextConfig {
    char *cert_file;            /* Server side and optionally client side cert file name */
    char *key_file;             /* Private key filename for cert_file */
    char *key_file_pass;        /* Optional password for key_file */
    char *client_cert_file;     /* Certificate to use as a client; if none, use cert_file */
    char *client_key_file;      /* Private key filename for client_cert_file */
    char *client_key_file_pass; /* Optional password for client_key_file */
    char *dh_params_file;
    char *ca_cert_file;
    char *ca_cert_dir;
    char *protocols;
    char *ciphers;
    char *ciphersuites;
    int prefer_server_ciphers;
    int session_caching;
    int session_cache_size;
    int session_cache_timeout;
} serverTLSContextConfig;

/*-----------------------------------------------------------------------------
 * AOF manifest definition
 *----------------------------------------------------------------------------*/
typedef enum {
    AOF_FILE_TYPE_BASE = 'b', /* BASE file */
    AOF_FILE_TYPE_HIST = 'h', /* HISTORY file */
    AOF_FILE_TYPE_INCR = 'i', /* INCR file */
} aof_file_type;

typedef struct {
    sds file_name;           /* file name */
    long long file_seq;      /* file sequence */
    aof_file_type file_type; /* file type */
} aofInfo;

typedef struct {
    aofInfo *base_aof_info;       /* BASE file information. NULL if there is no BASE file. */
    list *incr_aof_list;          /* INCR AOFs list. We may have multiple INCR AOF when rewrite fails. */
    list *history_aof_list;       /* HISTORY AOF list. When the AOFRW success, The aofInfo contained in
                                     `base_aof_info` and `incr_aof_list` will be moved to this list. We
                                     will delete these AOF files when AOFRW finish. */
    long long curr_base_file_seq; /* The sequence number used by the current BASE file. */
    long long curr_incr_file_seq; /* The sequence number used by the current INCR file. */
    int dirty;                    /* 1 Indicates that the aofManifest in the memory is inconsistent with
                                     disk, we need to persist it immediately. */
} aofManifest;

/*-----------------------------------------------------------------------------
 * Global server state
 *----------------------------------------------------------------------------*/

/* AIX defines hz to __hz, we don't use this define and in order to allow
 * the server build on AIX we need to undef it. */
#ifdef _AIX
#undef hz
#endif

#define CHILD_TYPE_NONE 0
#define CHILD_TYPE_RDB 1
#define CHILD_TYPE_AOF 2
#define CHILD_TYPE_LDB 3
#define CHILD_TYPE_MODULE 4

typedef enum childInfoType {
    CHILD_INFO_TYPE_CURRENT_INFO,
    CHILD_INFO_TYPE_AOF_COW_SIZE,
    CHILD_INFO_TYPE_RDB_COW_SIZE,
    CHILD_INFO_TYPE_MODULE_COW_SIZE
} childInfoType;

struct valkeyServer {
    /* General */
    pid_t pid;                /* Main process pid. */
    pthread_t main_thread_id; /* Main thread id */
    char *configfile;         /* Absolute config file path, or NULL */
    char *executable;         /* Absolute executable file path. */
    char **exec_argv;         /* Executable argv vector (copy). */
    int dynamic_hz;           /* Change hz value depending on # of clients. */
    int config_hz;            /* Configured HZ value. May be different than
                                 the actual 'hz' field value if dynamic-hz
                                 is enabled. */
    mode_t umask;             /* The umask value of the process on startup */
    int hz;                   /* serverCron() calls frequency in hertz */
    int in_fork_child;        /* indication that this is a fork child */
    serverDb *db;
    dict *commands;      /* Command table */
    dict *orig_commands; /* Command table before command renaming. */
    aeEventLoop *el;
<<<<<<< HEAD
    rax *errors;                /* Errors table */
    unsigned int lruclock; /* Clock for LRU eviction */
=======
    rax *errors;                         /* Errors table */
    int errors_enabled;                  /* If true, errorstats is enabled, and we will add new errors. */
    unsigned int lruclock;               /* Clock for LRU eviction */
>>>>>>> ce795390
    volatile sig_atomic_t shutdown_asap; /* Shutdown ordered by signal handler. */
    mstime_t shutdown_mstime;            /* Timestamp to limit graceful shutdown. */
    int last_sig_received;               /* Indicates the last SIGNAL received, if any (e.g., SIGINT or SIGTERM). */
    int shutdown_flags;                  /* Flags passed to prepareForShutdown(). */
    int activerehashing;                 /* Incremental rehash in serverCron() */
    int active_defrag_running;           /* Active defragmentation running (holds current scan aggressiveness) */
    char *pidfile;                       /* PID file path */
    int arch_bits;                       /* 32 or 64 depending on sizeof(long) */
    int cronloops;                       /* Number of times the cron function run */
    char runid[CONFIG_RUN_ID_SIZE + 1];  /* ID always different at every exec. */
    int sentinel_mode;                   /* True if this instance is a Sentinel. */
    size_t initial_memory_usage;         /* Bytes used after initialization. */
    int always_show_logo;                /* Show logo even for non-stdout logging. */
    int in_exec;                         /* Are we inside EXEC? */
    int busy_module_yield_flags; /* Are we inside a busy module? (triggered by RM_Yield). see BUSY_MODULE_YIELD_ flags. */
    const char *busy_module_yield_reply; /* When non-null, we are inside RM_Yield. */
    char *ignore_warnings;               /* Config: warnings that should be ignored. */
    int client_pause_in_transaction;     /* Was a client pause executed during this Exec? */
    int thp_enabled;                     /* If true, THP is enabled. */
    size_t page_size;                    /* The page size of OS. */
    /* Modules */
    dict *moduleapi;            /* Exported core APIs dictionary for modules. */
    dict *sharedapi;            /* Like moduleapi but containing the APIs that
                                   modules share with each other. */
    dict *module_configs_queue; /* Dict that stores module configurations from .conf file until after modules are loaded
                                   during startup or arguments to loadex. */
    list *loadmodule_queue;     /* List of modules to load at startup. */
    int module_pipe[2];         /* Pipe used to awake the event loop by module threads. */
    pid_t child_pid;            /* PID of current child */
    int child_type;             /* Type of current child */
    _Atomic int module_gil_acquiring; /* Indicates whether the GIL is being acquiring by the main thread. */
    /* Networking */
    int port;                              /* TCP listening port */
    int tls_port;                          /* TLS listening port */
    int tcp_backlog;                       /* TCP listen() backlog */
    char *bindaddr[CONFIG_BINDADDR_MAX];   /* Addresses we should bind to */
    int bindaddr_count;                    /* Number of addresses in server.bindaddr[] */
    char *bind_source_addr;                /* Source address to bind on for outgoing connections */
    char *unixsocket;                      /* UNIX socket path */
    unsigned int unixsocketperm;           /* UNIX socket permission (see mode_t) */
    connListener listeners[CONN_TYPE_MAX]; /* TCP/Unix/TLS even more types */
    uint32_t socket_mark_id;               /* ID for listen socket marking */
    connListener clistener;                /* Cluster bus listener */
    list *clients;                         /* List of active clients */
    list *clients_to_close;                /* Clients to close asynchronously */
    list *clients_pending_write;           /* There is to write or install handler. */
    list *clients_pending_read;            /* Client has pending read socket buffers. */
    list *replicas, *monitors;             /* List of replicas and MONITORs */
    client *current_client;                /* The client that triggered the command execution (External or AOF). */
    client *executing_client;              /* The client executing the current command (possibly script or module). */

#ifdef LOG_REQ_RES
    char *req_res_logfile; /* Path of log file for logging all requests and their replies. If NULL, no logging will be
                              performed */
    unsigned int client_default_resp;
#endif

    /* Stuff for client mem eviction */
    clientMemUsageBucket *client_mem_usage_buckets;

    rax *clients_timeout_table; /* Radix tree for blocked clients timeouts. */
    int execution_nesting;      /* Execution nesting level.
                                 * e.g. call(), async module stuff (timers, events, etc.),
                                 * cron stuff (active expire, eviction) */
    rax *clients_index;         /* Active clients dictionary by client ID. */
    uint32_t paused_actions;    /* Bitmask of actions that are currently paused */
    list *postponed_clients;    /* List of postponed clients */
    pause_event client_pause_per_purpose[NUM_PAUSE_PURPOSES];
    char neterr[ANET_ERR_LEN];                /* Error buffer for anet.c */
    dict *migrate_cached_sockets;             /* MIGRATE cached sockets */
    _Atomic uint64_t next_client_id;          /* Next client unique ID. Incremental. */
    int protected_mode;                       /* Don't accept external connections. */
    int io_threads_num;                       /* Number of IO threads to use. */
    int io_threads_do_reads;                  /* Read and parse from IO threads? */
    int io_threads_active;                    /* Is IO threads currently active? */
    long long events_processed_while_blocked; /* processEventsWhileBlocked() */
    int enable_protected_configs; /* Enable the modification of protected configs, see PROTECTED_ACTION_ALLOWED_* */
    int enable_debug_cmd;         /* Enable DEBUG commands, see PROTECTED_ACTION_ALLOWED_* */
    int enable_module_cmd;        /* Enable MODULE commands, see PROTECTED_ACTION_ALLOWED_* */
    int enable_debug_assert;      /* Enable debug asserts */

    /* RDB / AOF loading information */
    volatile sig_atomic_t loading;       /* We are loading data from disk if true */
    volatile sig_atomic_t async_loading; /* We are loading data without blocking the db being served */
    off_t loading_total_bytes;
    off_t loading_rdb_used_mem;
    off_t loading_loaded_bytes;
    time_t loading_start_time;
    off_t loading_process_events_interval_bytes;
    /* Fields used only for stats */
    time_t stat_starttime;                         /* Server start time */
    long long stat_numcommands;                    /* Number of processed commands */
    long long stat_numconnections;                 /* Number of connections received */
    long long stat_expiredkeys;                    /* Number of expired keys */
    double stat_expired_stale_perc;                /* Percentage of keys probably expired */
    long long stat_expired_time_cap_reached_count; /* Early expire cycle stops.*/
    long long stat_expire_cycle_time_used;         /* Cumulative microseconds used. */
    long long stat_evictedkeys;                    /* Number of evicted keys (maxmemory) */
    long long stat_evictedclients;                 /* Number of evicted clients */
    long long stat_evictedscripts;                 /* Number of evicted lua scripts. */
    long long stat_total_eviction_exceeded_time;   /* Total time over the memory limit, unit us */
    monotime stat_last_eviction_exceeded_time;     /* Timestamp of current eviction start, unit us */
    long long stat_keyspace_hits;                  /* Number of successful lookups of keys */
    long long stat_keyspace_misses;                /* Number of failed lookups of keys */
    long long stat_active_defrag_hits;             /* number of allocations moved */
    long long stat_active_defrag_misses;           /* number of allocations scanned but not moved */
    long long stat_active_defrag_key_hits;         /* number of keys with moved allocations */
    long long stat_active_defrag_key_misses;       /* number of keys scanned and not moved */
    long long stat_active_defrag_scanned;          /* number of dictEntries scanned */
    long long stat_total_active_defrag_time;       /* Total time memory fragmentation over the limit, unit us */
    monotime stat_last_active_defrag_time;         /* Timestamp of current active defrag start */
    size_t stat_peak_memory;                       /* Max used memory record */
    long long stat_aof_rewrites;                   /* number of aof file rewrites performed */
    long long stat_aofrw_consecutive_failures;     /* The number of consecutive failures of aofrw */
    long long stat_rdb_saves;                      /* number of rdb saves performed */
    long long stat_fork_time;                      /* Time needed to perform latest fork() */
    double stat_fork_rate;                         /* Fork rate in GB/sec. */
    long long stat_total_forks;                    /* Total count of fork. */
    long long stat_rejected_conn;                  /* Clients rejected because of maxclients */
    long long stat_sync_full;                      /* Number of full resyncs with replicas. */
    long long stat_sync_partial_ok;                /* Number of accepted PSYNC requests. */
    long long stat_sync_partial_err;               /* Number of unaccepted PSYNC requests. */
    list *slowlog;                                 /* SLOWLOG list of commands */
    long long slowlog_entry_id;                    /* SLOWLOG current entry ID */
    long long slowlog_log_slower_than;             /* SLOWLOG time limit (to get logged) */
    unsigned long slowlog_max_len;                 /* SLOWLOG max number of items logged */
    struct malloc_stats cron_malloc_stats;         /* sampled in serverCron(). */
    _Atomic long long stat_net_input_bytes;        /* Bytes read from network. */
    _Atomic long long stat_net_output_bytes;       /* Bytes written to network. */
    _Atomic long long
        stat_net_repl_input_bytes; /* Bytes read during replication, added to stat_net_input_bytes in 'info'. */
    _Atomic long long
        stat_net_repl_output_bytes;    /* Bytes written during replication, added to stat_net_output_bytes in 'info'. */
    size_t stat_current_cow_peak;      /* Peak size of copy on write bytes. */
    size_t stat_current_cow_bytes;     /* Copy on write bytes while child is active. */
    monotime stat_current_cow_updated; /* Last update time of stat_current_cow_bytes */
    size_t stat_current_save_keys_processed;            /* Processed keys while child is active. */
    size_t stat_current_save_keys_total;                /* Number of keys when child started. */
    size_t stat_rdb_cow_bytes;                          /* Copy on write bytes during RDB saving. */
    size_t stat_aof_cow_bytes;                          /* Copy on write bytes during AOF rewrite. */
    size_t stat_module_cow_bytes;                       /* Copy on write bytes during module fork. */
    double stat_module_progress;                        /* Module save progress. */
    size_t stat_clients_type_memory[CLIENT_TYPE_COUNT]; /* Mem usage by type */
    size_t stat_cluster_links_memory;                   /* Mem usage by cluster links */
    long long
        stat_unexpected_error_replies;  /* Number of unexpected (aof-loading, replica to primary, etc.) error replies */
    long long stat_total_error_replies; /* Total number of issued error replies ( command + rejected errors ) */
    long long stat_dump_payload_sanitizations;               /* Number deep dump payloads integrity validations. */
    long long stat_io_reads_processed;                       /* Number of read events processed by IO / Main threads */
    long long stat_io_writes_processed;                      /* Number of write events processed by IO / Main threads */
    _Atomic long long stat_total_reads_processed;            /* Total number of read events processed */
    _Atomic long long stat_total_writes_processed;           /* Total number of write events processed */
    _Atomic long long stat_client_qbuf_limit_disconnections; /* Total number of clients reached query buf length limit */
    long long stat_client_outbuf_limit_disconnections; /* Total number of clients reached output buf length limit */
    /* The following two are used to track instantaneous metrics, like
     * number of operations per second, network traffic. */
    struct {
        long long last_sample_base;  /* The divisor of last sample window */
        long long last_sample_value; /* The dividend of last sample window */
        long long samples[STATS_METRIC_SAMPLES];
        int idx;
    } inst_metric[STATS_METRIC_COUNT];
    long long stat_reply_buffer_shrinks; /* Total number of output buffer shrinks */
    long long stat_reply_buffer_expands; /* Total number of output buffer expands */
    monotime el_start;
    /* The following two are used to record the max number of commands executed in one eventloop.
     * Note that commands in transactions are also counted. */
    long long el_cmd_cnt_start;
    long long el_cmd_cnt_max;
    /* The sum of active-expire, active-defrag and all other tasks done by cron and beforeSleep,
       but excluding read, write and AOF, which are counted by other sets of metrics. */
    monotime el_cron_duration;
    durationStats duration_stats[EL_DURATION_TYPE_NUM];

    /* Configuration */
    int verbosity;             /* Loglevel verbosity */
    int maxidletime;           /* Client timeout in seconds */
    int tcpkeepalive;          /* Set SO_KEEPALIVE if non-zero. */
    int active_expire_enabled; /* Can be disabled for testing purposes. */
    int active_expire_effort;  /* From 1 (default) to 10, active effort. */
    int lazy_expire_disabled;  /* If > 0, don't trigger lazy expire */
    int active_defrag_enabled;
    int sanitize_dump_payload;    /* Enables deep sanitization for ziplist and listpack in RDB and RESTORE. */
    int skip_checksum_validation; /* Disable checksum validation for RDB and RESTORE payload. */
    int jemalloc_bg_thread;       /* Enable jemalloc background thread */
    int active_defrag_configuration_changed; /* defrag configuration has been changed and need to reconsider
                                              * active_defrag_running in computeDefragCycles. */
    size_t active_defrag_ignore_bytes;       /* minimum amount of fragmentation waste to start active defrag */
    int active_defrag_threshold_lower;       /* minimum percentage of fragmentation to start active defrag */
    int active_defrag_threshold_upper;       /* maximum percentage of fragmentation at which we use maximum effort */
    int active_defrag_cycle_min;             /* minimal effort for defrag in CPU percentage */
    int active_defrag_cycle_max;             /* maximal effort for defrag in CPU percentage */
    unsigned long active_defrag_max_scan_fields; /* maximum number of fields of set/hash/zset/list to process from
                                                    within the main dict scan */
    size_t client_max_querybuf_len;              /* Limit for client query buffer length */
    int dbnum;                                   /* Total number of configured DBs */
    int supervised;                              /* 1 if supervised, 0 otherwise. */
    int supervised_mode;                         /* See SUPERVISED_* */
    int daemonize;                               /* True if running as a daemon */
    int set_proc_title;                          /* True if change proc title */
    char *proc_title_template;                   /* Process title template format */
    clientBufferLimitsConfig client_obuf_limits[CLIENT_TYPE_OBUF_COUNT];
    int extended_redis_compat;                 /* True if extended Redis OSS compatibility is enabled */
    int pause_cron;                            /* Don't run cron tasks (debug) */
    int dict_resizing;                         /* Whether to allow main dict and expired dict to be resized (debug) */
    int latency_tracking_enabled;              /* 1 if extended latency tracking is enabled, 0 otherwise. */
    double *latency_tracking_info_percentiles; /* Extended latency tracking info output percentile list configuration. */
    int latency_tracking_info_percentiles_len;
    unsigned int max_new_tls_conns_per_cycle; /* The maximum number of tls connections that will be accepted during each
                                                 invocation of the event loop. */
    unsigned int max_new_conns_per_cycle;     /* The maximum number of tcp connections that will be accepted during each
                                                 invocation of the event loop. */
    /* AOF persistence */
    int aof_enabled;                    /* AOF configuration */
    int aof_state;                      /* AOF_(ON|OFF|WAIT_REWRITE) */
    int aof_fsync;                      /* Kind of fsync() policy */
    char *aof_filename;                 /* Basename of the AOF file and manifest file */
    char *aof_dirname;                  /* Name of the AOF directory */
    int aof_no_fsync_on_rewrite;        /* Don't fsync if a rewrite is in prog. */
    int aof_rewrite_perc;               /* Rewrite AOF if % growth is > M and... */
    off_t aof_rewrite_min_size;         /* the AOF file is at least N bytes. */
    off_t aof_rewrite_base_size;        /* AOF size on latest startup or rewrite. */
    off_t aof_current_size;             /* AOF current size (Including BASE + INCRs). */
    off_t aof_last_incr_size;           /* The size of the latest incr AOF. */
    off_t aof_last_incr_fsync_offset;   /* AOF offset which is already requested to be synced to disk.
                                         * Compare with the aof_last_incr_size. */
    int aof_flush_sleep;                /* Micros to sleep before flush. (used by tests) */
    int aof_rewrite_scheduled;          /* Rewrite once BGSAVE terminates. */
    sds aof_buf;                        /* AOF buffer, written before entering the event loop */
    int aof_fd;                         /* File descriptor of currently selected AOF file */
    int aof_selected_db;                /* Currently selected DB in AOF */
    mstime_t aof_flush_postponed_start; /* mstime of postponed AOF flush */
    mstime_t aof_last_fsync;            /* mstime of last fsync() */
    time_t aof_rewrite_time_last;       /* Time used by last AOF rewrite run. */
    time_t aof_rewrite_time_start;      /* Current AOF rewrite start time. */
    time_t aof_cur_timestamp;           /* Current record timestamp in AOF */
    int aof_timestamp_enabled;          /* Enable record timestamp in AOF */
    int aof_lastbgrewrite_status;       /* C_OK or C_ERR */
    unsigned long aof_delayed_fsync;    /* delayed AOF fsync() counter */
    int aof_rewrite_incremental_fsync;  /* fsync incrementally while aof rewriting? */
    int rdb_save_incremental_fsync;     /* fsync incrementally while rdb saving? */
    int aof_last_write_status;          /* C_OK or C_ERR */
    int aof_last_write_errno;           /* Valid if aof write/fsync status is ERR */
    int aof_load_truncated;             /* Don't stop on unexpected AOF EOF. */
    int aof_use_rdb_preamble;           /* Specify base AOF to use RDB encoding on AOF rewrites. */
    _Atomic int aof_bio_fsync_status;   /* Status of AOF fsync in bio job. */
    _Atomic int aof_bio_fsync_errno;    /* Errno of AOF fsync in bio job. */
    aofManifest *aof_manifest;          /* Used to track AOFs. */
    int aof_disable_auto_gc;            /* If disable automatically deleting HISTORY type AOFs?
                                           default no. (for testings). */

    /* RDB persistence */
    long long dirty;                      /* Changes to DB from the last save */
    long long dirty_before_bgsave;        /* Used to restore dirty on failed BGSAVE */
    long long rdb_last_load_keys_expired; /* number of expired keys when loading RDB */
    long long rdb_last_load_keys_loaded;  /* number of loaded keys when loading RDB */
    struct saveparam *saveparams;         /* Save points array for RDB */
    int saveparamslen;                    /* Number of saving points */
    char *rdb_filename;                   /* Name of RDB file */
    int rdb_compression;                  /* Use compression in RDB? */
    int rdb_checksum;                     /* Use RDB checksum? */
    int rdb_del_sync_files;               /* Remove RDB files used only for SYNC if
                                             the instance does not use persistence. */
    time_t lastsave;                      /* Unix time of last successful save */
    time_t lastbgsave_try;                /* Unix time of last attempted bgsave */
    time_t rdb_save_time_last;            /* Time used by last RDB save run. */
    time_t rdb_save_time_start;           /* Current RDB save start time. */
    int rdb_bgsave_scheduled;             /* BGSAVE when possible if true. */
    int rdb_child_type;                   /* Type of save by active child. */
    int lastbgsave_status;                /* C_OK or C_ERR */
    int stop_writes_on_bgsave_err;        /* Don't allow writes if can't BGSAVE */
    int rdb_pipe_read;                    /* RDB pipe used to transfer the rdb data */
                                          /* to the parent process in diskless repl. */
    int rdb_child_exit_pipe;              /* Used by the diskless parent allow child exit. */
    connection **rdb_pipe_conns;          /* Connections which are currently the */
    int rdb_pipe_numconns;                /* target of diskless rdb fork child. */
    int rdb_pipe_numconns_writing;        /* Number of rdb conns with pending writes. */
    char *rdb_pipe_buff;                  /* In diskless replication, this buffer holds data */
    int rdb_pipe_bufflen;                 /* that was read from the rdb pipe. */
    int rdb_key_save_delay;               /* Delay in microseconds between keys while
                                           * writing aof or rdb. (for testings). negative
                                           * value means fractions of microseconds (on average). */
    int key_load_delay;                   /* Delay in microseconds between keys while
                                           * loading aof or rdb. (for testings). negative
                                           * value means fractions of microseconds (on average). */
    /* Pipe and data structures for child -> parent info sharing. */
    int child_info_pipe[2]; /* Pipe used to write the child_info_data. */
    int child_info_nread;   /* Num of bytes of the last read from pipe */
    /* Propagation of commands in AOF / replication */
    serverOpArray also_propagate; /* Additional command to propagate. */
    int replication_allowed;      /* Are we allowed to replicate? */
    /* Logging */
    char *logfile;         /* Path of log file */
    int syslog_enabled;    /* Is syslog enabled? */
    char *syslog_ident;    /* Syslog ident */
    int syslog_facility;   /* Syslog facility */
    int crashlog_enabled;  /* Enable signal handler for crashlog.
                            * disable for clean core dumps. */
    int memcheck_enabled;  /* Enable memory check on crash. */
    int use_exit_on_panic; /* Use exit() on panic and assert rather than
                            * abort(). useful for Valgrind. */
    /* Shutdown */
    int shutdown_timeout;    /* Graceful shutdown time limit in seconds. */
    int shutdown_on_sigint;  /* Shutdown flags configured for SIGINT. */
    int shutdown_on_sigterm; /* Shutdown flags configured for SIGTERM. */

    /* Replication (primary) */
    char replid[CONFIG_RUN_ID_SIZE + 1];       /* My current replication ID. */
    char replid2[CONFIG_RUN_ID_SIZE + 1];      /* replid inherited from primary*/
    long long primary_repl_offset;             /* My current replication offset */
    long long second_replid_offset;            /* Accept offsets up to this for replid2. */
    _Atomic long long fsynced_reploff_pending; /* Largest replication offset to
                                      * potentially have been fsynced, applied to
                                        fsynced_reploff only when AOF state is AOF_ON
                                        (not during the initial rewrite) */
    long long fsynced_reploff;                 /* Largest replication offset that has been confirmed to be fsynced */
    int replicas_eldb;                         /* Last SELECTed DB in replication output */
    int repl_ping_replica_period;              /* Primary pings the replica every N seconds */
    replBacklog *repl_backlog;                 /* Replication backlog for partial syncs */
    long long repl_backlog_size;               /* Backlog circular buffer size */
    time_t repl_backlog_time_limit;            /* Time without replicas after the backlog
                                                  gets released. */
    time_t repl_no_replicas_since;             /* We have no replicas since that time.
                                                Only valid if server.replicas len is 0. */
    int repl_min_replicas_to_write;            /* Min number of replicas to write. */
    int repl_min_replicas_max_lag;             /* Max lag of <count> replicas to write. */
    int repl_good_replicas_count;              /* Number of replicas with lag <= max_lag. */
    int repl_diskless_sync;                    /* Primary send RDB to replicas sockets directly. */
    int repl_diskless_load;                    /* Replica parse RDB directly from the socket.
                                                * see REPL_DISKLESS_LOAD_* enum */
    int repl_diskless_sync_delay;              /* Delay to start a diskless repl BGSAVE. */
    int repl_diskless_sync_max_replicas;       /* Max replicas for diskless repl BGSAVE
                                                * delay (start sooner if they all connect). */
    size_t repl_buffer_mem;                    /* The memory of replication buffer. */
    list *repl_buffer_blocks;                  /* Replication buffers blocks list
                                                * (serving replica clients and repl backlog) */
    /* Replication (replica) */
    char *primary_user;                 /* AUTH with this user and primary_auth with primary */
    sds primary_auth;                   /* AUTH with this password with primary */
    char *primary_host;                 /* Hostname of primary */
    int primary_port;                   /* Port of primary */
    int repl_timeout;                   /* Timeout after N seconds of primary idle */
    client *primary;                    /* Client that is primary for this replica */
    client *cached_primary;             /* Cached primary to be reused for PSYNC. */
    int repl_syncio_timeout;            /* Timeout for synchronous I/O calls */
    int repl_state;                     /* Replication status if the instance is a replica */
    off_t repl_transfer_size;           /* Size of RDB to read from primary during sync. */
    off_t repl_transfer_read;           /* Amount of RDB read from primary during sync. */
    off_t repl_transfer_last_fsync_off; /* Offset when we fsync-ed last time. */
    connection *repl_transfer_s;        /* Replica -> Primary SYNC connection */
    int repl_transfer_fd;               /* Replica -> Primary SYNC temp file descriptor */
    char *repl_transfer_tmpfile;        /* Replica-> Primary SYNC temp file name */
    time_t repl_transfer_lastio;        /* Unix time of the latest read, for timeout */
    int repl_serve_stale_data;          /* Serve stale data when link is down? */
    int repl_replica_ro;                /* Replica is read only? */
    int repl_replica_ignore_maxmemory;  /* If true replicas do not evict. */
    time_t repl_down_since;             /* Unix time at which link with primary went down */
    int repl_disable_tcp_nodelay;       /* Disable TCP_NODELAY after SYNC? */
    int replica_priority;               /* Reported in INFO and used by Sentinel. */
    int replica_announced;              /* If true, replica is announced by Sentinel */
    int replica_announce_port;          /* Give the primary this listening port. */
    char *replica_announce_ip;          /* Give the primary this ip address. */
    int propagation_error_behavior;     /* Configures the behavior of the replica
                                         * when it receives an error on the replication stream */
    int repl_ignore_disk_write_error;   /* Configures whether replicas panic when unable to
                                         * persist writes to AOF. */
    /* The following two fields is where we store primary PSYNC replid/offset
     * while the PSYNC is in progress. At the end we'll copy the fields into
     * the server->primary client structure. */
    char primary_replid[CONFIG_RUN_ID_SIZE + 1]; /* Primary PSYNC runid. */
    long long primary_initial_offset;            /* Primary PSYNC offset. */
    int repl_replica_lazy_flush;                 /* Lazy FLUSHALL before loading DB? */
    /* Synchronous replication. */
    list *clients_waiting_acks; /* Clients waiting in WAIT or WAITAOF. */
    int get_ack_from_replicas;  /* If true we send REPLCONF GETACK. */
    /* Limits */
    unsigned int maxclients;                    /* Max number of simultaneous clients */
    unsigned long long maxmemory;               /* Max number of memory bytes to use */
    ssize_t maxmemory_clients;                  /* Memory limit for total client buffers */
    int maxmemory_policy;                       /* Policy for key eviction */
    int maxmemory_samples;                      /* Precision of random sampling */
    int maxmemory_eviction_tenacity;            /* Aggressiveness of eviction processing */
    int lfu_log_factor;                         /* LFU logarithmic counter factor. */
    int lfu_decay_time;                         /* LFU counter decay factor. */
    long long proto_max_bulk_len;               /* Protocol bulk length maximum size. */
    int oom_score_adj_values[CONFIG_OOM_COUNT]; /* Linux oom_score_adj configuration */
    int oom_score_adj;                          /* If true, oom_score_adj is managed */
    int disable_thp;                            /* If true, disable THP by syscall */
    /* Blocked clients */
    unsigned int blocked_clients; /* # of clients executing a blocking cmd.*/
    unsigned int blocked_clients_by_type[BLOCKED_NUM];
    list *unblocked_clients; /* list of clients to unblock before next loop */
    list *ready_keys;        /* List of readyList structures for BLPOP & co */
    /* Client side caching. */
    unsigned int tracking_clients;  /* # of clients with tracking enabled.*/
    size_t tracking_table_max_keys; /* Max number of keys in tracking table. */
    list *tracking_pending_keys;    /* tracking invalidation keys pending to flush */
    list *pending_push_messages;    /* pending publish or other push messages to flush */
    /* Sort parameters - qsort_r() is only available under BSD so we
     * have to take this state global, in order to pass it to sortCompare() */
    int sort_desc;
    int sort_alpha;
    int sort_bypattern;
    int sort_store;
    /* Zip structure config, see redis.conf for more information  */
    size_t hash_max_listpack_entries;
    size_t hash_max_listpack_value;
    size_t set_max_intset_entries;
    size_t set_max_listpack_entries;
    size_t set_max_listpack_value;
    size_t zset_max_listpack_entries;
    size_t zset_max_listpack_value;
    size_t hll_sparse_max_bytes;
    size_t stream_node_max_bytes;
    long long stream_node_max_entries;
    /* List parameters */
    int list_max_listpack_size;
    int list_compress_depth;
    /* time cache */
    _Atomic time_t unixtime;     /* Unix time sampled every cron cycle. */
    time_t timezone;             /* Cached timezone. As set by tzset(). */
    int daylight_active;         /* Currently in daylight saving time. */
    mstime_t mstime;             /* 'unixtime' in milliseconds. */
    ustime_t ustime;             /* 'unixtime' in microseconds. */
    mstime_t cmd_time_snapshot;  /* Time snapshot of the root execution nesting. */
    size_t blocking_op_nesting;  /* Nesting level of blocking operation, used to reset blocked_last_cron. */
    long long blocked_last_cron; /* Indicate the mstime of the last time we did cron jobs from a blocking operation */
    /* Pubsub */
    kvstore *pubsub_channels;      /* Map channels to list of subscribed clients */
    dict *pubsub_patterns;         /* A dict of pubsub_patterns */
    int notify_keyspace_events;    /* Events to propagate via Pub/Sub. This is an
                                      xor of NOTIFY_... flags. */
    kvstore *pubsubshard_channels; /* Map shard channels in every slot to list of subscribed clients */
    unsigned int pubsub_clients;   /* # of clients in Pub/Sub mode */
    unsigned int watching_clients; /* # of clients are watching keys */
    /* Cluster */
    int cluster_enabled;            /* Is cluster enabled? */
    int cluster_port;               /* Set the cluster port for a node. */
    mstime_t cluster_node_timeout;  /* Cluster node timeout. */
    mstime_t cluster_ping_interval; /* A debug configuration for setting how often cluster nodes send ping messages. */
    char *cluster_configfile;       /* Cluster auto-generated config file name. */
    struct clusterState *cluster;   /* State of the cluster */
    int cluster_migration_barrier;  /* Cluster replicas migration barrier. */
    int cluster_allow_replica_migration; /* Automatic replica migrations to orphaned primaries and from empty primaries */
    int cluster_replica_validity_factor;                   /* Replica max data age for failover. */
    int cluster_require_full_coverage;                     /* If true, put the cluster down if
                                                              there is at least an uncovered slot.*/
    int cluster_replica_no_failover;                       /* Prevent replica from starting a failover
                                                            if the primary is in failure state. */
    char *cluster_announce_ip;                             /* IP address to announce on cluster bus. */
    char *cluster_announce_hostname;                       /* hostname to announce on cluster bus. */
    char *cluster_announce_human_nodename;                 /* Human readable node name assigned to a node. */
    int cluster_preferred_endpoint_type;                   /* Use the announced hostname when available. */
    int cluster_announce_port;                             /* base port to announce on cluster bus. */
    int cluster_announce_tls_port;                         /* TLS port to announce on cluster bus. */
    int cluster_announce_bus_port;                         /* bus port to announce on cluster bus. */
    int cluster_module_flags;                              /* Set of flags that modules are able
                                                              to set in order to suppress certain
                                                              native Redis Cluster features. Check the
                                                              VALKEYMODULE_CLUSTER_FLAG_*. */
    int cluster_allow_reads_when_down;                     /* Are reads allowed when the cluster
                                                            is down? */
    int cluster_config_file_lock_fd;                       /* cluster config fd, will be flocked. */
    unsigned long long cluster_link_msg_queue_limit_bytes; /* Memory usage limit on individual link msg queue */
    int cluster_drop_packet_filter;                        /* Debug config that allows tactically
                                                            * dropping packets of a specific type */
    /* Debug config that goes along with cluster_drop_packet_filter. When set, the link is closed on packet drop. */
    uint32_t debug_cluster_close_link_on_packet_drop : 1;
    sds cached_cluster_slot_info[CACHE_CONN_TYPE_MAX];
    /* Scripting */
    mstime_t busy_reply_threshold;  /* Script / module timeout in milliseconds */
    int pre_command_oom_state;      /* OOM before command (script?) was started */
    int script_disable_deny_script; /* Allow running commands marked "noscript" inside a script. */
    /* Lazy free */
    int lazyfree_lazy_eviction;
    int lazyfree_lazy_expire;
    int lazyfree_lazy_server_del;
    int lazyfree_lazy_user_del;
    int lazyfree_lazy_user_flush;
    /* Latency monitor */
    long long latency_monitor_threshold;
    dict *latency_events;
    /* ACLs */
    char *acl_filename;           /* ACL Users file. NULL if not configured. */
    unsigned long acllog_max_len; /* Maximum length of the ACL LOG list. */
    sds requirepass;              /* Remember the cleartext password set with
                                     the old "requirepass" directive for
                                     backward compatibility with Redis <= 5. */
    int acl_pubsub_default;       /* Default ACL pub/sub channels flag */
    aclInfo acl_info;             /* ACL info */
    /* Assert & bug reporting */
    int watchdog_period; /* Software watchdog period in ms. 0 = off */
    /* System hardware info */
    size_t system_memory_size; /* Total memory in system as reported by OS */
    /* TLS Configuration */
    int tls_cluster;
    int tls_replication;
    int tls_auth_clients;
    serverTLSContextConfig tls_ctx_config;
    /* cpu affinity */
    char *server_cpulist;      /* cpu affinity list of server main/io thread. */
    char *bio_cpulist;         /* cpu affinity list of bio thread. */
    char *aof_rewrite_cpulist; /* cpu affinity list of aof rewrite process. */
    char *bgsave_cpulist;      /* cpu affinity list of bgsave process. */
    /* Sentinel config */
    struct sentinelConfig *sentinel_config; /* sentinel config to load at startup time. */
    /* Coordinate failover info */
    mstime_t failover_end_time;              /* Deadline for failover command. */
    int force_failover;                      /* If true then failover will be forced at the
                                              * deadline, otherwise failover is aborted. */
    char *target_replica_host;               /* Failover target host. If null during a
                                              * failover then any replica can be used. */
    int target_replica_port;                 /* Failover target port */
    int failover_state;                      /* Failover state */
    int cluster_allow_pubsubshard_when_down; /* Is pubsubshard allowed when the cluster
                                                is down, doesn't affect pubsub global. */
    long reply_buffer_peak_reset_time; /* The amount of time (in milliseconds) to wait between reply buffer peak resets */
    int reply_buffer_resizing_enabled; /* Is reply buffer resizing enabled (1 by default) */
    /* Local environment */
    char *locale_collate;
};

#define MAX_KEYS_BUFFER 256

typedef struct {
    int pos;   /* The position of the key within the client array */
    int flags; /* The flags associated with the key access, see
                  CMD_KEY_* for more information */
} keyReference;

/* A result structure for the various getkeys function calls. It lists the
 * keys as indices to the provided argv. This functionality is also re-used
 * for returning channel information.
 */
typedef struct {
    int numkeys;                           /* Number of key indices return */
    int size;                              /* Available array size */
    keyReference *keys;                    /* Key indices array, points to keysbuf or heap */
    keyReference keysbuf[MAX_KEYS_BUFFER]; /* Pre-allocated buffer, to save heap allocations */
} getKeysResult;

static inline void initGetKeysResult(getKeysResult *result) {
    result->numkeys = 0;
    result->size = MAX_KEYS_BUFFER;
    result->keys = NULL;
}

/* Key specs definitions.
 *
 * Brief: This is a scheme that tries to describe the location
 * of key arguments better than the old [first,last,step] scheme
 * which is limited and doesn't fit many commands.
 *
 * There are two steps:
 * 1. begin_search (BS): in which index should we start searching for keys?
 * 2. find_keys (FK): relative to the output of BS, how can we will which args are keys?
 *
 * There are two types of BS:
 * 1. index: key args start at a constant index
 * 2. keyword: key args start just after a specific keyword
 *
 * There are two kinds of FK:
 * 1. range: keys end at a specific index (or relative to the last argument)
 * 2. keynum: there's an arg that contains the number of key args somewhere before the keys themselves
 */

/* WARNING! Must be synced with generate-command-code.py and ValkeyModuleKeySpecBeginSearchType */
typedef enum {
    KSPEC_BS_INVALID = 0, /* Must be 0 */
    KSPEC_BS_UNKNOWN,
    KSPEC_BS_INDEX,
    KSPEC_BS_KEYWORD
} kspec_bs_type;

/* WARNING! Must be synced with generate-command-code.py and ValkeyModuleKeySpecFindKeysType */
typedef enum {
    KSPEC_FK_INVALID = 0, /* Must be 0 */
    KSPEC_FK_UNKNOWN,
    KSPEC_FK_RANGE,
    KSPEC_FK_KEYNUM
} kspec_fk_type;

/* WARNING! This struct must match ValkeyModuleCommandKeySpec */
typedef struct {
    /* Declarative data */
    const char *notes;
    uint64_t flags;
    kspec_bs_type begin_search_type;
    union {
        struct {
            /* The index from which we start the search for keys */
            int pos;
        } index;
        struct {
            /* The keyword that indicates the beginning of key args */
            const char *keyword;
            /* An index in argv from which to start searching.
             * Can be negative, which means start search from the end, in reverse
             * (Example: -2 means to start in reverse from the penultimate arg) */
            int startfrom;
        } keyword;
    } bs;
    kspec_fk_type find_keys_type;
    union {
        /* NOTE: Indices in this struct are relative to the result of the begin_search step!
         * These are: range.lastkey, keynum.keynumidx, keynum.firstkey */
        struct {
            /* Index of the last key.
             * Can be negative, in which case it's not relative. -1 indicating till the last argument,
             * -2 one before the last and so on. */
            int lastkey;
            /* How many args should we skip after finding a key, in order to find the next one. */
            int keystep;
            /* If lastkey is -1, we use limit to stop the search by a factor. 0 and 1 mean no limit.
             * 2 means 1/2 of the remaining args, 3 means 1/3, and so on. */
            int limit;
        } range;
        struct {
            /* Index of the argument containing the number of keys to come */
            int keynumidx;
            /* Index of the fist key (Usually it's just after keynumidx, in
             * which case it should be set to keynumidx+1). */
            int firstkey;
            /* How many args should we skip after finding a key, in order to find the next one. */
            int keystep;
        } keynum;
    } fk;
} keySpec;

#ifdef LOG_REQ_RES

/* Must be synced with generate-command-code.py */
typedef enum {
    JSON_TYPE_STRING,
    JSON_TYPE_INTEGER,
    JSON_TYPE_BOOLEAN,
    JSON_TYPE_OBJECT,
    JSON_TYPE_ARRAY,
} jsonType;

typedef struct jsonObjectElement {
    jsonType type;
    const char *key;
    union {
        const char *string;
        long long integer;
        int boolean;
        struct jsonObject *object;
        struct {
            struct jsonObject **objects;
            int length;
        } array;
    } value;
} jsonObjectElement;

typedef struct jsonObject {
    struct jsonObjectElement *elements;
    int length;
} jsonObject;

#endif

/* WARNING! This struct must match ValkeyModuleCommandHistoryEntry */
typedef struct {
    const char *since;
    const char *changes;
} commandHistory;

/* Must be synced with COMMAND_GROUP_STR and generate-command-code.py */
typedef enum {
    COMMAND_GROUP_GENERIC,
    COMMAND_GROUP_STRING,
    COMMAND_GROUP_LIST,
    COMMAND_GROUP_SET,
    COMMAND_GROUP_SORTED_SET,
    COMMAND_GROUP_HASH,
    COMMAND_GROUP_PUBSUB,
    COMMAND_GROUP_TRANSACTIONS,
    COMMAND_GROUP_CONNECTION,
    COMMAND_GROUP_SERVER,
    COMMAND_GROUP_SCRIPTING,
    COMMAND_GROUP_HYPERLOGLOG,
    COMMAND_GROUP_CLUSTER,
    COMMAND_GROUP_SENTINEL,
    COMMAND_GROUP_GEO,
    COMMAND_GROUP_STREAM,
    COMMAND_GROUP_BITMAP,
    COMMAND_GROUP_MODULE,
} serverCommandGroup;

typedef void serverCommandProc(client *c);
typedef int serverGetKeysProc(struct serverCommand *cmd, robj **argv, int argc, getKeysResult *result);

/* Command structure.
 *
 * Note that the command table is in commands.c and it is auto-generated.
 *
 * This is the meaning of the flags:
 *
 * CMD_WRITE:       Write command (may modify the key space).
 *
 * CMD_READONLY:    Commands just reading from keys without changing the content.
 *                  Note that commands that don't read from the keyspace such as
 *                  TIME, SELECT, INFO, administrative commands, and connection
 *                  or transaction related commands (multi, exec, discard, ...)
 *                  are not flagged as read-only commands, since they affect the
 *                  server or the connection in other ways.
 *
 * CMD_DENYOOM:     May increase memory usage once called. Don't allow if out
 *                  of memory.
 *
 * CMD_ADMIN:       Administrative command, like SAVE or SHUTDOWN.
 *
 * CMD_PUBSUB:      Pub/Sub related command.
 *
 * CMD_NOSCRIPT:    Command not allowed in scripts.
 *
 * CMD_BLOCKING:    The command has the potential to block the client.
 *
 * CMD_LOADING:     Allow the command while loading the database.
 *
 * CMD_NO_ASYNC_LOADING: Deny during async loading (when a replica uses diskless
 *                       sync swapdb, and allows access to the old dataset)
 *
 * CMD_STALE:       Allow the command while a replica has stale data but is not
 *                  allowed to serve this data. Normally no command is accepted
 *                  in this condition but just a few.
 *
 * CMD_SKIP_MONITOR:  Do not automatically propagate the command on MONITOR.
 *
 * CMD_SKIP_SLOWLOG:  Do not automatically propagate the command to the slowlog.
 *
 * CMD_ASKING:      Perform an implicit ASKING for this command, so the
 *                  command will be accepted in cluster mode if the slot is marked
 *                  as 'importing'.
 *
 * CMD_FAST:        Fast command: O(1) or O(log(N)) command that should never
 *                  delay its execution as long as the kernel scheduler is giving
 *                  us time. Note that commands that may trigger a DEL as a side
 *                  effect (like SET) are not fast commands.
 *
 * CMD_NO_AUTH:     Command doesn't require authentication
 *
 * CMD_MAY_REPLICATE:   Command may produce replication traffic, but should be
 *                      allowed under circumstances where write commands are disallowed.
 *                      Examples include PUBLISH, which replicates pubsub messages,and
 *                      EVAL, which may execute write commands, which are replicated,
 *                      or may just execute read commands. A command can not be marked
 *                      both CMD_WRITE and CMD_MAY_REPLICATE
 *
 * CMD_SENTINEL:    This command is present in sentinel mode.
 *
 * CMD_ONLY_SENTINEL: This command is present only when in sentinel mode.
 *                    And should be removed from redis.
 *
 * CMD_NO_MANDATORY_KEYS: This key arguments for this command are optional.
 *
 * CMD_NO_MULTI: The command is not allowed inside a transaction
 *
 * CMD_ALLOW_BUSY: The command can run while another command is running for
 *                 a long time (timedout script, module command that yields)
 *
 * CMD_TOUCHES_ARBITRARY_KEYS: The command may touch (and cause lazy-expire)
 *                             arbitrary key (i.e not provided in argv)
 *
 * The following additional flags are only used in order to put commands
 * in a specific ACL category. Commands can have multiple ACL categories.
 * See valkey.conf for the exact meaning of each.
 *
 * @keyspace, @read, @write, @set, @sortedset, @list, @hash, @string, @bitmap,
 * @hyperloglog, @stream, @admin, @fast, @slow, @pubsub, @blocking, @dangerous,
 * @connection, @transaction, @scripting, @geo.
 *
 * Note that:
 *
 * 1) The read-only flag implies the @read ACL category.
 * 2) The write flag implies the @write ACL category.
 * 3) The fast flag implies the @fast ACL category.
 * 4) The admin flag implies the @admin and @dangerous ACL category.
 * 5) The pub-sub flag implies the @pubsub ACL category.
 * 6) The lack of fast flag implies the @slow ACL category.
 * 7) The non obvious "keyspace" category includes the commands
 *    that interact with keys without having anything to do with
 *    specific data structures, such as: DEL, RENAME, MOVE, SELECT,
 *    TYPE, EXPIRE*, PEXPIRE*, TTL, PTTL, ...
 */
struct serverCommand {
    /* Declarative data */
    const char *declared_name;    /* A string representing the command declared_name.
                                   * It is a const char * for native commands and SDS for module commands. */
    const char *summary;          /* Summary of the command (optional). */
    const char *complexity;       /* Complexity description (optional). */
    const char *since;            /* Debut version of the command (optional). */
    int doc_flags;                /* Flags for documentation (see CMD_DOC_*). */
    const char *replaced_by;      /* In case the command is deprecated, this is the successor command. */
    const char *deprecated_since; /* In case the command is deprecated, when did it happen? */
    serverCommandGroup group;     /* Command group */
    commandHistory *history;      /* History of the command */
    int num_history;
    const char **tips; /* An array of strings that are meant to be tips for clients/proxies regarding this command */
    int num_tips;
    serverCommandProc *proc; /* Command implementation */
    int arity;               /* Number of arguments, it is possible to use -N to say >= N */
    uint64_t flags;          /* Command flags, see CMD_*. */
    uint64_t acl_categories; /* ACl categories, see ACL_CATEGORY_*. */
    keySpec *key_specs;
    int key_specs_num;
    /* Use a function to determine keys arguments in a command line.
     * Used for Cluster redirect (may be NULL) */
    serverGetKeysProc *getkeys_proc;
    int num_args; /* Length of args array. */
    /* Array of subcommands (may be NULL) */
    struct serverCommand *subcommands;
    /* Array of arguments (may be NULL) */
    struct serverCommandArg *args;
#ifdef LOG_REQ_RES
    /* Reply schema */
    struct jsonObject *reply_schema;
#endif

    /* Runtime populated data */
    long long microseconds, calls, rejected_calls, failed_calls;
    int id;       /* Command ID. This is a progressive ID starting from 0 that
                     is assigned at runtime, and is used in order to check
                     ACLs. A connection is able to execute a given command if
                     the user associated to the connection has this command
                     bit set in the bitmap of allowed commands. */
    sds fullname; /* A SDS string representing the command fullname. */
    struct hdr_histogram
        *latency_histogram;        /*points to the command latency command histogram (unit of time nanosecond) */
    keySpec legacy_range_key_spec; /* The legacy (first,last,step) key spec is
                                    * still maintained (if applicable) so that
                                    * we can still support the reply format of
                                    * COMMAND INFO and COMMAND GETKEYS */
    dict *subcommands_dict;        /* A dictionary that holds the subcommands, the key is the subcommand sds name
                                    * (not the fullname), and the value is the serverCommand structure pointer. */
    struct serverCommand *parent;
    struct ValkeyModuleCommand *module_cmd; /* A pointer to the module command data (NULL if native command) */
};

struct serverError {
    long long count;
};

struct serverFunctionSym {
    char *name;
    unsigned long pointer;
};

typedef struct _serverSortObject {
    robj *obj;
    union {
        double score;
        robj *cmpobj;
    } u;
} serverSortObject;

typedef struct _serverSortOperation {
    int type;
    robj *pattern;
} serverSortOperation;

/* Structure to hold list iteration abstraction. */
typedef struct {
    robj *subject;
    unsigned char encoding;
    unsigned char direction; /* Iteration direction */

    unsigned char *lpi;  /* listpack iterator */
    quicklistIter *iter; /* quicklist iterator */
} listTypeIterator;

/* Structure for an entry while iterating over a list. */
typedef struct {
    listTypeIterator *li;
    unsigned char *lpe;   /* Entry in listpack */
    quicklistEntry entry; /* Entry in quicklist */
} listTypeEntry;

/* Structure to hold set iteration abstraction. */
typedef struct {
    robj *subject;
    int encoding;
    int ii; /* intset iterator */
    dictIterator *di;
    unsigned char *lpi; /* listpack iterator */
} setTypeIterator;

/* Structure to hold hash iteration abstraction. Note that iteration over
 * hashes involves both fields and values. Because it is possible that
 * not both are required, store pointers in the iterator to avoid
 * unnecessary memory allocation for fields/values. */
typedef struct {
    robj *subject;
    int encoding;

    unsigned char *fptr, *vptr;

    dictIterator *di;
    dictEntry *de;
} hashTypeIterator;

#include "stream.h" /* Stream data type header file. */

#define OBJ_HASH_KEY 1
#define OBJ_HASH_VALUE 2

#define IO_THREADS_OP_IDLE 0
#define IO_THREADS_OP_READ 1
#define IO_THREADS_OP_WRITE 2
extern int io_threads_op;

/*-----------------------------------------------------------------------------
 * Extern declarations
 *----------------------------------------------------------------------------*/

extern struct valkeyServer server;
extern struct sharedObjectsStruct shared;
extern dictType objectKeyPointerValueDictType;
extern dictType objectKeyHeapPointerValueDictType;
extern dictType setDictType;
extern dictType BenchmarkDictType;
extern dictType zsetDictType;
extern dictType dbDictType;
extern double R_Zero, R_PosInf, R_NegInf, R_Nan;
extern dictType hashDictType;
extern dictType stringSetDictType;
extern dictType externalStringType;
extern dictType sdsHashDictType;
extern dictType clientDictType;
extern dictType objToDictDictType;
extern dictType dbExpiresDictType;
extern dictType modulesDictType;
extern dictType sdsReplyDictType;
extern dictType keylistDictType;
extern dict *modules;

/*-----------------------------------------------------------------------------
 * Functions prototypes
 *----------------------------------------------------------------------------*/

/* Command metadata */
void populateCommandLegacyRangeSpec(struct serverCommand *c);

/* Modules */
void moduleInitModulesSystem(void);
void moduleInitModulesSystemLast(void);
void modulesCron(void);
int moduleLoad(const char *path, void **argv, int argc, int is_loadex);
int moduleUnload(sds name, const char **errmsg);
void moduleLoadFromQueue(void);
int moduleGetCommandKeysViaAPI(struct serverCommand *cmd, robj **argv, int argc, getKeysResult *result);
int moduleGetCommandChannelsViaAPI(struct serverCommand *cmd, robj **argv, int argc, getKeysResult *result);
moduleType *moduleTypeLookupModuleByID(uint64_t id);
moduleType *moduleTypeLookupModuleByName(const char *name);
moduleType *moduleTypeLookupModuleByNameIgnoreCase(const char *name);
void moduleTypeNameByID(char *name, uint64_t moduleid);
const char *moduleTypeModuleName(moduleType *mt);
const char *moduleNameFromCommand(struct serverCommand *cmd);
void moduleFreeContext(struct ValkeyModuleCtx *ctx);
void moduleCallCommandUnblockedHandler(client *c);
int isModuleClientUnblocked(client *c);
void unblockClientFromModule(client *c);
void moduleHandleBlockedClients(void);
void moduleBlockedClientTimedOut(client *c, int from_module);
void modulePipeReadable(aeEventLoop *el, int fd, void *privdata, int mask);
size_t moduleCount(void);
void moduleAcquireGIL(void);
int moduleTryAcquireGIL(void);
void moduleReleaseGIL(void);
void moduleNotifyKeyspaceEvent(int type, const char *event, robj *key, int dbid);
void firePostExecutionUnitJobs(void);
void moduleCallCommandFilters(client *c);
void modulePostExecutionUnitOperations(void);
void ModuleForkDoneHandler(int exitcode, int bysignal);
int TerminateModuleForkChild(int child_pid, int wait);
ssize_t rdbSaveModulesAux(rio *rdb, int when);
int moduleAllDatatypesHandleErrors(void);
int moduleAllModulesHandleReplAsyncLoad(void);
sds modulesCollectInfo(sds info, dict *sections_dict, int for_crash_report, int sections);
void moduleFireServerEvent(uint64_t eid, int subid, void *data);
void processModuleLoadingProgressEvent(int is_aof);
int moduleTryServeClientBlockedOnKey(client *c, robj *key);
void moduleUnblockClient(client *c);
int moduleBlockedClientMayTimeout(client *c);
int moduleClientIsBlockedOnKeys(client *c);
void moduleNotifyUserChanged(client *c);
void moduleNotifyKeyUnlink(robj *key, robj *val, int dbid, int flags);
size_t moduleGetFreeEffort(robj *key, robj *val, int dbid);
size_t moduleGetMemUsage(robj *key, robj *val, size_t sample_size, int dbid);
robj *moduleTypeDupOrReply(client *c, robj *fromkey, robj *tokey, int todb, robj *value);
int moduleDefragValue(robj *key, robj *obj, int dbid);
int moduleLateDefrag(robj *key, robj *value, unsigned long *cursor, long long endtime, int dbid);
void moduleDefragGlobals(void);
void *moduleGetHandleByName(char *modulename);
int moduleIsModuleCommand(void *module_handle, struct serverCommand *cmd);

/* Utils */
long long ustime(void);
mstime_t mstime(void);
mstime_t commandTimeSnapshot(void);
void getRandomHexChars(char *p, size_t len);
void getRandomBytes(unsigned char *p, size_t len);
uint64_t crc64(uint64_t crc, const unsigned char *s, uint64_t l);
void exitFromChild(int retcode);
long long serverPopcount(void *s, long count);
int serverSetProcTitle(char *title);
int validateProcTitleTemplate(const char *template);
int serverCommunicateSystemd(const char *sd_notify_msg);
void serverSetCpuAffinity(const char *cpulist);
void dictVanillaFree(dict *d, void *val);

/* ERROR STATS constants */
#define ERROR_STATS_LUA_LIMIT 128 /* After the errors RAX reaches this limit, instead of tracking 
                                    custom LUA errors, we track the error under the symbol below. */
#define LUA_ERRORSTATS_OVERFLOW_ERR "LUA_ERRORSTATS_OVERFLOW"

/* afterErrorReply flags */
<<<<<<< HEAD
#define ERR_REPLY_FLAG_NO_STATS_UPDATE (1ULL<<0) /* Indicating that we should not update
                                                    error stats after sending error reply */
#define ERR_REPLY_FLAG_LUA (1ULL<<1) /* Indicating that the error message is from LUA replying
                                        to a client */

=======
#define ERR_REPLY_FLAG_NO_STATS_UPDATE                                                                                 \
    (1ULL << 0) /* Indicating that we should not update                                                                \
                   error stats after sending error reply */
>>>>>>> ce795390
/* networking.c -- Networking and Client related operations */
client *createClient(connection *conn);
void freeClient(client *c);
void freeClientAsync(client *c);
void logInvalidUseAndFreeClientAsync(client *c, const char *fmt, ...);
int beforeNextClient(client *c);
void clearClientConnectionState(client *c);
void resetClient(client *c);
void freeClientOriginalArgv(client *c);
void freeClientArgv(client *c);
void sendReplyToClient(connection *conn);
void *addReplyDeferredLen(client *c);
void setDeferredArrayLen(client *c, void *node, long length);
void setDeferredMapLen(client *c, void *node, long length);
void setDeferredSetLen(client *c, void *node, long length);
void setDeferredAttributeLen(client *c, void *node, long length);
void setDeferredPushLen(client *c, void *node, long length);
int processInputBuffer(client *c);
void acceptCommonHandler(connection *conn, int flags, char *ip);
void readQueryFromClient(connection *conn);
int prepareClientToWrite(client *c);
void addReplyNull(client *c);
void addReplyNullArray(client *c);
void addReplyBool(client *c, int b);
void addReplyVerbatim(client *c, const char *s, size_t len, const char *ext);
void addReplyProto(client *c, const char *s, size_t len);
void AddReplyFromClient(client *c, client *src);
void addReplyBulk(client *c, robj *obj);
void addReplyBulkCString(client *c, const char *s);
void addReplyBulkCBuffer(client *c, const void *p, size_t len);
void addReplyBulkLongLong(client *c, long long ll);
void addReply(client *c, robj *obj);
void addReplyStatusLength(client *c, const char *s, size_t len);
void addReplySds(client *c, sds s);
void addReplyBulkSds(client *c, sds s);
void setDeferredReplyBulkSds(client *c, void *node, sds s);
void addReplyErrorObject(client *c, robj *err);
void addReplyOrErrorObject(client *c, robj *reply);
void afterErrorReply(client *c, const char *s, size_t len, int flags);
void addReplyErrorFormatInternal(client *c, int flags, const char *fmt, va_list ap);
void addReplyErrorSdsEx(client *c, sds err, int flags);
void addReplyErrorSds(client *c, sds err);
void addReplyErrorSdsSafe(client *c, sds err);
void addReplyError(client *c, const char *err);
void addReplyErrorArity(client *c);
void addReplyErrorExpireTime(client *c);
void addReplyStatus(client *c, const char *status);
void addReplyDouble(client *c, double d);
void addReplyLongLongWithPrefix(client *c, long long ll, char prefix);
void addReplyBigNum(client *c, const char *num, size_t len);
void addReplyHumanLongDouble(client *c, long double d);
void addReplyLongLong(client *c, long long ll);
void addReplyArrayLen(client *c, long length);
void addReplyMapLen(client *c, long length);
void addReplySetLen(client *c, long length);
void addReplyAttributeLen(client *c, long length);
void addReplyPushLen(client *c, long length);
void addReplyHelp(client *c, const char **help);
void addExtendedReplyHelp(client *c, const char **help, const char **extended_help);
void addReplySubcommandSyntaxError(client *c);
void addReplyLoadedModules(client *c);
void copyReplicaOutputBuffer(client *dst, client *src);
void addListRangeReply(client *c, robj *o, long start, long end, int reverse);
void deferredAfterErrorReply(client *c, list *errors);
size_t sdsZmallocSize(sds s);
size_t getStringObjectSdsUsedMemory(robj *o);
void freeClientReplyValue(void *o);
void *dupClientReplyValue(void *o);
char *getClientPeerId(client *client);
char *getClientSockName(client *client);
sds catClientInfoString(sds s, client *client);
sds getAllClientsInfoString(int type);
int clientSetName(client *c, robj *name, const char **err);
void rewriteClientCommandVector(client *c, int argc, ...);
void rewriteClientCommandArgument(client *c, int i, robj *newval);
void replaceClientCommandVector(client *c, int argc, robj **argv);
void redactClientCommandArgument(client *c, int argc);
size_t getClientOutputBufferMemoryUsage(client *c);
size_t getClientMemoryUsage(client *c, size_t *output_buffer_mem_usage);
int freeClientsInAsyncFreeQueue(void);
int closeClientOnOutputBufferLimitReached(client *c, int async);
int getClientType(client *c);
int getClientTypeByName(char *name);
char *getClientTypeName(int class);
void flushReplicasOutputBuffers(void);
void disconnectReplicas(void);
void evictClients(void);
int listenToPort(connListener *fds);
void pauseActions(pause_purpose purpose, mstime_t end, uint32_t actions_bitmask);
void unpauseActions(pause_purpose purpose);
uint32_t isPausedActions(uint32_t action_bitmask);
uint32_t isPausedActionsWithUpdate(uint32_t action_bitmask);
void updatePausedActions(void);
void unblockPostponedClients(void);
void processEventsWhileBlocked(void);
void whileBlockedCron(void);
void blockingOperationStarts(void);
void blockingOperationEnds(void);
int handleClientsWithPendingWrites(void);
int handleClientsWithPendingWritesUsingThreads(void);
int handleClientsWithPendingReadsUsingThreads(void);
int stopThreadedIOIfNeeded(void);
int clientHasPendingReplies(client *c);
int updateClientMemUsageAndBucket(client *c);
void removeClientFromMemUsageBucket(client *c, int allow_eviction);
void unlinkClient(client *c);
int writeToClient(client *c, int handler_installed);
void linkClient(client *c);
void protectClient(client *c);
void unprotectClient(client *c);
void initThreadedIO(void);
void initSharedQueryBuf(void);
client *lookupClientByID(uint64_t id);
int authRequired(client *c);
void putClientInPendingWriteQueue(client *c);
client *createCachedResponseClient(void);
void deleteCachedResponseClient(client *recording_client);

/* logreqres.c - logging of requests and responses */
void reqresReset(client *c, int free_buf);
void reqresSaveClientReplyOffset(client *c);
size_t reqresAppendRequest(client *c);
size_t reqresAppendResponse(client *c);

#ifdef __GNUC__
void addReplyErrorFormatEx(client *c, int flags, const char *fmt, ...) __attribute__((format(printf, 3, 4)));
void addReplyErrorFormat(client *c, const char *fmt, ...) __attribute__((format(printf, 2, 3)));
void addReplyStatusFormat(client *c, const char *fmt, ...) __attribute__((format(printf, 2, 3)));
#else
void addReplyErrorFormatEx(client *c, int flags, const char *fmt, ...);
void addReplyErrorFormat(client *c, const char *fmt, ...);
void addReplyStatusFormat(client *c, const char *fmt, ...);
#endif

/* Client side caching (tracking mode) */
void enableTracking(client *c, uint64_t redirect_to, uint64_t options, robj **prefix, size_t numprefix);
void disableTracking(client *c);
void trackingRememberKeys(client *tracking, client *executing);
void trackingInvalidateKey(client *c, robj *keyobj, int bcast);
void trackingScheduleKeyInvalidation(uint64_t client_id, robj *keyobj);
void trackingHandlePendingKeyInvalidations(void);
void trackingInvalidateKeysOnFlush(int async);
void freeTrackingRadixTree(rax *rt);
void freeTrackingRadixTreeAsync(rax *rt);
void freeErrorsRadixTreeAsync(rax *errors);
void trackingLimitUsedSlots(void);
uint64_t trackingGetTotalItems(void);
uint64_t trackingGetTotalKeys(void);
uint64_t trackingGetTotalPrefixes(void);
void trackingBroadcastInvalidationMessages(void);
int checkPrefixCollisionsOrReply(client *c, robj **prefix, size_t numprefix);

/* List data type */
void listTypePush(robj *subject, robj *value, int where);
robj *listTypePop(robj *subject, int where);
unsigned long listTypeLength(const robj *subject);
listTypeIterator *listTypeInitIterator(robj *subject, long index, unsigned char direction);
void listTypeReleaseIterator(listTypeIterator *li);
void listTypeSetIteratorDirection(listTypeIterator *li, listTypeEntry *entry, unsigned char direction);
int listTypeNext(listTypeIterator *li, listTypeEntry *entry);
robj *listTypeGet(listTypeEntry *entry);
unsigned char *listTypeGetValue(listTypeEntry *entry, size_t *vlen, long long *lval);
void listTypeInsert(listTypeEntry *entry, robj *value, int where);
void listTypeReplace(listTypeEntry *entry, robj *value);
int listTypeEqual(listTypeEntry *entry, robj *o);
void listTypeDelete(listTypeIterator *iter, listTypeEntry *entry);
robj *listTypeDup(robj *o);
void listTypeDelRange(robj *o, long start, long stop);
void popGenericCommand(client *c, int where);
void listElementsRemoved(client *c, robj *key, int where, robj *o, long count, int signal, int *deleted);
typedef enum {
    LIST_CONV_AUTO,
    LIST_CONV_GROWING,
    LIST_CONV_SHRINKING,
} list_conv_type;
typedef void (*beforeConvertCB)(void *data);
void listTypeTryConversion(robj *o, list_conv_type lct, beforeConvertCB fn, void *data);
void listTypeTryConversionAppend(robj *o, robj **argv, int start, int end, beforeConvertCB fn, void *data);

/* MULTI/EXEC/WATCH... */
void unwatchAllKeys(client *c);
void initClientMultiState(client *c);
void freeClientMultiState(client *c);
void queueMultiCommand(client *c, uint64_t cmd_flags);
size_t multiStateMemOverhead(client *c);
void touchWatchedKey(serverDb *db, robj *key);
int isWatchedKeyExpired(client *c);
void touchAllWatchedKeysInDb(serverDb *emptied, serverDb *replaced_with);
void discardTransaction(client *c);
void flagTransaction(client *c);
void execCommandAbort(client *c, sds error);

/* Object implementation */
void decrRefCount(robj *o);
void decrRefCountVoid(void *o);
void incrRefCount(robj *o);
robj *makeObjectShared(robj *o);
void freeStringObject(robj *o);
void freeListObject(robj *o);
void freeSetObject(robj *o);
void freeZsetObject(robj *o);
void freeHashObject(robj *o);
void dismissObject(robj *o, size_t dump_size);
robj *createObject(int type, void *ptr);
void initObjectLRUOrLFU(robj *o);
robj *createStringObject(const char *ptr, size_t len);
robj *createRawStringObject(const char *ptr, size_t len);
robj *createEmbeddedStringObject(const char *ptr, size_t len);
robj *tryCreateRawStringObject(const char *ptr, size_t len);
robj *tryCreateStringObject(const char *ptr, size_t len);
robj *dupStringObject(const robj *o);
int isSdsRepresentableAsLongLong(sds s, long long *llval);
int isObjectRepresentableAsLongLong(robj *o, long long *llongval);
robj *tryObjectEncoding(robj *o);
robj *tryObjectEncodingEx(robj *o, int try_trim);
robj *getDecodedObject(robj *o);
size_t stringObjectLen(robj *o);
robj *createStringObjectFromLongLong(long long value);
robj *createStringObjectFromLongLongForValue(long long value);
robj *createStringObjectFromLongLongWithSds(long long value);
robj *createStringObjectFromLongDouble(long double value, int humanfriendly);
robj *createQuicklistObject(int fill, int compress);
robj *createListListpackObject(void);
robj *createSetObject(void);
robj *createIntsetObject(void);
robj *createSetListpackObject(void);
robj *createHashObject(void);
robj *createZsetObject(void);
robj *createZsetListpackObject(void);
robj *createStreamObject(void);
robj *createModuleObject(moduleType *mt, void *value);
int getLongFromObjectOrReply(client *c, robj *o, long *target, const char *msg);
int getPositiveLongFromObjectOrReply(client *c, robj *o, long *target, const char *msg);
int getRangeLongFromObjectOrReply(client *c, robj *o, long min, long max, long *target, const char *msg);
int checkType(client *c, robj *o, int type);
int getLongLongFromObjectOrReply(client *c, robj *o, long long *target, const char *msg);
int getDoubleFromObjectOrReply(client *c, robj *o, double *target, const char *msg);
int getDoubleFromObject(const robj *o, double *target);
int getLongLongFromObject(robj *o, long long *target);
int getLongDoubleFromObject(robj *o, long double *target);
int getLongDoubleFromObjectOrReply(client *c, robj *o, long double *target, const char *msg);
int getIntFromObjectOrReply(client *c, robj *o, int *target, const char *msg);
char *strEncoding(int encoding);
int compareStringObjects(const robj *a, const robj *b);
int collateStringObjects(const robj *a, const robj *b);
int equalStringObjects(robj *a, robj *b);
unsigned long long estimateObjectIdleTime(robj *o);
void trimStringObjectIfNeeded(robj *o, int trim_small_values);
static inline int canUseSharedObject(void) {
    return server.maxmemory == 0 || !(server.maxmemory_policy & MAXMEMORY_FLAG_NO_SHARED_INTEGERS);
}
#define sdsEncodedObject(objptr) (objptr->encoding == OBJ_ENCODING_RAW || objptr->encoding == OBJ_ENCODING_EMBSTR)

/* Synchronous I/O with timeout */
ssize_t syncWrite(int fd, char *ptr, ssize_t size, long long timeout);
ssize_t syncRead(int fd, char *ptr, ssize_t size, long long timeout);
ssize_t syncReadLine(int fd, char *ptr, ssize_t size, long long timeout);

/* Replication */
void replicationFeedReplicas(int dictid, robj **argv, int argc);
void replicationFeedStreamFromPrimaryStream(char *buf, size_t buflen);
void resetReplicationBuffer(void);
void feedReplicationBuffer(char *buf, size_t len);
void freeReplicaReferencedReplBuffer(client *replica);
void replicationFeedMonitors(client *c, list *monitors, int dictid, robj **argv, int argc);
void updateReplicasWaitingBgsave(int bgsaveerr, int type);
void replicationCron(void);
void replicationStartPendingFork(void);
void replicationHandlePrimaryDisconnection(void);
void replicationCachePrimary(client *c);
void resizeReplicationBacklog(void);
void replicationSetPrimary(char *ip, int port);
void replicationUnsetPrimary(void);
void refreshGoodReplicasCount(void);
int checkGoodReplicasStatus(void);
void processClientsWaitingReplicas(void);
void unblockClientWaitingReplicas(client *c);
int replicationCountAcksByOffset(long long offset);
int replicationCountAOFAcksByOffset(long long offset);
void replicationSendNewlineToPrimary(void);
long long replicationGetReplicaOffset(void);
char *replicationGetReplicaName(client *c);
long long getPsyncInitialOffset(void);
int replicationSetupReplicaForFullResync(client *replica, long long offset);
void changeReplicationId(void);
void clearReplicationId2(void);
void createReplicationBacklog(void);
void freeReplicationBacklog(void);
void replicationCachePrimaryUsingMyself(void);
void feedReplicationBacklog(void *ptr, size_t len);
void incrementalTrimReplicationBacklog(size_t blocks);
int canFeedReplicaReplBuffer(client *replica);
void rebaseReplicationBuffer(long long base_repl_offset);
void showLatestBacklog(void);
void rdbPipeReadHandler(struct aeEventLoop *eventLoop, int fd, void *clientData, int mask);
void rdbPipeWriteHandlerConnRemoved(struct connection *conn);
int rdbRegisterAuxField(char *auxfield, rdbAuxFieldEncoder encoder, rdbAuxFieldDecoder decoder);
void clearFailoverState(void);
void updateFailoverStatus(void);
void abortFailover(const char *err);
const char *getFailoverStateString(void);

/* Generic persistence functions */
void startLoadingFile(size_t size, char *filename, int rdbflags);
void startLoading(size_t size, int rdbflags, int async);
void loadingAbsProgress(off_t pos);
void loadingIncrProgress(off_t size);
void stopLoading(int success);
void updateLoadingFileName(char *filename);
void startSaving(int rdbflags);
void stopSaving(int success);
int allPersistenceDisabled(void);

#define DISK_ERROR_TYPE_AOF 1  /* Don't accept writes: AOF errors. */
#define DISK_ERROR_TYPE_RDB 2  /* Don't accept writes: RDB errors. */
#define DISK_ERROR_TYPE_NONE 0 /* No problems, we can accept writes. */
int writeCommandsDeniedByDiskError(void);
sds writeCommandsGetDiskErrorMessage(int);

/* RDB persistence */
#include "rdb.h"
void killRDBChild(void);
int bg_unlink(const char *filename);

/* AOF persistence */
void flushAppendOnlyFile(int force);
void feedAppendOnlyFile(int dictid, robj **argv, int argc);
void aofRemoveTempFile(pid_t childpid);
int rewriteAppendOnlyFileBackground(void);
int loadAppendOnlyFiles(aofManifest *am);
void stopAppendOnly(void);
int startAppendOnly(void);
void backgroundRewriteDoneHandler(int exitcode, int bysignal);
void killAppendOnlyChild(void);
void restartAOFAfterSYNC(void);
void aofLoadManifestFromDisk(void);
void aofOpenIfNeededOnServerStart(void);
void aofManifestFree(aofManifest *am);
int aofDelHistoryFiles(void);
int aofRewriteLimited(void);

/* Child info */
void openChildInfoPipe(void);
void closeChildInfoPipe(void);
void sendChildInfoGeneric(childInfoType info_type, size_t keys, double progress, char *pname);
void sendChildCowInfo(childInfoType info_type, char *pname);
void sendChildInfo(childInfoType info_type, size_t keys, char *pname);
void receiveChildInfo(void);

/* Fork helpers */
int serverFork(int purpose);
int hasActiveChildProcess(void);
void resetChildState(void);
int isMutuallyExclusiveChildType(int type);

/* acl.c -- Authentication related prototypes. */
extern rax *Users;
extern user *DefaultUser;
void ACLInit(void);
/* Return values for ACLCheckAllPerm(). */
#define ACL_OK 0
#define ACL_DENIED_CMD 1
#define ACL_DENIED_KEY 2
#define ACL_DENIED_AUTH 3    /* Only used for ACL LOG entries. */
#define ACL_DENIED_CHANNEL 4 /* Only used for pub/sub commands */

/* Context values for addACLLogEntry(). */
#define ACL_LOG_CTX_TOPLEVEL 0
#define ACL_LOG_CTX_LUA 1
#define ACL_LOG_CTX_MULTI 2
#define ACL_LOG_CTX_MODULE 3

/* ACL key permission types */
#define ACL_READ_PERMISSION (1 << 0)
#define ACL_WRITE_PERMISSION (1 << 1)
#define ACL_ALL_PERMISSION (ACL_READ_PERMISSION | ACL_WRITE_PERMISSION)

/* Return codes for Authentication functions to indicate the result. */
typedef enum { AUTH_OK = 0, AUTH_ERR, AUTH_NOT_HANDLED, AUTH_BLOCKED } AuthResult;

int ACLCheckUserCredentials(robj *username, robj *password);
int ACLAuthenticateUser(client *c, robj *username, robj *password, robj **err);
int checkModuleAuthentication(client *c, robj *username, robj *password, robj **err);
void addAuthErrReply(client *c, robj *err);
unsigned long ACLGetCommandID(sds cmdname);
void ACLClearCommandID(void);
user *ACLGetUserByName(const char *name, size_t namelen);
int ACLUserCheckKeyPerm(user *u, const char *key, int keylen, int flags);
int ACLUserCheckChannelPerm(user *u, sds channel, int literal);
int ACLCheckAllUserCommandPerm(user *u, struct serverCommand *cmd, robj **argv, int argc, int *idxptr);
int ACLUserCheckCmdWithUnrestrictedKeyAccess(user *u, struct serverCommand *cmd, robj **argv, int argc, int flags);
int ACLCheckAllPerm(client *c, int *idxptr);
int ACLSetUser(user *u, const char *op, ssize_t oplen);
sds ACLStringSetUser(user *u, sds username, sds *argv, int argc);
uint64_t ACLGetCommandCategoryFlagByName(const char *name);
int ACLAddCommandCategory(const char *name, uint64_t flag);
void ACLCleanupCategoriesOnFailure(size_t num_acl_categories_added);
int ACLAppendUserForLoading(sds *argv, int argc, int *argc_err);
const char *ACLSetUserStringError(void);
int ACLLoadConfiguredUsers(void);
robj *ACLDescribeUser(user *u);
void ACLLoadUsersAtStartup(void);
void addReplyCommandCategories(client *c, struct serverCommand *cmd);
user *ACLCreateUnlinkedUser(void);
void ACLFreeUserAndKillClients(user *u);
void addACLLogEntry(client *c, int reason, int context, int argpos, sds username, sds object);
sds getAclErrorMessage(int acl_res, user *user, struct serverCommand *cmd, sds errored_val, int verbose);
void ACLUpdateDefaultUserPassword(sds password);
sds genValkeyInfoStringACLStats(sds info);
void ACLRecomputeCommandBitsFromCommandRulesAllUsers(void);

/* Sorted sets data type */

/* Input flags. */
#define ZADD_IN_NONE 0
#define ZADD_IN_INCR (1 << 0) /* Increment the score instead of setting it. */
#define ZADD_IN_NX (1 << 1)   /* Don't touch elements not already existing. */
#define ZADD_IN_XX (1 << 2)   /* Only touch elements already existing. */
#define ZADD_IN_GT (1 << 3)   /* Only update existing when new scores are higher. */
#define ZADD_IN_LT (1 << 4)   /* Only update existing when new scores are lower. */

/* Output flags. */
#define ZADD_OUT_NOP (1 << 0)     /* Operation not performed because of conditionals.*/
#define ZADD_OUT_NAN (1 << 1)     /* Only touch elements already existing. */
#define ZADD_OUT_ADDED (1 << 2)   /* The element was new and was added. */
#define ZADD_OUT_UPDATED (1 << 3) /* The element already existed, score updated. */

/* Struct to hold an inclusive/exclusive range spec by score comparison. */
typedef struct {
    double min, max;
    int minex, maxex; /* are min or max exclusive? */
} zrangespec;

/* Struct to hold an inclusive/exclusive range spec by lexicographic comparison. */
typedef struct {
    sds min, max;     /* May be set to shared.(minstring|maxstring) */
    int minex, maxex; /* are min or max exclusive? */
} zlexrangespec;

/* flags for incrCommandFailedCalls */
#define ERROR_COMMAND_REJECTED (1 << 0) /* Indicate to update the command rejected stats */
#define ERROR_COMMAND_FAILED (1 << 1)   /* Indicate to update the command failed stats */

zskiplist *zslCreate(void);
void zslFree(zskiplist *zsl);
zskiplistNode *zslInsert(zskiplist *zsl, double score, sds ele);
unsigned char *zzlInsert(unsigned char *zl, sds ele, double score);
int zslDelete(zskiplist *zsl, double score, sds ele, zskiplistNode **node);
zskiplistNode *zslNthInRange(zskiplist *zsl, zrangespec *range, long n);
double zzlGetScore(unsigned char *sptr);
void zzlNext(unsigned char *zl, unsigned char **eptr, unsigned char **sptr);
void zzlPrev(unsigned char *zl, unsigned char **eptr, unsigned char **sptr);
unsigned char *zzlFirstInRange(unsigned char *zl, zrangespec *range);
unsigned char *zzlLastInRange(unsigned char *zl, zrangespec *range);
unsigned long zsetLength(const robj *zobj);
void zsetConvert(robj *zobj, int encoding);
void zsetConvertToListpackIfNeeded(robj *zobj, size_t maxelelen, size_t totelelen);
int zsetScore(robj *zobj, sds member, double *score);
unsigned long zslGetRank(zskiplist *zsl, double score, sds o);
int zsetAdd(robj *zobj, double score, sds ele, int in_flags, int *out_flags, double *newscore);
long zsetRank(robj *zobj, sds ele, int reverse, double *score);
int zsetDel(robj *zobj, sds ele);
robj *zsetDup(robj *o);
void genericZpopCommand(client *c,
                        robj **keyv,
                        int keyc,
                        int where,
                        int emitkey,
                        long count,
                        int use_nested_array,
                        int reply_nil_when_empty,
                        int *deleted);
sds lpGetObject(unsigned char *sptr);
int zslValueGteMin(double value, zrangespec *spec);
int zslValueLteMax(double value, zrangespec *spec);
void zslFreeLexRange(zlexrangespec *spec);
int zslParseLexRange(robj *min, robj *max, zlexrangespec *spec);
unsigned char *zzlFirstInLexRange(unsigned char *zl, zlexrangespec *range);
unsigned char *zzlLastInLexRange(unsigned char *zl, zlexrangespec *range);
zskiplistNode *zslNthInLexRange(zskiplist *zsl, zlexrangespec *range, long n);
int zzlLexValueGteMin(unsigned char *p, zlexrangespec *spec);
int zzlLexValueLteMax(unsigned char *p, zlexrangespec *spec);
int zslLexValueGteMin(sds value, zlexrangespec *spec);
int zslLexValueLteMax(sds value, zlexrangespec *spec);

/* Core functions */
int getMaxmemoryState(size_t *total, size_t *logical, size_t *tofree, float *level);
size_t freeMemoryGetNotCountedMemory(void);
int overMaxmemoryAfterAlloc(size_t moremem);
uint64_t getCommandFlags(client *c);
int processCommand(client *c);
int processPendingCommandAndInputBuffer(client *c);
int processCommandAndResetClient(client *c);
void setupSignalHandlers(void);
int createSocketAcceptHandler(connListener *sfd, aeFileProc *accept_handler);
connListener *listenerByType(const char *typename);
int changeListener(connListener *listener);
void closeListener(connListener *listener);
struct serverCommand *lookupSubcommand(struct serverCommand *container, sds sub_name);
struct serverCommand *lookupCommand(robj **argv, int argc);
struct serverCommand *lookupCommandBySdsLogic(dict *commands, sds s);
struct serverCommand *lookupCommandBySds(sds s);
struct serverCommand *lookupCommandByCStringLogic(dict *commands, const char *s);
struct serverCommand *lookupCommandByCString(const char *s);
struct serverCommand *lookupCommandOrOriginal(robj **argv, int argc);
int commandCheckExistence(client *c, sds *err);
int commandCheckArity(client *c, sds *err);
void startCommandExecution(void);
int incrCommandStatsOnError(struct serverCommand *cmd, int flags);
void call(client *c, int flags);
void alsoPropagate(int dbid, robj **argv, int argc, int target);
void postExecutionUnitOperations(void);
void serverOpArrayFree(serverOpArray *oa);
void forceCommandPropagation(client *c, int flags);
void preventCommandPropagation(client *c);
void preventCommandAOF(client *c);
void preventCommandReplication(client *c);
void slowlogPushCurrentCommand(client *c, struct serverCommand *cmd, ustime_t duration);
void updateCommandLatencyHistogram(struct hdr_histogram **latency_histogram, int64_t duration_hist);
int prepareForShutdown(int flags);
void replyToClientsBlockedOnShutdown(void);
int abortShutdown(void);
void afterCommand(client *c);
int mustObeyClient(client *c);
#ifdef __GNUC__
void _serverLog(int level, const char *fmt, ...) __attribute__((format(printf, 2, 3)));
void serverLogFromHandler(int level, const char *fmt, ...) __attribute__((format(printf, 2, 3)));
#else
void serverLogFromHandler(int level, const char *fmt, ...);
void _serverLog(int level, const char *fmt, ...);
#endif
void serverLogRaw(int level, const char *msg);
void serverLogRawFromHandler(int level, const char *msg);
void usage(void);
void updateDictResizePolicy(void);
void populateCommandTable(void);
void resetCommandTableStats(dict *commands);
void resetErrorTableStats(void);
void adjustOpenFilesLimit(void);
void incrementErrorCount(const char *fullerr, size_t namelen);
void closeListeningSockets(int unlink_unix_socket);
void updateCachedTime(int update_daylight_info);
void enterExecutionUnit(int update_cached_time, long long us);
void exitExecutionUnit(void);
void resetServerStats(void);
void activeDefragCycle(void);
unsigned int getLRUClock(void);
unsigned int LRU_CLOCK(void);
const char *evictPolicyToString(void);
struct serverMemOverhead *getMemoryOverheadData(void);
void freeMemoryOverheadData(struct serverMemOverhead *mh);
void checkChildrenDone(void);
int setOOMScoreAdj(int process_class);
void rejectCommandFormat(client *c, const char *fmt, ...);
void *activeDefragAlloc(void *ptr);
robj *activeDefragStringOb(robj *ob);
void dismissSds(sds s);
void dismissMemory(void *ptr, size_t size_hint);
void dismissMemoryInChild(void);

#define RESTART_SERVER_NONE 0
#define RESTART_SERVER_GRACEFULLY (1 << 0)     /* Do proper shutdown. */
#define RESTART_SERVER_CONFIG_REWRITE (1 << 1) /* CONFIG REWRITE before restart.*/
int restartServer(int flags, mstime_t delay);
int getKeySlot(sds key);
int calculateKeySlot(sds key);

/* kvstore wrappers */
int dbExpand(serverDb *db, uint64_t db_size, int try_expand);
int dbExpandExpires(serverDb *db, uint64_t db_size, int try_expand);
dictEntry *dbFind(serverDb *db, void *key);
dictEntry *dbFindExpires(serverDb *db, void *key);
unsigned long long dbSize(serverDb *db);
unsigned long long dbScan(serverDb *db, unsigned long long cursor, dictScanFunction *scan_cb, void *privdata);

/* Set data type */
robj *setTypeCreate(sds value, size_t size_hint);
int setTypeAdd(robj *subject, sds value);
int setTypeAddAux(robj *set, char *str, size_t len, int64_t llval, int str_is_sds);
int setTypeRemove(robj *subject, sds value);
int setTypeRemoveAux(robj *set, char *str, size_t len, int64_t llval, int str_is_sds);
int setTypeIsMember(robj *subject, sds value);
int setTypeIsMemberAux(robj *set, char *str, size_t len, int64_t llval, int str_is_sds);
setTypeIterator *setTypeInitIterator(robj *subject);
void setTypeReleaseIterator(setTypeIterator *si);
int setTypeNext(setTypeIterator *si, char **str, size_t *len, int64_t *llele);
sds setTypeNextObject(setTypeIterator *si);
int setTypeRandomElement(robj *setobj, char **str, size_t *len, int64_t *llele);
unsigned long setTypeSize(const robj *subject);
void setTypeConvert(robj *subject, int enc);
int setTypeConvertAndExpand(robj *setobj, int enc, unsigned long cap, int panic);
robj *setTypeDup(robj *o);

/* Hash data type */
#define HASH_SET_TAKE_FIELD (1 << 0)
#define HASH_SET_TAKE_VALUE (1 << 1)
#define HASH_SET_COPY 0

void hashTypeConvert(robj *o, int enc);
void hashTypeTryConversion(robj *subject, robj **argv, int start, int end);
int hashTypeExists(robj *o, sds key);
int hashTypeDelete(robj *o, sds key);
unsigned long hashTypeLength(const robj *o);
hashTypeIterator *hashTypeInitIterator(robj *subject);
void hashTypeReleaseIterator(hashTypeIterator *hi);
int hashTypeNext(hashTypeIterator *hi);
void hashTypeCurrentFromListpack(hashTypeIterator *hi,
                                 int what,
                                 unsigned char **vstr,
                                 unsigned int *vlen,
                                 long long *vll);
sds hashTypeCurrentFromHashTable(hashTypeIterator *hi, int what);
void hashTypeCurrentObject(hashTypeIterator *hi, int what, unsigned char **vstr, unsigned int *vlen, long long *vll);
sds hashTypeCurrentObjectNewSds(hashTypeIterator *hi, int what);
robj *hashTypeLookupWriteOrCreate(client *c, robj *key);
robj *hashTypeGetValueObject(robj *o, sds field);
int hashTypeSet(robj *o, sds field, sds value, int flags);
robj *hashTypeDup(robj *o);

/* Pub / Sub */
int pubsubUnsubscribeAllChannels(client *c, int notify);
int pubsubUnsubscribeShardAllChannels(client *c, int notify);
void pubsubShardUnsubscribeAllChannelsInSlot(unsigned int slot);
int pubsubUnsubscribeAllPatterns(client *c, int notify);
int pubsubPublishMessage(robj *channel, robj *message, int sharded);
int pubsubPublishMessageAndPropagateToCluster(robj *channel, robj *message, int sharded);
void addReplyPubsubMessage(client *c, robj *channel, robj *msg, robj *message_bulk);
int serverPubsubSubscriptionCount(void);
int serverPubsubShardSubscriptionCount(void);
size_t pubsubMemOverhead(client *c);
void unmarkClientAsPubSub(client *c);
int pubsubTotalSubscriptions(void);
dict *getClientPubSubChannels(client *c);
dict *getClientPubSubShardChannels(client *c);

/* Keyspace events notification */
void notifyKeyspaceEvent(int type, char *event, robj *key, int dbid);
int keyspaceEventsStringToFlags(char *classes);
sds keyspaceEventsFlagsToString(int flags);

/* Configuration */
/* Configuration Flags */
#define MODIFIABLE_CONFIG                                                                                              \
    0                                   /* This is the implied default for a standard                                  \
                                         * config, which is mutable. */
#define IMMUTABLE_CONFIG (1ULL << 0)    /* Can this value only be set at startup? */
#define SENSITIVE_CONFIG (1ULL << 1)    /* Does this value contain sensitive information */
#define DEBUG_CONFIG (1ULL << 2)        /* Values that are useful for debugging. */
#define MULTI_ARG_CONFIG (1ULL << 3)    /* This config receives multiple arguments. */
#define HIDDEN_CONFIG (1ULL << 4)       /* This config is hidden in `config get <pattern>` (used for tests/debugging) */
#define PROTECTED_CONFIG (1ULL << 5)    /* Becomes immutable if enable-protected-configs is enabled. */
#define DENY_LOADING_CONFIG (1ULL << 6) /* This config is forbidden during loading. */
#define ALIAS_CONFIG (1ULL << 7)        /* For configs with multiple names, this flag is set on the alias. */
#define MODULE_CONFIG (1ULL << 8)       /* This config is a module config */
#define VOLATILE_CONFIG                                                                                                \
    (1ULL << 9) /* The config is a reference to the config data and not the config data itself (ex.                    \
                 * a file name containing more configuration like a tls key). In this case we want                     \
                 * to apply the configuration change even if the new config value is the same as                       \
                 * the old. */

#define INTEGER_CONFIG 0        /* No flags means a simple integer configuration */
#define MEMORY_CONFIG (1 << 0)  /* Indicates if this value can be loaded as a memory value */
#define PERCENT_CONFIG (1 << 1) /* Indicates if this value can be loaded as a percent (and stored as a negative int) */
#define OCTAL_CONFIG (1 << 2)   /* This value uses octal representation */

/* Enum Configs contain an array of configEnum objects that match a string with an integer. */
typedef struct configEnum {
    char *name;
    int val;
} configEnum;

/* Type of configuration. */
typedef enum {
    BOOL_CONFIG,
    NUMERIC_CONFIG,
    STRING_CONFIG,
    SDS_CONFIG,
    ENUM_CONFIG,
    SPECIAL_CONFIG,
} configType;

void loadServerConfig(char *filename, char config_from_stdin, char *options);
void appendServerSaveParams(time_t seconds, int changes);
void resetServerSaveParams(void);
struct rewriteConfigState; /* Forward declaration to export API. */
int rewriteConfigRewriteLine(struct rewriteConfigState *state, const char *option, sds line, int force);
void rewriteConfigMarkAsProcessed(struct rewriteConfigState *state, const char *option);
int rewriteConfig(char *path, int force_write);
void initConfigValues(void);
void removeConfig(sds name);
sds getConfigDebugInfo(void);
int allowProtectedAction(int config, client *c);
void createSharedObjectsWithCompat(void);
void initServerClientMemUsageBuckets(void);
void freeServerClientMemUsageBuckets(void);

/* Module Configuration */
typedef struct ModuleConfig ModuleConfig;
int performModuleConfigSetFromName(sds name, sds value, const char **err);
int performModuleConfigSetDefaultFromName(sds name, const char **err);
void addModuleBoolConfig(const char *module_name, const char *name, int flags, void *privdata, int default_val);
void addModuleStringConfig(const char *module_name, const char *name, int flags, void *privdata, sds default_val);
void addModuleEnumConfig(const char *module_name,
                         const char *name,
                         int flags,
                         void *privdata,
                         int default_val,
                         configEnum *enum_vals);
void addModuleNumericConfig(const char *module_name,
                            const char *name,
                            int flags,
                            void *privdata,
                            long long default_val,
                            int conf_flags,
                            long long lower,
                            long long upper);
void addModuleConfigApply(list *module_configs, ModuleConfig *module_config);
int moduleConfigApplyConfig(list *module_configs, const char **err, const char **err_arg_name);
int getModuleBoolConfig(ModuleConfig *module_config);
int setModuleBoolConfig(ModuleConfig *config, int val, const char **err);
sds getModuleStringConfig(ModuleConfig *module_config);
int setModuleStringConfig(ModuleConfig *config, sds strval, const char **err);
int getModuleEnumConfig(ModuleConfig *module_config);
int setModuleEnumConfig(ModuleConfig *config, int val, const char **err);
long long getModuleNumericConfig(ModuleConfig *module_config);
int setModuleNumericConfig(ModuleConfig *config, long long val, const char **err);

/* db.c -- Keyspace access API */
int removeExpire(serverDb *db, robj *key);
void deleteExpiredKeyAndPropagate(serverDb *db, robj *keyobj);
void propagateDeletion(serverDb *db, robj *key, int lazy);
int keyIsExpired(serverDb *db, robj *key);
long long getExpire(serverDb *db, robj *key);
void setExpire(client *c, serverDb *db, robj *key, long long when);
int checkAlreadyExpired(long long when);
robj *lookupKeyRead(serverDb *db, robj *key);
robj *lookupKeyWrite(serverDb *db, robj *key);
robj *lookupKeyReadOrReply(client *c, robj *key, robj *reply);
robj *lookupKeyWriteOrReply(client *c, robj *key, robj *reply);
robj *lookupKeyReadWithFlags(serverDb *db, robj *key, int flags);
robj *lookupKeyWriteWithFlags(serverDb *db, robj *key, int flags);
robj *objectCommandLookup(client *c, robj *key);
robj *objectCommandLookupOrReply(client *c, robj *key, robj *reply);
int objectSetLRUOrLFU(robj *val, long long lfu_freq, long long lru_idle, long long lru_clock, int lru_multiplier);
#define LOOKUP_NONE 0
#define LOOKUP_NOTOUCH (1 << 0)  /* Don't update LRU. */
#define LOOKUP_NONOTIFY (1 << 1) /* Don't trigger keyspace event on key misses. */
#define LOOKUP_NOSTATS (1 << 2)  /* Don't update keyspace hits/misses counters. */
#define LOOKUP_WRITE (1 << 3)    /* Delete expired keys even in replicas. */
#define LOOKUP_NOEXPIRE (1 << 4) /* Avoid deleting lazy expired keys. */
#define LOOKUP_NOEFFECTS                                                                                               \
    (LOOKUP_NONOTIFY | LOOKUP_NOSTATS | LOOKUP_NOTOUCH | LOOKUP_NOEXPIRE) /* Avoid any effects from fetching the key */

void dbAdd(serverDb *db, robj *key, robj *val);
int dbAddRDBLoad(serverDb *db, sds key, robj *val);
void dbReplaceValue(serverDb *db, robj *key, robj *val);

#define SETKEY_KEEPTTL 1
#define SETKEY_NO_SIGNAL 2
#define SETKEY_ALREADY_EXIST 4
#define SETKEY_DOESNT_EXIST 8
#define SETKEY_ADD_OR_UPDATE 16 /* Key most likely doesn't exists */
void setKey(client *c, serverDb *db, robj *key, robj *val, int flags);
robj *dbRandomKey(serverDb *db);
int dbGenericDelete(serverDb *db, robj *key, int async, int flags);
int dbSyncDelete(serverDb *db, robj *key);
int dbDelete(serverDb *db, robj *key);
robj *dbUnshareStringValue(serverDb *db, robj *key, robj *o);

#define EMPTYDB_NO_FLAGS 0           /* No flags. */
#define EMPTYDB_ASYNC (1 << 0)       /* Reclaim memory in another thread. */
#define EMPTYDB_NOFUNCTIONS (1 << 1) /* Indicate not to flush the functions. */
long long emptyData(int dbnum, int flags, void(callback)(dict *));
long long emptyDbStructure(serverDb *dbarray, int dbnum, int async, void(callback)(dict *));
void flushAllDataAndResetRDB(int flags);
long long dbTotalServerKeyCount(void);
serverDb *initTempDb(void);
void discardTempDb(serverDb *tempDb, void(callback)(dict *));


int selectDb(client *c, int id);
void signalModifiedKey(client *c, serverDb *db, robj *key);
void signalFlushedDb(int dbid, int async);
void scanGenericCommand(client *c, robj *o, unsigned long long cursor);
int parseScanCursorOrReply(client *c, robj *o, unsigned long long *cursor);
int dbAsyncDelete(serverDb *db, robj *key);
void emptyDbAsync(serverDb *db);
size_t lazyfreeGetPendingObjectsCount(void);
size_t lazyfreeGetFreedObjectsCount(void);
void lazyfreeResetStats(void);
void freeObjAsync(robj *key, robj *obj, int dbid);
void freeReplicationBacklogRefMemAsync(list *blocks, rax *index);

/* API to get key arguments from commands */
#define GET_KEYSPEC_DEFAULT 0
#define GET_KEYSPEC_INCLUDE_NOT_KEYS (1 << 0) /* Consider 'fake' keys as keys */
#define GET_KEYSPEC_RETURN_PARTIAL (1 << 1)   /* Return all keys that can be found */

int getKeysFromCommandWithSpecs(struct serverCommand *cmd,
                                robj **argv,
                                int argc,
                                int search_flags,
                                getKeysResult *result);
keyReference *getKeysPrepareResult(getKeysResult *result, int numkeys);
int getKeysFromCommand(struct serverCommand *cmd, robj **argv, int argc, getKeysResult *result);
int doesCommandHaveKeys(struct serverCommand *cmd);
int getChannelsFromCommand(struct serverCommand *cmd, robj **argv, int argc, getKeysResult *result);
int doesCommandHaveChannelsWithFlags(struct serverCommand *cmd, int flags);
void getKeysFreeResult(getKeysResult *result);
int sintercardGetKeys(struct serverCommand *cmd, robj **argv, int argc, getKeysResult *result);
int zunionInterDiffGetKeys(struct serverCommand *cmd, robj **argv, int argc, getKeysResult *result);
int zunionInterDiffStoreGetKeys(struct serverCommand *cmd, robj **argv, int argc, getKeysResult *result);
int evalGetKeys(struct serverCommand *cmd, robj **argv, int argc, getKeysResult *result);
int functionGetKeys(struct serverCommand *cmd, robj **argv, int argc, getKeysResult *result);
int sortGetKeys(struct serverCommand *cmd, robj **argv, int argc, getKeysResult *result);
int sortROGetKeys(struct serverCommand *cmd, robj **argv, int argc, getKeysResult *result);
int migrateGetKeys(struct serverCommand *cmd, robj **argv, int argc, getKeysResult *result);
int georadiusGetKeys(struct serverCommand *cmd, robj **argv, int argc, getKeysResult *result);
int xreadGetKeys(struct serverCommand *cmd, robj **argv, int argc, getKeysResult *result);
int lmpopGetKeys(struct serverCommand *cmd, robj **argv, int argc, getKeysResult *result);
int blmpopGetKeys(struct serverCommand *cmd, robj **argv, int argc, getKeysResult *result);
int zmpopGetKeys(struct serverCommand *cmd, robj **argv, int argc, getKeysResult *result);
int bzmpopGetKeys(struct serverCommand *cmd, robj **argv, int argc, getKeysResult *result);
int setGetKeys(struct serverCommand *cmd, robj **argv, int argc, getKeysResult *result);
int bitfieldGetKeys(struct serverCommand *cmd, robj **argv, int argc, getKeysResult *result);

unsigned short crc16(const char *buf, int len);

/* Sentinel */
void initSentinelConfig(void);
void initSentinel(void);
void sentinelTimer(void);
const char *sentinelHandleConfiguration(char **argv, int argc);
void queueSentinelConfig(sds *argv, int argc, int linenum, sds line);
void loadSentinelConfigFromQueue(void);
void sentinelIsRunning(void);
void sentinelCheckConfigFile(void);
void sentinelCommand(client *c);
void sentinelInfoCommand(client *c);
void sentinelPublishCommand(client *c);
void sentinelRoleCommand(client *c);

/* valkey-check-rdb & aof */
int redis_check_rdb(char *rdbfilename, FILE *fp);
int redis_check_rdb_main(int argc, char **argv, FILE *fp);
int redis_check_aof_main(int argc, char **argv);

/* Scripting */
void scriptingInit(int setup);
int ldbRemoveChild(pid_t pid);
void ldbKillForkedSessions(void);
int ldbPendingChildren(void);
void luaLdbLineHook(lua_State *lua, lua_Debug *ar);
void freeLuaScriptsSync(dict *lua_scripts, list *lua_scripts_lru_list, lua_State *lua);
void freeLuaScriptsAsync(dict *lua_scripts, list *lua_scripts_lru_list, lua_State *lua);
void freeFunctionsAsync(functionsLibCtx *lib_ctx);
int ldbIsEnabled(void);
void ldbLog(sds entry);
void ldbLogRespReply(char *reply);
void sha1hex(char *digest, char *script, size_t len);
unsigned long evalMemory(void);
dict *evalScriptsDict(void);
unsigned long evalScriptsMemory(void);
uint64_t evalGetCommandFlags(client *c, uint64_t orig_flags);
uint64_t fcallGetCommandFlags(client *c, uint64_t orig_flags);
int isInsideYieldingLongCommand(void);

typedef struct luaScript {
    uint64_t flags;
    robj *body;
    listNode *node; /* list node in lua_scripts_lru_list list. */
} luaScript;
/* Cache of recently used small arguments to avoid malloc calls. */
#define LUA_CMD_OBJCACHE_SIZE 32
#define LUA_CMD_OBJCACHE_MAX_LEN 64

/* Blocked clients API */
void processUnblockedClients(void);
void initClientBlockingState(client *c);
void blockClient(client *c, int btype);
void unblockClient(client *c, int queue_for_reprocessing);
void unblockClientOnTimeout(client *c);
void unblockClientOnError(client *c, const char *err_str);
void queueClientForReprocessing(client *c);
void replyToBlockedClientTimedOut(client *c);
int getTimeoutFromObjectOrReply(client *c, robj *object, mstime_t *timeout, int unit);
void disconnectAllBlockedClients(void);
void handleClientsBlockedOnKeys(void);
void signalKeyAsReady(serverDb *db, robj *key, int type);
void blockForKeys(client *c, int btype, robj **keys, int numkeys, mstime_t timeout, int unblock_on_nokey);
void blockClientShutdown(client *c);
void blockPostponeClient(client *c);
void blockClientForReplicaAck(client *c, mstime_t timeout, long long offset, long numreplicas, int numlocal);
void replicationRequestAckFromReplicas(void);
void signalDeletedKeyAsReady(serverDb *db, robj *key, int type);
void updateStatsOnUnblock(client *c, long blocked_us, long reply_us, int had_errors);
void scanDatabaseForDeletedKeys(serverDb *emptied, serverDb *replaced_with);
void totalNumberOfStatefulKeys(unsigned long *blocking_keys,
                               unsigned long *blocking_keys_on_nokey,
                               unsigned long *watched_keys);
void blockedBeforeSleep(void);

/* timeout.c -- Blocked clients timeout and connections timeout. */
void addClientToTimeoutTable(client *c);
void removeClientFromTimeoutTable(client *c);
void handleBlockedClientsTimeout(void);
int clientsCronHandleTimeout(client *c, mstime_t now_ms);

/* expire.c -- Handling of expired keys */
void activeExpireCycle(int type);
void expireReplicaKeys(void);
void rememberReplicaKeyWithExpire(serverDb *db, robj *key);
void flushReplicaKeysWithExpireList(void);
size_t getReplicaKeyWithExpireCount(void);

/* evict.c -- maxmemory handling and LRU eviction. */
void evictionPoolAlloc(void);
#define LFU_INIT_VAL 5
unsigned long LFUGetTimeInMinutes(void);
uint8_t LFULogIncr(uint8_t value);
unsigned long LFUDecrAndReturn(robj *o);
#define EVICT_OK 0
#define EVICT_RUNNING 1
#define EVICT_FAIL 2
int performEvictions(void);
void startEvictionTimeProc(void);

/* Keys hashing / comparison functions for dict.c hash tables. */
uint64_t dictSdsHash(const void *key);
uint64_t dictSdsCaseHash(const void *key);
int dictSdsKeyCompare(dict *d, const void *key1, const void *key2);
int dictSdsKeyCaseCompare(dict *d, const void *key1, const void *key2);
void dictSdsDestructor(dict *d, void *val);
void dictListDestructor(dict *d, void *val);
void *dictSdsDup(dict *d, const void *key);

/* Git SHA1 */
char *serverGitSHA1(void);
char *serverGitDirty(void);
uint64_t serverBuildId(void);
const char *serverBuildIdRaw(void);
char *serverBuildIdString(void);

/* Commands prototypes */
void authCommand(client *c);
void pingCommand(client *c);
void echoCommand(client *c);
void commandCommand(client *c);
void commandCountCommand(client *c);
void commandListCommand(client *c);
void commandInfoCommand(client *c);
void commandGetKeysCommand(client *c);
void commandGetKeysAndFlagsCommand(client *c);
void commandHelpCommand(client *c);
void commandDocsCommand(client *c);
void setCommand(client *c);
void setnxCommand(client *c);
void setexCommand(client *c);
void psetexCommand(client *c);
void getCommand(client *c);
void getexCommand(client *c);
void getdelCommand(client *c);
void delCommand(client *c);
void unlinkCommand(client *c);
void existsCommand(client *c);
void setbitCommand(client *c);
void getbitCommand(client *c);
void bitfieldCommand(client *c);
void bitfieldroCommand(client *c);
void setrangeCommand(client *c);
void getrangeCommand(client *c);
void incrCommand(client *c);
void decrCommand(client *c);
void incrbyCommand(client *c);
void decrbyCommand(client *c);
void incrbyfloatCommand(client *c);
void selectCommand(client *c);
void swapdbCommand(client *c);
void randomkeyCommand(client *c);
void keysCommand(client *c);
void scanCommand(client *c);
void dbsizeCommand(client *c);
void lastsaveCommand(client *c);
void saveCommand(client *c);
void bgsaveCommand(client *c);
void bgrewriteaofCommand(client *c);
void shutdownCommand(client *c);
void slowlogCommand(client *c);
void moveCommand(client *c);
void copyCommand(client *c);
void renameCommand(client *c);
void renamenxCommand(client *c);
void lpushCommand(client *c);
void rpushCommand(client *c);
void lpushxCommand(client *c);
void rpushxCommand(client *c);
void linsertCommand(client *c);
void lpopCommand(client *c);
void rpopCommand(client *c);
void lmpopCommand(client *c);
void llenCommand(client *c);
void lindexCommand(client *c);
void lrangeCommand(client *c);
void ltrimCommand(client *c);
void typeCommand(client *c);
void lsetCommand(client *c);
void saddCommand(client *c);
void sremCommand(client *c);
void smoveCommand(client *c);
void sismemberCommand(client *c);
void smismemberCommand(client *c);
void scardCommand(client *c);
void spopCommand(client *c);
void srandmemberCommand(client *c);
void sinterCommand(client *c);
void sinterCardCommand(client *c);
void sinterstoreCommand(client *c);
void sunionCommand(client *c);
void sunionstoreCommand(client *c);
void sdiffCommand(client *c);
void sdiffstoreCommand(client *c);
void sscanCommand(client *c);
void syncCommand(client *c);
void flushdbCommand(client *c);
void flushallCommand(client *c);
void sortCommand(client *c);
void sortroCommand(client *c);
void lremCommand(client *c);
void lposCommand(client *c);
void rpoplpushCommand(client *c);
void lmoveCommand(client *c);
void infoCommand(client *c);
void mgetCommand(client *c);
void monitorCommand(client *c);
void expireCommand(client *c);
void expireatCommand(client *c);
void pexpireCommand(client *c);
void pexpireatCommand(client *c);
void getsetCommand(client *c);
void ttlCommand(client *c);
void touchCommand(client *c);
void pttlCommand(client *c);
void expiretimeCommand(client *c);
void pexpiretimeCommand(client *c);
void persistCommand(client *c);
void replicaofCommand(client *c);
void roleCommand(client *c);
void debugCommand(client *c);
void msetCommand(client *c);
void msetnxCommand(client *c);
void zaddCommand(client *c);
void zincrbyCommand(client *c);
void zrangeCommand(client *c);
void zrangebyscoreCommand(client *c);
void zrevrangebyscoreCommand(client *c);
void zrangebylexCommand(client *c);
void zrevrangebylexCommand(client *c);
void zcountCommand(client *c);
void zlexcountCommand(client *c);
void zrevrangeCommand(client *c);
void zcardCommand(client *c);
void zremCommand(client *c);
void zscoreCommand(client *c);
void zmscoreCommand(client *c);
void zremrangebyscoreCommand(client *c);
void zremrangebylexCommand(client *c);
void zpopminCommand(client *c);
void zpopmaxCommand(client *c);
void zmpopCommand(client *c);
void bzpopminCommand(client *c);
void bzpopmaxCommand(client *c);
void bzmpopCommand(client *c);
void zrandmemberCommand(client *c);
void multiCommand(client *c);
void execCommand(client *c);
void discardCommand(client *c);
void blpopCommand(client *c);
void brpopCommand(client *c);
void blmpopCommand(client *c);
void brpoplpushCommand(client *c);
void blmoveCommand(client *c);
void appendCommand(client *c);
void strlenCommand(client *c);
void zrankCommand(client *c);
void zrevrankCommand(client *c);
void hsetCommand(client *c);
void hsetnxCommand(client *c);
void hgetCommand(client *c);
void hmgetCommand(client *c);
void hdelCommand(client *c);
void hlenCommand(client *c);
void hstrlenCommand(client *c);
void zremrangebyrankCommand(client *c);
void zunionstoreCommand(client *c);
void zinterstoreCommand(client *c);
void zdiffstoreCommand(client *c);
void zunionCommand(client *c);
void zinterCommand(client *c);
void zinterCardCommand(client *c);
void zrangestoreCommand(client *c);
void zdiffCommand(client *c);
void zscanCommand(client *c);
void hkeysCommand(client *c);
void hvalsCommand(client *c);
void hgetallCommand(client *c);
void hexistsCommand(client *c);
void hscanCommand(client *c);
void hrandfieldCommand(client *c);
void configSetCommand(client *c);
void configGetCommand(client *c);
void configResetStatCommand(client *c);
void configRewriteCommand(client *c);
void configHelpCommand(client *c);
void hincrbyCommand(client *c);
void hincrbyfloatCommand(client *c);
void subscribeCommand(client *c);
void unsubscribeCommand(client *c);
void psubscribeCommand(client *c);
void punsubscribeCommand(client *c);
void publishCommand(client *c);
void pubsubCommand(client *c);
void spublishCommand(client *c);
void ssubscribeCommand(client *c);
void sunsubscribeCommand(client *c);
void watchCommand(client *c);
void unwatchCommand(client *c);
void clusterCommand(client *c);
void restoreCommand(client *c);
void migrateCommand(client *c);
void askingCommand(client *c);
void readonlyCommand(client *c);
void readwriteCommand(client *c);
int verifyDumpPayload(unsigned char *p, size_t len, uint16_t *rdbver_ptr);
void dumpCommand(client *c);
void objectCommand(client *c);
void memoryCommand(client *c);
void clientCommand(client *c);
void helloCommand(client *c);
void clientSetinfoCommand(client *c);
void evalCommand(client *c);
void evalRoCommand(client *c);
void evalShaCommand(client *c);
void evalShaRoCommand(client *c);
void scriptCommand(client *c);
void fcallCommand(client *c);
void fcallroCommand(client *c);
void functionLoadCommand(client *c);
void functionDeleteCommand(client *c);
void functionKillCommand(client *c);
void functionStatsCommand(client *c);
void functionListCommand(client *c);
void functionHelpCommand(client *c);
void functionFlushCommand(client *c);
void functionRestoreCommand(client *c);
void functionDumpCommand(client *c);
void timeCommand(client *c);
void bitopCommand(client *c);
void bitcountCommand(client *c);
void bitposCommand(client *c);
void replconfCommand(client *c);
void waitCommand(client *c);
void waitaofCommand(client *c);
void georadiusbymemberCommand(client *c);
void georadiusbymemberroCommand(client *c);
void georadiusCommand(client *c);
void georadiusroCommand(client *c);
void geoaddCommand(client *c);
void geohashCommand(client *c);
void geoposCommand(client *c);
void geodistCommand(client *c);
void geosearchCommand(client *c);
void geosearchstoreCommand(client *c);
void pfselftestCommand(client *c);
void pfaddCommand(client *c);
void pfcountCommand(client *c);
void pfmergeCommand(client *c);
void pfdebugCommand(client *c);
void latencyCommand(client *c);
void moduleCommand(client *c);
void securityWarningCommand(client *c);
void xaddCommand(client *c);
void xrangeCommand(client *c);
void xrevrangeCommand(client *c);
void xlenCommand(client *c);
void xreadCommand(client *c);
void xgroupCommand(client *c);
void xsetidCommand(client *c);
void xackCommand(client *c);
void xpendingCommand(client *c);
void xclaimCommand(client *c);
void xautoclaimCommand(client *c);
void xinfoCommand(client *c);
void xdelCommand(client *c);
void xtrimCommand(client *c);
void lolwutCommand(client *c);
void aclCommand(client *c);
void lcsCommand(client *c);
void quitCommand(client *c);
void resetCommand(client *c);
void failoverCommand(client *c);

#if defined(__GNUC__)
void *calloc(size_t count, size_t size) __attribute__((deprecated));
void free(void *ptr) __attribute__((deprecated));
void *malloc(size_t size) __attribute__((deprecated));
void *realloc(void *ptr, size_t size) __attribute__((deprecated));
#endif

/* Debugging stuff */
void _serverAssertWithInfo(const client *c, const robj *o, const char *estr, const char *file, int line);
void _serverAssert(const char *estr, const char *file, int line);
#ifdef __GNUC__
void _serverPanic(const char *file, int line, const char *msg, ...) __attribute__((format(printf, 3, 4)));
#else
void _serverPanic(const char *file, int line, const char *msg, ...);
#endif
void serverLogObjectDebugInfo(const robj *o);
void setupDebugSigHandlers(void);
void setupSigSegvHandler(void);
void removeSigSegvHandlers(void);
const char *getSafeInfoString(const char *s, size_t len, char **tmp);
dict *genInfoSectionDict(robj **argv, int argc, char **defaults, int *out_all, int *out_everything);
void releaseInfoSectionDict(dict *sec);
sds genValkeyInfoString(dict *section_dict, int all_sections, int everything);
sds genModulesInfoString(sds info);
void applyWatchdogPeriod(void);
void watchdogScheduleSignal(int period);
void serverLogHexDump(int level, char *descr, void *value, size_t len);
int memtest_preserving_test(unsigned long *m, size_t bytes, int passes);
void mixDigest(unsigned char *digest, const void *ptr, size_t len);
void xorDigest(unsigned char *digest, const void *ptr, size_t len);
sds catSubCommandFullname(const char *parent_name, const char *sub_name);
void commandAddSubcommand(struct serverCommand *parent, struct serverCommand *subcommand, const char *declared_name);
void debugDelay(int usec);
void killIOThreads(void);
void killThreads(void);
void makeThreadKillable(void);
void swapMainDbWithTempDb(serverDb *tempDb);
sds getVersion(void);

/* Use macro for checking log level to avoid evaluating arguments in cases log
 * should be ignored due to low level. */
#define serverLog(level, ...)                                                                                          \
    do {                                                                                                               \
        if (((level) & 0xff) < server.verbosity) break;                                                                \
        _serverLog(level, __VA_ARGS__);                                                                                \
    } while (0)

#define serverDebug(fmt, ...) printf("DEBUG %s:%d > " fmt "\n", __FILE__, __LINE__, __VA_ARGS__)
#define serverDebugMark() printf("-- MARK %s:%d --\n", __FILE__, __LINE__)

int iAmPrimary(void);

#define STRINGIFY_(x) #x
#define STRINGIFY(x) STRINGIFY_(x)

#endif<|MERGE_RESOLUTION|>--- conflicted
+++ resolved
@@ -1600,14 +1600,8 @@
     dict *commands;      /* Command table */
     dict *orig_commands; /* Command table before command renaming. */
     aeEventLoop *el;
-<<<<<<< HEAD
     rax *errors;                /* Errors table */
     unsigned int lruclock; /* Clock for LRU eviction */
-=======
-    rax *errors;                         /* Errors table */
-    int errors_enabled;                  /* If true, errorstats is enabled, and we will add new errors. */
-    unsigned int lruclock;               /* Clock for LRU eviction */
->>>>>>> ce795390
     volatile sig_atomic_t shutdown_asap; /* Shutdown ordered by signal handler. */
     mstime_t shutdown_mstime;            /* Timestamp to limit graceful shutdown. */
     int last_sig_received;               /* Indicates the last SIGNAL received, if any (e.g., SIGINT or SIGTERM). */
@@ -2626,17 +2620,11 @@
 #define LUA_ERRORSTATS_OVERFLOW_ERR "LUA_ERRORSTATS_OVERFLOW"
 
 /* afterErrorReply flags */
-<<<<<<< HEAD
 #define ERR_REPLY_FLAG_NO_STATS_UPDATE (1ULL<<0) /* Indicating that we should not update
                                                     error stats after sending error reply */
 #define ERR_REPLY_FLAG_LUA (1ULL<<1) /* Indicating that the error message is from LUA replying
                                         to a client */
 
-=======
-#define ERR_REPLY_FLAG_NO_STATS_UPDATE                                                                                 \
-    (1ULL << 0) /* Indicating that we should not update                                                                \
-                   error stats after sending error reply */
->>>>>>> ce795390
 /* networking.c -- Networking and Client related operations */
 client *createClient(connection *conn);
 void freeClient(client *c);
