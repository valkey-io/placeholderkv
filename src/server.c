--- conflicted
+++ resolved
@@ -6698,11 +6698,6 @@
     int failed;
 } serverTests[] = {
     {"quicklist", quicklistTest},
-<<<<<<< HEAD
-    {"listpack", listpackTest},
-=======
-    {"dict", dictTest},
->>>>>>> 14016d2d
 };
 serverTestProc *getTestProcByName(const char *name) {
     int numtests = sizeof(serverTests) / sizeof(struct serverTest);
