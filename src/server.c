/*
 * Copyright (c) 2009-2016, Salvatore Sanfilippo <antirez at gmail dot com>
 * All rights reserved.
 *
 * Redistribution and use in source and binary forms, with or without
 * modification, are permitted provided that the following conditions are met:
 *
 *   * Redistributions of source code must retain the above copyright notice,
 *     this list of conditions and the following disclaimer.
 *   * Redistributions in binary form must reproduce the above copyright
 *     notice, this list of conditions and the following disclaimer in the
 *     documentation and/or other materials provided with the distribution.
 *   * Neither the name of Redis nor the names of its contributors may be used
 *     to endorse or promote products derived from this software without
 *     specific prior written permission.
 *
 * THIS SOFTWARE IS PROVIDED BY THE COPYRIGHT HOLDERS AND CONTRIBUTORS "AS IS"
 * AND ANY EXPRESS OR IMPLIED WARRANTIES, INCLUDING, BUT NOT LIMITED TO, THE
 * IMPLIED WARRANTIES OF MERCHANTABILITY AND FITNESS FOR A PARTICULAR PURPOSE
 * ARE DISCLAIMED. IN NO EVENT SHALL THE COPYRIGHT OWNER OR CONTRIBUTORS BE
 * LIABLE FOR ANY DIRECT, INDIRECT, INCIDENTAL, SPECIAL, EXEMPLARY, OR
 * CONSEQUENTIAL DAMAGES (INCLUDING, BUT NOT LIMITED TO, PROCUREMENT OF
 * SUBSTITUTE GOODS OR SERVICES; LOSS OF USE, DATA, OR PROFITS; OR BUSINESS
 * INTERRUPTION) HOWEVER CAUSED AND ON ANY THEORY OF LIABILITY, WHETHER IN
 * CONTRACT, STRICT LIABILITY, OR TORT (INCLUDING NEGLIGENCE OR OTHERWISE)
 * ARISING IN ANY WAY OUT OF THE USE OF THIS SOFTWARE, EVEN IF ADVISED OF THE
 * POSSIBILITY OF SUCH DAMAGE.
 */

#include "server.h"
#include "monotonic.h"
#include "cluster.h"
#include "cluster_slot_stats.h"
#include "slowlog.h"
#include "bio.h"
#include "latency.h"
#include "mt19937-64.h"
#include "functions.h"
#include "hdr_histogram.h"
#include "syscheck.h"
#include "threads_mngr.h"
#include "fmtargs.h"
#include "io_threads.h"

#include <time.h>
#include <signal.h>
#include <sys/wait.h>
#include <errno.h>
#include <ctype.h>
#include <stdarg.h>
#include <arpa/inet.h>
#include <sys/stat.h>
#include <fcntl.h>
#include <sys/file.h>
#include <sys/time.h>
#include <sys/resource.h>
#include <sys/uio.h>
#include <sys/un.h>
#include <limits.h>
#include <float.h>
#include <math.h>
#include <sys/utsname.h>
#include <locale.h>
#include <sys/socket.h>

#ifdef __linux__
#include <sys/mman.h>
#endif

#if defined(HAVE_SYSCTL_KIPC_SOMAXCONN) || defined(HAVE_SYSCTL_KERN_SOMAXCONN)
#include <sys/sysctl.h>
#endif

#ifdef __GNUC__
#define GNUC_VERSION_STR STRINGIFY(__GNUC__) "." STRINGIFY(__GNUC_MINOR__) "." STRINGIFY(__GNUC_PATCHLEVEL__)
#else
#define GNUC_VERSION_STR "0.0.0"
#endif

/* Our shared "common" objects */

struct sharedObjectsStruct shared;

/* Global vars that are actually used as constants. The following double
 * values are used for double on-disk serialization, and are initialized
 * at runtime to avoid strange compiler optimizations. */

double R_Zero, R_PosInf, R_NegInf, R_Nan;

/*================================= Globals ================================= */

/* Global vars */
struct valkeyServer server; /* Server global state */

/*============================ Internal prototypes ========================== */

static inline int isShutdownInitiated(void);
int isReadyToShutdown(void);
int finishShutdown(void);
const char *replstateToString(int replstate);

/*============================ Utility functions ============================ */

/* This macro tells if we are in the context of loading an AOF. */
#define isAOFLoadingContext() ((server.current_client && server.current_client->id == CLIENT_ID_AOF) ? 1 : 0)

/* We use a private localtime implementation which is fork-safe. The logging
 * function of the server may be called from other threads. */
void nolocks_localtime(struct tm *tmp, time_t t, time_t tz, int dst);

/* Low level logging. To use only for very big messages, otherwise
 * serverLog() is to prefer. */
void serverLogRaw(int level, const char *msg) {
    const int syslogLevelMap[] = {LOG_DEBUG, LOG_INFO, LOG_NOTICE, LOG_WARNING};
    const char *c = ".-*#";
    FILE *fp;
    char buf[64];
    int rawmode = (level & LL_RAW);
    int log_to_stdout = server.logfile[0] == '\0';

    level &= 0xff; /* clear flags */
    if (level < server.verbosity) return;

    fp = log_to_stdout ? stdout : fopen(server.logfile, "a");
    if (!fp) return;

    if (rawmode) {
        fprintf(fp, "%s", msg);
    } else {
        int off;
        struct timeval tv;
        int role_char;
        pid_t pid = getpid();
        int daylight_active = atomic_load_explicit(&server.daylight_active, memory_order_relaxed);

        gettimeofday(&tv, NULL);
        struct tm tm;
        nolocks_localtime(&tm, tv.tv_sec, server.timezone, daylight_active);
        off = strftime(buf, sizeof(buf), "%d %b %Y %H:%M:%S.", &tm);
        snprintf(buf + off, sizeof(buf) - off, "%03d", (int)tv.tv_usec / 1000);
        if (server.sentinel_mode) {
            role_char = 'X'; /* Sentinel. */
        } else if (pid != server.pid) {
            role_char = 'C'; /* RDB / AOF writing child. */
        } else {
            role_char = (server.primary_host ? 'S' : 'M'); /* replica or Primary. */
        }
        fprintf(fp, "%d:%c %s %c %s\n", (int)getpid(), role_char, buf, c[level], msg);
    }
    fflush(fp);

    if (!log_to_stdout) fclose(fp);
    if (server.syslog_enabled) syslog(syslogLevelMap[level], "%s", msg);
}

/* Like serverLogRaw() but with printf-alike support. This is the function that
 * is used across the code. The raw version is only used in order to dump
 * the INFO output on crash. */
void _serverLog(int level, const char *fmt, ...) {
    va_list ap;
    char msg[LOG_MAX_LEN];

    va_start(ap, fmt);
    vsnprintf(msg, sizeof(msg), fmt, ap);
    va_end(ap);

    serverLogRaw(level, msg);
}

/* Low level logging from signal handler. Should be used with pre-formatted strings.
   See serverLogFromHandler. */
void serverLogRawFromHandler(int level, const char *msg) {
    int fd;
    int log_to_stdout = server.logfile[0] == '\0';
    char buf[64];

    if ((level & 0xff) < server.verbosity || (log_to_stdout && server.daemonize)) return;
    fd = log_to_stdout ? STDOUT_FILENO : open(server.logfile, O_APPEND | O_CREAT | O_WRONLY, 0644);
    if (fd == -1) return;
    if (level & LL_RAW) {
        if (write(fd, msg, strlen(msg)) == -1) goto err;
    } else {
        ll2string(buf, sizeof(buf), getpid());
        if (write(fd, buf, strlen(buf)) == -1) goto err;
        if (write(fd, ":signal-handler (", 17) == -1) goto err;
        ll2string(buf, sizeof(buf), time(NULL));
        if (write(fd, buf, strlen(buf)) == -1) goto err;
        if (write(fd, ") ", 2) == -1) goto err;
        if (write(fd, msg, strlen(msg)) == -1) goto err;
        if (write(fd, "\n", 1) == -1) goto err;
    }
err:
    if (!log_to_stdout) close(fd);
}

/* An async-signal-safe version of serverLog. if LL_RAW is not included in level flags,
 * The message format is: <pid>:signal-handler (<time>) <msg> \n
 * with LL_RAW flag only the msg is printed (with no new line at the end)
 *
 * We actually use this only for signals that are not fatal from the point
 * of view of the server. Signals that are going to kill the server anyway and
 * where we need printf-alike features are served by serverLog(). */
void serverLogFromHandler(int level, const char *fmt, ...) {
    va_list ap;
    char msg[LOG_MAX_LEN];

    va_start(ap, fmt);
    vsnprintf_async_signal_safe(msg, sizeof(msg), fmt, ap);
    va_end(ap);

    serverLogRawFromHandler(level, msg);
}

/* Return the UNIX time in microseconds */
long long ustime(void) {
    struct timeval tv;
    long long ust;

    gettimeofday(&tv, NULL);
    ust = ((long long)tv.tv_sec) * 1000000;
    ust += tv.tv_usec;
    return ust;
}

/* Return the UNIX time in milliseconds */
mstime_t mstime(void) {
    return ustime() / 1000;
}

/* Return the command time snapshot in milliseconds.
 * The time the command started is the logical time it runs,
 * and all the time readings during the execution time should
 * reflect the same time.
 * More details can be found in the comments below. */
mstime_t commandTimeSnapshot(void) {
    /* When we are in the middle of a command execution, we want to use a
     * reference time that does not change: in that case we just use the
     * cached time, that we update before each call in the call() function.
     * This way we avoid that commands such as RPOPLPUSH or similar, that
     * may re-open the same key multiple times, can invalidate an already
     * open object in a next call, if the next call will see the key expired,
     * while the first did not.
     * This is specifically important in the context of scripts, where we
     * pretend that time freezes. This way a key can expire only the first time
     * it is accessed and not in the middle of the script execution, making
     * propagation to replicas / AOF consistent. See issue #1525 for more info.
     * Note that we cannot use the cached server.mstime because it can change
     * in processEventsWhileBlocked etc. */
    return server.cmd_time_snapshot;
}

/* After an RDB dump or AOF rewrite we exit from children using _exit() instead of
 * exit(), because the latter may interact with the same file objects used by
 * the parent process. However if we are testing the coverage normal exit() is
 * used in order to obtain the right coverage information. */
void exitFromChild(int retcode) {
#ifdef COVERAGE_TEST
    exit(retcode);
#else
    _exit(retcode);
#endif
}

/*====================== Hash table type implementation  ==================== */

/* This is a hash table type that uses the SDS dynamic strings library as
 * keys and Objects as values (Objects can hold SDS strings,
 * lists, sets). */

void dictVanillaFree(dict *d, void *val) {
    UNUSED(d);
    zfree(val);
}

void dictListDestructor(dict *d, void *val) {
    UNUSED(d);
    listRelease((list *)val);
}

void dictDictDestructor(dict *d, void *val) {
    UNUSED(d);
    dictRelease((dict *)val);
}

int dictSdsKeyCompare(dict *d, const void *key1, const void *key2) {
    int l1, l2;
    UNUSED(d);

    l1 = sdslen((sds)key1);
    l2 = sdslen((sds)key2);
    if (l1 != l2) return 0;
    return memcmp(key1, key2, l1) == 0;
}

size_t dictSdsEmbedKey(unsigned char *buf, size_t buf_len, const void *key, uint8_t *key_offset) {
    return sdscopytobuffer(buf, buf_len, (sds)key, key_offset);
}

/* A case insensitive version used for the command lookup table and other
 * places where case insensitive non binary-safe comparison is needed. */
int dictSdsKeyCaseCompare(dict *d, const void *key1, const void *key2) {
    UNUSED(d);
    return strcasecmp(key1, key2) == 0;
}

void dictObjectDestructor(dict *d, void *val) {
    UNUSED(d);
    if (val == NULL) return; /* Lazy freeing will set value to NULL. */
    decrRefCount(val);
}

void dictSdsDestructor(dict *d, void *val) {
    UNUSED(d);
    sdsfree(val);
}

void *dictSdsDup(dict *d, const void *key) {
    UNUSED(d);
    return sdsdup((const sds)key);
}

int dictObjKeyCompare(dict *d, const void *key1, const void *key2) {
    const robj *o1 = key1, *o2 = key2;
    return dictSdsKeyCompare(d, o1->ptr, o2->ptr);
}

uint64_t dictObjHash(const void *key) {
    const robj *o = key;
    return dictGenHashFunction(o->ptr, sdslen((sds)o->ptr));
}

uint64_t dictSdsHash(const void *key) {
    return dictGenHashFunction((unsigned char *)key, sdslen((char *)key));
}

uint64_t dictSdsCaseHash(const void *key) {
    return dictGenCaseHashFunction((unsigned char *)key, sdslen((char *)key));
}

/* Dict hash function for null terminated string */
uint64_t dictCStrHash(const void *key) {
    return dictGenHashFunction((unsigned char *)key, strlen((char *)key));
}

/* Dict hash function for null terminated string */
uint64_t dictCStrCaseHash(const void *key) {
    return dictGenCaseHashFunction((unsigned char *)key, strlen((char *)key));
}

/* Dict hash function for client */
uint64_t dictClientHash(const void *key) {
    return ((client *)key)->id;
}

/* Dict compare function for client */
int dictClientKeyCompare(dict *d, const void *key1, const void *key2) {
    UNUSED(d);
    return ((client *)key1)->id == ((client *)key2)->id;
}

/* Dict compare function for null terminated string */
int dictCStrKeyCompare(dict *d, const void *key1, const void *key2) {
    int l1, l2;
    UNUSED(d);

    l1 = strlen((char *)key1);
    l2 = strlen((char *)key2);
    if (l1 != l2) return 0;
    return memcmp(key1, key2, l1) == 0;
}

/* Dict case insensitive compare function for null terminated string */
int dictCStrKeyCaseCompare(dict *d, const void *key1, const void *key2) {
    UNUSED(d);
    return strcasecmp(key1, key2) == 0;
}

int dictEncObjKeyCompare(dict *d, const void *key1, const void *key2) {
    robj *o1 = (robj *)key1, *o2 = (robj *)key2;
    int cmp;

    if (o1->encoding == OBJ_ENCODING_INT && o2->encoding == OBJ_ENCODING_INT) return o1->ptr == o2->ptr;

    /* Due to OBJ_STATIC_REFCOUNT, we avoid calling getDecodedObject() without
     * good reasons, because it would incrRefCount() the object, which
     * is invalid. So we check to make sure dictFind() works with static
     * objects as well. */
    if (o1->refcount != OBJ_STATIC_REFCOUNT) o1 = getDecodedObject(o1);
    if (o2->refcount != OBJ_STATIC_REFCOUNT) o2 = getDecodedObject(o2);
    cmp = dictSdsKeyCompare(d, o1->ptr, o2->ptr);
    if (o1->refcount != OBJ_STATIC_REFCOUNT) decrRefCount(o1);
    if (o2->refcount != OBJ_STATIC_REFCOUNT) decrRefCount(o2);
    return cmp;
}

uint64_t dictEncObjHash(const void *key) {
    robj *o = (robj *)key;

    if (sdsEncodedObject(o)) {
        return dictGenHashFunction(o->ptr, sdslen((sds)o->ptr));
    } else if (o->encoding == OBJ_ENCODING_INT) {
        char buf[32];
        int len;

        len = ll2string(buf, 32, (long)o->ptr);
        return dictGenHashFunction((unsigned char *)buf, len);
    } else {
        serverPanic("Unknown string encoding");
    }
}

/* Return 1 if currently we allow dict to expand. Dict may allocate huge
 * memory to contain hash buckets when dict expands, that may lead the server to
 * reject user's requests or evict some keys, we can stop dict to expand
 * provisionally if used memory will be over maxmemory after dict expands,
 * but to guarantee the performance of the server, we still allow dict to expand
 * if dict load factor exceeds HASHTABLE_MAX_LOAD_FACTOR. */
int dictResizeAllowed(size_t moreMem, double usedRatio) {
    /* for debug purposes: dict is not allowed to be resized. */
    if (!server.dict_resizing) return 0;

    if (usedRatio <= HASHTABLE_MAX_LOAD_FACTOR) {
        return !overMaxmemoryAfterAlloc(moreMem);
    } else {
        return 1;
    }
}

/* Generic hash table type where keys are Objects, Values
 * dummy pointers. */
dictType objectKeyPointerValueDictType = {
    dictEncObjHash,       /* hash function */
    NULL,                 /* key dup */
    dictEncObjKeyCompare, /* key compare */
    dictObjectDestructor, /* key destructor */
    NULL,                 /* val destructor */
    NULL                  /* allow to expand */
};

/* Like objectKeyPointerValueDictType(), but values can be destroyed, if
 * not NULL, calling zfree(). */
dictType objectKeyHeapPointerValueDictType = {
    dictEncObjHash,       /* hash function */
    NULL,                 /* key dup */
    dictEncObjKeyCompare, /* key compare */
    dictObjectDestructor, /* key destructor */
    dictVanillaFree,      /* val destructor */
    NULL                  /* allow to expand */
};

/* Set dictionary type. Keys are SDS strings, values are not used. */
dictType setDictType = {
    dictSdsHash,       /* hash function */
    NULL,              /* key dup */
    dictSdsKeyCompare, /* key compare */
    dictSdsDestructor, /* key destructor */
    NULL,              /* val destructor */
    NULL,              /* allow to expand */
    .no_value = 1,     /* no values in this dict */
    .keys_are_odd = 1  /* an SDS string is always an odd pointer */
};

/* Sorted sets hash (note: a skiplist is used in addition to the hash table) */
dictType zsetDictType = {
    dictSdsHash,       /* hash function */
    NULL,              /* key dup */
    dictSdsKeyCompare, /* key compare */
    NULL,              /* Note: SDS string shared & freed by skiplist */
    NULL,              /* val destructor */
    NULL,              /* allow to expand */
};

/* Db->dict, keys are sds strings, vals are Objects. */
dictType dbDictType = {
    dictSdsHash,          /* hash function */
    NULL,                 /* key dup */
    dictSdsKeyCompare,    /* key compare */
    NULL,                 /* key is embedded in the dictEntry and freed internally */
    dictObjectDestructor, /* val destructor */
    dictResizeAllowed,    /* allow to resize */
    .embedKey = dictSdsEmbedKey,
    .embedded_entry = 1,
};

/* Db->expires */
dictType dbExpiresDictType = {
    dictSdsHash,       /* hash function */
    NULL,              /* key dup */
    dictSdsKeyCompare, /* key compare */
    NULL,              /* key destructor */
    NULL,              /* val destructor */
    dictResizeAllowed, /* allow to resize */
};

/* Command table. sds string -> command struct pointer. */
dictType commandTableDictType = {
    dictSdsCaseHash,            /* hash function */
    NULL,                       /* key dup */
    dictSdsKeyCaseCompare,      /* key compare */
    dictSdsDestructor,          /* key destructor */
    NULL,                       /* val destructor */
    NULL,                       /* allow to expand */
    .no_incremental_rehash = 1, /* no incremental rehash as the command table may be accessed from IO threads. */
};

/* Hash type hash table (note that small hashes are represented with listpacks) */
dictType hashDictType = {
    dictSdsHash,       /* hash function */
    NULL,              /* key dup */
    dictSdsKeyCompare, /* key compare */
    dictSdsDestructor, /* key destructor */
    dictSdsDestructor, /* val destructor */
    NULL,              /* allow to expand */
};

/* Dict type without destructor */
dictType sdsReplyDictType = {
    dictSdsHash,       /* hash function */
    NULL,              /* key dup */
    dictSdsKeyCompare, /* key compare */
    NULL,              /* key destructor */
    NULL,              /* val destructor */
    NULL               /* allow to expand */
};

/* Keylist hash table type has unencoded Objects as keys and
 * lists as values. It's used for blocking operations (BLPOP) and to
 * map swapped keys to a list of clients waiting for this keys to be loaded. */
dictType keylistDictType = {
    dictObjHash,          /* hash function */
    NULL,                 /* key dup */
    dictObjKeyCompare,    /* key compare */
    dictObjectDestructor, /* key destructor */
    dictListDestructor,   /* val destructor */
    NULL                  /* allow to expand */
};

/* KeyDict hash table type has unencoded Objects as keys and
 * dicts as values. It's used for PUBSUB command to track clients subscribing the channels. */
dictType objToDictDictType = {
    dictObjHash,          /* hash function */
    NULL,                 /* key dup */
    dictObjKeyCompare,    /* key compare */
    dictObjectDestructor, /* key destructor */
    dictDictDestructor,   /* val destructor */
    NULL                  /* allow to expand */
};

/* Modules system dictionary type. Keys are module name,
 * values are pointer to ValkeyModule struct. */
dictType modulesDictType = {
    dictSdsCaseHash,       /* hash function */
    NULL,                  /* key dup */
    dictSdsKeyCaseCompare, /* key compare */
    dictSdsDestructor,     /* key destructor */
    NULL,                  /* val destructor */
    NULL                   /* allow to expand */
};

/* Migrate cache dict type. */
dictType migrateCacheDictType = {
    dictSdsHash,       /* hash function */
    NULL,              /* key dup */
    dictSdsKeyCompare, /* key compare */
    dictSdsDestructor, /* key destructor */
    NULL,              /* val destructor */
    NULL               /* allow to expand */
};

/* Dict for for case-insensitive search using null terminated C strings.
 * The keys stored in dict are sds though. */
dictType stringSetDictType = {
    dictCStrCaseHash,       /* hash function */
    NULL,                   /* key dup */
    dictCStrKeyCaseCompare, /* key compare */
    dictSdsDestructor,      /* key destructor */
    NULL,                   /* val destructor */
    NULL                    /* allow to expand */
};

/* Dict for for case-insensitive search using null terminated C strings.
 * The key and value do not have a destructor. */
dictType externalStringType = {
    dictCStrCaseHash,       /* hash function */
    NULL,                   /* key dup */
    dictCStrKeyCaseCompare, /* key compare */
    NULL,                   /* key destructor */
    NULL,                   /* val destructor */
    NULL                    /* allow to expand */
};

/* Dict for case-insensitive search using sds objects with a zmalloc
 * allocated object as the value. */
dictType sdsHashDictType = {
    dictSdsCaseHash,       /* hash function */
    NULL,                  /* key dup */
    dictSdsKeyCaseCompare, /* key compare */
    dictSdsDestructor,     /* key destructor */
    dictVanillaFree,       /* val destructor */
    NULL                   /* allow to expand */
};

/* Client Set dictionary type. Keys are client, values are not used. */
dictType clientDictType = {
    dictClientHash,       /* hash function */
    NULL,                 /* key dup */
    dictClientKeyCompare, /* key compare */
    .no_value = 1         /* no values in this dict */
};

/* This function is called once a background process of some kind terminates,
 * as we want to avoid resizing the hash tables when there is a child in order
 * to play well with copy-on-write (otherwise when a resize happens lots of
 * memory pages are copied). The goal of this function is to update the ability
 * for dict.c to resize or rehash the tables accordingly to the fact we have an
 * active fork child running. */
void updateDictResizePolicy(void) {
    if (server.in_fork_child != CHILD_TYPE_NONE)
        dictSetResizeEnabled(DICT_RESIZE_FORBID);
    else if (hasActiveChildProcess())
        dictSetResizeEnabled(DICT_RESIZE_AVOID);
    else
        dictSetResizeEnabled(DICT_RESIZE_ENABLE);
}

const char *strChildType(int type) {
    switch (type) {
    case CHILD_TYPE_RDB: return "RDB";
    case CHILD_TYPE_AOF: return "AOF";
    case CHILD_TYPE_LDB: return "LDB";
    case CHILD_TYPE_MODULE: return "MODULE";
    default: return "Unknown";
    }
}

/* Return true if there are active children processes doing RDB saving,
 * AOF rewriting, or some side process spawned by a loaded module. */
int hasActiveChildProcess(void) {
    return server.child_pid != -1;
}

void resetChildState(void) {
    server.child_type = CHILD_TYPE_NONE;
    server.child_pid = -1;
    server.stat_current_cow_peak = 0;
    server.stat_current_cow_bytes = 0;
    server.stat_current_cow_updated = 0;
    server.stat_current_save_keys_processed = 0;
    server.stat_module_progress = 0;
    server.stat_current_save_keys_total = 0;
    updateDictResizePolicy();
    closeChildInfoPipe();
    moduleFireServerEvent(VALKEYMODULE_EVENT_FORK_CHILD, VALKEYMODULE_SUBEVENT_FORK_CHILD_DIED, NULL);
}

/* Return if child type is mutually exclusive with other fork children */
int isMutuallyExclusiveChildType(int type) {
    return type == CHILD_TYPE_RDB || type == CHILD_TYPE_AOF || type == CHILD_TYPE_MODULE;
}

/* Returns true when we're inside a long command that yielded to the event loop. */
int isInsideYieldingLongCommand(void) {
    return scriptIsTimedout() || server.busy_module_yield_flags;
}

/* Return true if this instance has persistence completely turned off:
 * both RDB and AOF are disabled. */
int allPersistenceDisabled(void) {
    return server.saveparamslen == 0 && server.aof_state == AOF_OFF;
}

/* ======================= Cron: called every 100 ms ======================== */

/* Add a sample to the instantaneous metric. This function computes the quotient
 * of the increment of value and base, which is useful to record operation count
 * per second, or the average time consumption of an operation.
 *
 * current_value - The dividend
 * current_base - The divisor
 * */
void trackInstantaneousMetric(int metric, long long current_value, long long current_base, long long factor) {
    if (server.inst_metric[metric].last_sample_base > 0) {
        long long base = current_base - server.inst_metric[metric].last_sample_base;
        long long value = current_value - server.inst_metric[metric].last_sample_value;
        long long avg = base > 0 ? (value * factor / base) : 0;
        server.inst_metric[metric].samples[server.inst_metric[metric].idx] = avg;
        server.inst_metric[metric].idx++;
        server.inst_metric[metric].idx %= STATS_METRIC_SAMPLES;
    }
    server.inst_metric[metric].last_sample_base = current_base;
    server.inst_metric[metric].last_sample_value = current_value;
}

/* Return the mean of all the samples. */
long long getInstantaneousMetric(int metric) {
    int j;
    long long sum = 0;

    for (j = 0; j < STATS_METRIC_SAMPLES; j++) sum += server.inst_metric[metric].samples[j];
    return sum / STATS_METRIC_SAMPLES;
}

/* The client query buffer is an sds.c string that can end with a lot of
 * free space not used, this function reclaims space if needed.
 *
 * The function always returns 0 as it never terminates the client. */
int clientsCronResizeQueryBuffer(client *c) {
    /* If the client query buffer is NULL, it is using the shared query buffer and there is nothing to do. */
    if (c->querybuf == NULL) return 0;
    size_t querybuf_size = sdsalloc(c->querybuf);
    time_t idletime = server.unixtime - c->last_interaction;

    /* Only resize the query buffer if the buffer is actually wasting at least a
     * few kbytes */
    if (sdsavail(c->querybuf) > 1024 * 4) {
        /* There are two conditions to resize the query buffer: */
        if (idletime > 2) {
            /* 1) Query is idle for a long time. */
            size_t remaining = sdslen(c->querybuf) - c->qb_pos;
            if (!c->flag.primary && !remaining) {
                /* If the client is not a primary and no data is pending,
                 * The client can safely use the shared query buffer in the next read - free the client's querybuf. */
                sdsfree(c->querybuf);
                /* By setting the querybuf to NULL, the client will use the shared query buffer in the next read.
                 * We don't move the client to the shared query buffer immediately, because if we allocated a private
                 * query buffer for the client, it's likely that the client will use it again soon. */
                c->querybuf = NULL;
            } else {
                c->querybuf = sdsRemoveFreeSpace(c->querybuf, 1);
            }
        } else if (querybuf_size > PROTO_RESIZE_THRESHOLD && querybuf_size / 2 > c->querybuf_peak) {
            /* 2) Query buffer is too big for latest peak and is larger than
             *    resize threshold. Trim excess space but only up to a limit,
             *    not below the recent peak and current c->querybuf (which will
             *    be soon get used). If we're in the middle of a bulk then make
             *    sure not to resize to less than the bulk length. */
            size_t resize = sdslen(c->querybuf);
            if (resize < c->querybuf_peak) resize = c->querybuf_peak;
            if (c->bulklen != -1 && resize < (size_t)c->bulklen + 2) resize = c->bulklen + 2;
            c->querybuf = sdsResize(c->querybuf, resize, 1);
        }
    }

    /* Reset the peak again to capture the peak memory usage in the next
     * cycle. */
    c->querybuf_peak = c->querybuf ? sdslen(c->querybuf) : 0;
    /* We reset to either the current used, or currently processed bulk size,
     * which ever is bigger. */
    if (c->bulklen != -1 && (size_t)c->bulklen + 2 > c->querybuf_peak) c->querybuf_peak = c->bulklen + 2;
    return 0;
}

/* The client output buffer can be adjusted to better fit the memory requirements.
 *
 * the logic is:
 * in case the last observed peak size of the buffer equals the buffer size - we double the size
 * in case the last observed peak size of the buffer is less than half the buffer size - we shrink by half.
 * The buffer peak will be reset back to the buffer position every server.reply_buffer_peak_reset_time milliseconds
 * The function always returns 0 as it never terminates the client. */
int clientsCronResizeOutputBuffer(client *c, mstime_t now_ms) {
    if (c->io_write_state != CLIENT_IDLE) return 0;

    size_t new_buffer_size = 0;
    char *oldbuf = NULL;
    const size_t buffer_target_shrink_size = c->buf_usable_size / 2;
    const size_t buffer_target_expand_size = c->buf_usable_size * 2;

    /* in case the resizing is disabled return immediately */
    if (!server.reply_buffer_resizing_enabled) return 0;

    if (buffer_target_shrink_size >= PROTO_REPLY_MIN_BYTES && c->buf_peak < buffer_target_shrink_size) {
        new_buffer_size = max(PROTO_REPLY_MIN_BYTES, c->buf_peak + 1);
        server.stat_reply_buffer_shrinks++;
    } else if (buffer_target_expand_size < PROTO_REPLY_CHUNK_BYTES * 2 && c->buf_peak == c->buf_usable_size) {
        new_buffer_size = min(PROTO_REPLY_CHUNK_BYTES, buffer_target_expand_size);
        server.stat_reply_buffer_expands++;
    }

    serverAssertWithInfo(c, NULL, (!new_buffer_size) || (new_buffer_size >= (size_t)c->bufpos));

    /* reset the peak value each server.reply_buffer_peak_reset_time seconds. in case the client will be idle
     * it will start to shrink.
     */
    if (server.reply_buffer_peak_reset_time >= 0 &&
        now_ms - c->buf_peak_last_reset_time >= server.reply_buffer_peak_reset_time) {
        c->buf_peak = c->bufpos;
        c->buf_peak_last_reset_time = now_ms;
    }

    if (new_buffer_size) {
        oldbuf = c->buf;
        c->buf = zmalloc_usable(new_buffer_size, &c->buf_usable_size);
        memcpy(c->buf, oldbuf, c->bufpos);
        zfree(oldbuf);
    }
    return 0;
}

/* This function is used in order to track clients using the biggest amount
 * of memory in the latest few seconds. This way we can provide such information
 * in the INFO output (clients section), without having to do an O(N) scan for
 * all the clients.
 *
 * This is how it works. We have an array of CLIENTS_PEAK_MEM_USAGE_SLOTS slots
 * where we track, for each, the biggest client output and input buffers we
 * saw in that slot. Every slot corresponds to one of the latest seconds, since
 * the array is indexed by doing UNIXTIME % CLIENTS_PEAK_MEM_USAGE_SLOTS.
 *
 * When we want to know what was recently the peak memory usage, we just scan
 * such few slots searching for the maximum value. */
#define CLIENTS_PEAK_MEM_USAGE_SLOTS 8
size_t ClientsPeakMemInput[CLIENTS_PEAK_MEM_USAGE_SLOTS] = {0};
size_t ClientsPeakMemOutput[CLIENTS_PEAK_MEM_USAGE_SLOTS] = {0};

int clientsCronTrackExpansiveClients(client *c, int time_idx) {
    size_t qb_size = c->querybuf ? sdsZmallocSize(c->querybuf) : 0;
    size_t argv_size = c->argv ? zmalloc_size(c->argv) : 0;
    size_t in_usage = qb_size + c->argv_len_sum + argv_size;
    size_t out_usage = getClientOutputBufferMemoryUsage(c);

    /* Track the biggest values observed so far in this slot. */
    if (in_usage > ClientsPeakMemInput[time_idx]) ClientsPeakMemInput[time_idx] = in_usage;
    if (out_usage > ClientsPeakMemOutput[time_idx]) ClientsPeakMemOutput[time_idx] = out_usage;

    return 0; /* This function never terminates the client. */
}

/* All normal clients are placed in one of the "mem usage buckets" according
 * to how much memory they currently use. We use this function to find the
 * appropriate bucket based on a given memory usage value. The algorithm simply
 * does a log2(mem) to ge the bucket. This means, for examples, that if a
 * client's memory usage doubles it's moved up to the next bucket, if it's
 * halved we move it down a bucket.
 * For more details see CLIENT_MEM_USAGE_BUCKETS documentation in server.h. */
static inline clientMemUsageBucket *getMemUsageBucket(size_t mem) {
    int size_in_bits = 8 * (int)sizeof(mem);
    int clz = mem > 0 ? __builtin_clzl(mem) : size_in_bits;
    int bucket_idx = size_in_bits - clz;
    if (bucket_idx > CLIENT_MEM_USAGE_BUCKET_MAX_LOG)
        bucket_idx = CLIENT_MEM_USAGE_BUCKET_MAX_LOG;
    else if (bucket_idx < CLIENT_MEM_USAGE_BUCKET_MIN_LOG)
        bucket_idx = CLIENT_MEM_USAGE_BUCKET_MIN_LOG;
    bucket_idx -= CLIENT_MEM_USAGE_BUCKET_MIN_LOG;
    return &server.client_mem_usage_buckets[bucket_idx];
}

/*
 * This method updates the client memory usage and update the
 * server stats for client type.
 *
 * This method is called from the clientsCron to have updated
 * stats for non CLIENT_TYPE_NORMAL/PUBSUB clients to accurately
 * provide information around clients memory usage.
 *
 * It is also used in updateClientMemUsageAndBucket to have latest
 * client memory usage information to place it into appropriate client memory
 * usage bucket.
 */
void updateClientMemoryUsage(client *c) {
    serverAssert(c->conn);
    size_t mem = getClientMemoryUsage(c, NULL);
    int type = getClientType(c);
    /* Now that we have the memory used by the client, remove the old
     * value from the old category, and add it back. */
    server.stat_clients_type_memory[c->last_memory_type] -= c->last_memory_usage;
    server.stat_clients_type_memory[type] += mem;
    /* Remember what we added and where, to remove it next time. */
    c->last_memory_type = type;
    c->last_memory_usage = mem;
}

int clientEvictionAllowed(client *c) {
    if (server.maxmemory_clients == 0 || c->flag.no_evict || !c->conn) {
        return 0;
    }
    int type = getClientType(c);
    return (type == CLIENT_TYPE_NORMAL || type == CLIENT_TYPE_PUBSUB);
}


/* This function is used to cleanup the client's previously tracked memory usage.
 * This is called during incremental client memory usage tracking as well as
 * used to reset when client to bucket allocation is not required when
 * client eviction is disabled.  */
void removeClientFromMemUsageBucket(client *c, int allow_eviction) {
    if (c->mem_usage_bucket) {
        c->mem_usage_bucket->mem_usage_sum -= c->last_memory_usage;
        /* If this client can't be evicted then remove it from the mem usage
         * buckets */
        if (!allow_eviction) {
            listDelNode(c->mem_usage_bucket->clients, c->mem_usage_bucket_node);
            c->mem_usage_bucket = NULL;
            c->mem_usage_bucket_node = NULL;
        }
    }
}

/* This is called only if explicit clients when something changed their buffers,
 * so we can track clients' memory and enforce clients' maxmemory in real time.
 *
 * This also adds the client to the correct memory usage bucket. Each bucket contains
 * all clients with roughly the same amount of memory. This way we group
 * together clients consuming about the same amount of memory and can quickly
 * free them in case we reach maxmemory-clients (client eviction).
 *
 * Note: This function filters clients of type no-evict, primary or replica regardless
 * of whether the eviction is enabled or not, so the memory usage we get from these
 * types of clients via the INFO command may be out of date.
 *
 * returns 1 if client eviction for this client is allowed, 0 otherwise.
 */
int updateClientMemUsageAndBucket(client *c) {
    int allow_eviction = clientEvictionAllowed(c);
    removeClientFromMemUsageBucket(c, allow_eviction);

    if (!allow_eviction) {
        return 0;
    }

    /* Update client memory usage. */
    updateClientMemoryUsage(c);

    /* Update the client in the mem usage buckets */
    clientMemUsageBucket *bucket = getMemUsageBucket(c->last_memory_usage);
    bucket->mem_usage_sum += c->last_memory_usage;
    if (bucket != c->mem_usage_bucket) {
        if (c->mem_usage_bucket) listDelNode(c->mem_usage_bucket->clients, c->mem_usage_bucket_node);
        c->mem_usage_bucket = bucket;
        listAddNodeTail(bucket->clients, c);
        c->mem_usage_bucket_node = listLast(bucket->clients);
    }
    return 1;
}

/* Return the max samples in the memory usage of clients tracked by
 * the function clientsCronTrackExpansiveClients(). */
void getExpansiveClientsInfo(size_t *in_usage, size_t *out_usage) {
    size_t i = 0, o = 0;
    for (int j = 0; j < CLIENTS_PEAK_MEM_USAGE_SLOTS; j++) {
        if (ClientsPeakMemInput[j] > i) i = ClientsPeakMemInput[j];
        if (ClientsPeakMemOutput[j] > o) o = ClientsPeakMemOutput[j];
    }
    *in_usage = i;
    *out_usage = o;
}

/* This function is called by serverCron() and is used in order to perform
 * operations on clients that are important to perform constantly. For instance
 * we use this function in order to disconnect clients after a timeout, including
 * clients blocked in some blocking command with a non-zero timeout.
 *
 * The function makes some effort to process all the clients every second, even
 * if this cannot be strictly guaranteed, since serverCron() may be called with
 * an actual frequency lower than server.hz in case of latency events like slow
 * commands.
 *
 * It is very important for this function, and the functions it calls, to be
 * very fast: sometimes the server has tens of hundreds of connected clients, and the
 * default server.hz value is 10, so sometimes here we need to process thousands
 * of clients per second, turning this function into a source of latency.
 */
#define CLIENTS_CRON_MIN_ITERATIONS 5
void clientsCron(void) {
    /* Try to process at least numclients/server.hz of clients
     * per call. Since normally (if there are no big latency events) this
     * function is called server.hz times per second, in the average case we
     * process all the clients in 1 second. */
    int numclients = listLength(server.clients);
    int iterations = numclients / server.hz;
    mstime_t now = mstime();

    /* Process at least a few clients while we are at it, even if we need
     * to process less than CLIENTS_CRON_MIN_ITERATIONS to meet our contract
     * of processing each client once per second. */
    if (iterations < CLIENTS_CRON_MIN_ITERATIONS)
        iterations = (numclients < CLIENTS_CRON_MIN_ITERATIONS) ? numclients : CLIENTS_CRON_MIN_ITERATIONS;


    int curr_peak_mem_usage_slot = server.unixtime % CLIENTS_PEAK_MEM_USAGE_SLOTS;
    /* Always zero the next sample, so that when we switch to that second, we'll
     * only register samples that are greater in that second without considering
     * the history of such slot.
     *
     * Note: our index may jump to any random position if serverCron() is not
     * called for some reason with the normal frequency, for instance because
     * some slow command is called taking multiple seconds to execute. In that
     * case our array may end containing data which is potentially older
     * than CLIENTS_PEAK_MEM_USAGE_SLOTS seconds: however this is not a problem
     * since here we want just to track if "recently" there were very expansive
     * clients from the POV of memory usage. */
    int zeroidx = (curr_peak_mem_usage_slot + 1) % CLIENTS_PEAK_MEM_USAGE_SLOTS;
    ClientsPeakMemInput[zeroidx] = 0;
    ClientsPeakMemOutput[zeroidx] = 0;


    while (listLength(server.clients) && iterations--) {
        client *c;
        listNode *head;

        /* Take the current head, process, and then rotate the head to tail.
         * This way we can fairly iterate all clients step by step. */
        head = listFirst(server.clients);
        c = listNodeValue(head);
        listRotateHeadToTail(server.clients);
        if (c->io_read_state != CLIENT_IDLE || c->io_write_state != CLIENT_IDLE) continue;
        /* The following functions do different service checks on the client.
         * The protocol is that they return non-zero if the client was
         * terminated. */
        if (clientsCronHandleTimeout(c, now)) continue;
        if (clientsCronResizeQueryBuffer(c)) continue;
        if (clientsCronResizeOutputBuffer(c, now)) continue;

        if (clientsCronTrackExpansiveClients(c, curr_peak_mem_usage_slot)) continue;

        /* Iterating all the clients in getMemoryOverheadData() is too slow and
         * in turn would make the INFO command too slow. So we perform this
         * computation incrementally and track the (not instantaneous but updated
         * to the second) total memory used by clients using clientsCron() in
         * a more incremental way (depending on server.hz).
         * If client eviction is enabled, update the bucket as well. */
        if (!updateClientMemUsageAndBucket(c)) updateClientMemoryUsage(c);

        if (closeClientOnOutputBufferLimitReached(c, 0)) continue;
    }
}

/* This function handles 'background' operations we are required to do
 * incrementally in the databases, such as active key expiring, resizing,
 * rehashing. */
void databasesCron(void) {
    /* Expire keys by random sampling. Not required for replicas
     * as primary will synthesize DELs for us. */
    if (server.active_expire_enabled) {
        if (iAmPrimary()) {
            activeExpireCycle(ACTIVE_EXPIRE_CYCLE_SLOW);
        } else {
            expireReplicaKeys();
        }
    }

    /* Defrag keys gradually. */
    activeDefragCycle();

    /* Perform hash tables rehashing if needed, but only if there are no
     * other processes saving the DB on disk. Otherwise rehashing is bad
     * as will cause a lot of copy-on-write of memory pages. */
    if (!hasActiveChildProcess()) {
        /* We use global counters so if we stop the computation at a given
         * DB we'll be able to start from the successive in the next
         * cron loop iteration. */
        static unsigned int resize_db = 0;
        static unsigned int rehash_db = 0;
        int dbs_per_call = CRON_DBS_PER_CALL;
        int j;

        /* Don't test more DBs than we have. */
        if (dbs_per_call > server.dbnum) dbs_per_call = server.dbnum;

        for (j = 0; j < dbs_per_call; j++) {
            serverDb *db = &server.db[resize_db % server.dbnum];
            kvstoreTryResizeDicts(db->keys, CRON_DICTS_PER_DB);
            kvstoreTryResizeDicts(db->expires, CRON_DICTS_PER_DB);
            resize_db++;
        }

        /* Rehash */
        if (server.activerehashing) {
            uint64_t elapsed_us = 0;
            for (j = 0; j < dbs_per_call; j++) {
                serverDb *db = &server.db[rehash_db % server.dbnum];
                elapsed_us += kvstoreIncrementallyRehash(db->keys, INCREMENTAL_REHASHING_THRESHOLD_US - elapsed_us);
                if (elapsed_us >= INCREMENTAL_REHASHING_THRESHOLD_US) break;
                elapsed_us += kvstoreIncrementallyRehash(db->expires, INCREMENTAL_REHASHING_THRESHOLD_US - elapsed_us);
                if (elapsed_us >= INCREMENTAL_REHASHING_THRESHOLD_US) break;
                rehash_db++;
            }
        }
    }
}

static inline void updateCachedTimeWithUs(int update_daylight_info, const long long ustime) {
    server.ustime = ustime;
    server.mstime = server.ustime / 1000;
    server.unixtime = server.mstime / 1000;

    /* To get information about daylight saving time, we need to call
     * localtime_r and cache the result. However calling localtime_r in this
     * context is safe since we will never fork() while here, in the main
     * thread. The logging function will call a thread safe version of
     * localtime that has no locks. */
    if (update_daylight_info) {
        struct tm tm;
        time_t ut = server.unixtime;
        localtime_r(&ut, &tm);
        atomic_store_explicit(&server.daylight_active, tm.tm_isdst, memory_order_relaxed);
    }
}

/* We take a cached value of the unix time in the global state because with
 * virtual memory and aging there is to store the current time in objects at
 * every object access, and accuracy is not needed. To access a global var is
 * a lot faster than calling time(NULL).
 *
 * This function should be fast because it is called at every command execution
 * in call(), so it is possible to decide if to update the daylight saving
 * info or not using the 'update_daylight_info' argument. Normally we update
 * such info only when calling this function from serverCron() but not when
 * calling it from call(). */
void updateCachedTime(int update_daylight_info) {
    const long long us = ustime();
    updateCachedTimeWithUs(update_daylight_info, us);
}

/* Performing required operations in order to enter an execution unit.
 * In general, if we are already inside an execution unit then there is nothing to do,
 * otherwise we need to update cache times so the same cached time will be used all over
 * the execution unit.
 * update_cached_time - if 0, will not update the cached time even if required.
 * us - if not zero, use this time for cached time, otherwise get current time. */
void enterExecutionUnit(int update_cached_time, long long us) {
    if (server.execution_nesting++ == 0 && update_cached_time) {
        if (us == 0) {
            us = ustime();
        }
        updateCachedTimeWithUs(0, us);
        server.cmd_time_snapshot = server.mstime;
    }
}

void exitExecutionUnit(void) {
    --server.execution_nesting;
}

void checkChildrenDone(void) {
    int statloc = 0;
    pid_t pid;

    if ((pid = waitpid(-1, &statloc, WNOHANG)) != 0) {
        int exitcode = WIFEXITED(statloc) ? WEXITSTATUS(statloc) : -1;
        int bysignal = 0;

        if (WIFSIGNALED(statloc)) bysignal = WTERMSIG(statloc);

        /* sigKillChildHandler catches the signal and calls exit(), but we
         * must make sure not to flag lastbgsave_status, etc incorrectly.
         * We could directly terminate the child process via SIGUSR1
         * without handling it */
        if (exitcode == SERVER_CHILD_NOERROR_RETVAL) {
            bysignal = SIGUSR1;
            exitcode = 1;
        }

        if (pid == -1) {
            serverLog(LL_WARNING,
                      "waitpid() returned an error: %s. "
                      "child_type: %s, child_pid = %d",
                      strerror(errno), strChildType(server.child_type), (int)server.child_pid);
        } else if (pid == server.child_pid) {
            if (server.child_type == CHILD_TYPE_RDB) {
                backgroundSaveDoneHandler(exitcode, bysignal);
            } else if (server.child_type == CHILD_TYPE_AOF) {
                backgroundRewriteDoneHandler(exitcode, bysignal);
            } else if (server.child_type == CHILD_TYPE_MODULE) {
                ModuleForkDoneHandler(exitcode, bysignal);
            } else {
                serverPanic("Unknown child type %d for child pid %d", server.child_type, server.child_pid);
                exit(1);
            }
            if (!bysignal && exitcode == 0) receiveChildInfo();
            resetChildState();
        } else {
            if (!ldbRemoveChild(pid)) {
                serverLog(LL_WARNING, "Warning, detected child with unmatched pid: %ld", (long)pid);
            }
        }

        /* start any pending forks immediately. */
        replicationStartPendingFork();
    }
}

/* Called from serverCron and cronUpdateMemoryStats to update cached memory metrics. */
void cronUpdateMemoryStats(void) {
    /* Record the max memory used since the server was started. */
    if (zmalloc_used_memory() > server.stat_peak_memory) server.stat_peak_memory = zmalloc_used_memory();

    run_with_period(100) {
        /* Sample the RSS and other metrics here since this is a relatively slow call.
         * We must sample the zmalloc_used at the same time we take the rss, otherwise
         * the frag ratio calculate may be off (ratio of two samples at different times) */
        server.cron_malloc_stats.process_rss = zmalloc_get_rss();
        server.cron_malloc_stats.zmalloc_used = zmalloc_used_memory();
        /* Sampling the allocator info can be slow too.
         * The fragmentation ratio it'll show is potentially more accurate
         * it excludes other RSS pages such as: shared libraries, LUA and other non-zmalloc
         * allocations, and allocator reserved pages that can be pursed (all not actual frag) */
        zmalloc_get_allocator_info(
            &server.cron_malloc_stats.allocator_allocated, &server.cron_malloc_stats.allocator_active,
            &server.cron_malloc_stats.allocator_resident, NULL, &server.cron_malloc_stats.allocator_muzzy,
            &server.cron_malloc_stats.allocator_frag_smallbins_bytes);
        /* in case the allocator isn't providing these stats, fake them so that
         * fragmentation info still shows some (inaccurate metrics) */
        if (!server.cron_malloc_stats.allocator_resident) {
            /* LUA memory isn't part of zmalloc_used, but it is part of the process RSS,
             * so we must deduct it in order to be able to calculate correct
             * "allocator fragmentation" ratio */
            size_t lua_memory = evalMemory();
            server.cron_malloc_stats.allocator_resident = server.cron_malloc_stats.process_rss - lua_memory;
        }
        if (!server.cron_malloc_stats.allocator_active)
            server.cron_malloc_stats.allocator_active = server.cron_malloc_stats.allocator_resident;
        if (!server.cron_malloc_stats.allocator_allocated)
            server.cron_malloc_stats.allocator_allocated = server.cron_malloc_stats.zmalloc_used;
    }
}

/* This is our timer interrupt, called server.hz times per second.
 * Here is where we do a number of things that need to be done asynchronously.
 * For instance:
 *
 * - Active expired keys collection (it is also performed in a lazy way on
 *   lookup).
 * - Software watchdog.
 * - Update some statistic.
 * - Incremental rehashing of the DBs hash tables.
 * - Triggering BGSAVE / AOF rewrite, and handling of terminated children.
 * - Clients timeout of different kinds.
 * - Replication reconnection.
 * - Many more...
 *
 * Everything directly called here will be called server.hz times per second,
 * so in order to throttle execution of things we want to do less frequently
 * a macro is used: run_with_period(milliseconds) { .... }
 */

int serverCron(struct aeEventLoop *eventLoop, long long id, void *clientData) {
    int j;
    UNUSED(eventLoop);
    UNUSED(id);
    UNUSED(clientData);

    /* Software watchdog: deliver the SIGALRM that will reach the signal
     * handler if we don't return here fast enough. */
    if (server.watchdog_period) watchdogScheduleSignal(server.watchdog_period);

    server.hz = server.config_hz;
    /* Adapt the server.hz value to the number of configured clients. If we have
     * many clients, we want to call serverCron() with an higher frequency. */
    if (server.dynamic_hz) {
        while (listLength(server.clients) / server.hz > MAX_CLIENTS_PER_CLOCK_TICK) {
            server.hz *= 2;
            if (server.hz > CONFIG_MAX_HZ) {
                server.hz = CONFIG_MAX_HZ;
                break;
            }
        }
    }

    /* for debug purposes: skip actual cron work if pause_cron is on */
    if (server.pause_cron) return 1000 / server.hz;

    monotime cron_start = getMonotonicUs();

    run_with_period(100) {
        monotime current_time = getMonotonicUs();
        long long factor = 1000000; // us
        trackInstantaneousMetric(STATS_METRIC_COMMAND, server.stat_numcommands, current_time, factor);
        trackInstantaneousMetric(STATS_METRIC_NET_INPUT, server.stat_net_input_bytes + server.stat_net_repl_input_bytes,
                                 current_time, factor);
        trackInstantaneousMetric(STATS_METRIC_NET_OUTPUT,
                                 server.stat_net_output_bytes + server.stat_net_repl_output_bytes, current_time,
                                 factor);
        trackInstantaneousMetric(STATS_METRIC_NET_INPUT_REPLICATION, server.stat_net_repl_input_bytes, current_time,
                                 factor);
        trackInstantaneousMetric(STATS_METRIC_NET_OUTPUT_REPLICATION, server.stat_net_repl_output_bytes, current_time,
                                 factor);
        trackInstantaneousMetric(STATS_METRIC_EL_CYCLE, server.duration_stats[EL_DURATION_TYPE_EL].cnt, current_time,
                                 factor);
        trackInstantaneousMetric(STATS_METRIC_EL_DURATION, server.duration_stats[EL_DURATION_TYPE_EL].sum,
                                 server.duration_stats[EL_DURATION_TYPE_EL].cnt, 1);
    }

    /* We have just LRU_BITS bits per object for LRU information.
     * So we use an (eventually wrapping) LRU clock.
     *
     * Note that even if the counter wraps it's not a big problem,
     * everything will still work but some object will appear younger
     * to the server. However for this to happen a given object should never be
     * touched for all the time needed to the counter to wrap, which is
     * not likely.
     *
     * Note that you can change the resolution altering the
     * LRU_CLOCK_RESOLUTION define. */
    server.lruclock = getLRUClock();

    cronUpdateMemoryStats();

    /* We received a SIGTERM or SIGINT, shutting down here in a safe way, as it is
     * not ok doing so inside the signal handler. */
    if (server.shutdown_asap && !isShutdownInitiated()) {
        int shutdownFlags = SHUTDOWN_NOFLAGS;
        if (server.last_sig_received == SIGINT && server.shutdown_on_sigint)
            shutdownFlags = server.shutdown_on_sigint;
        else if (server.last_sig_received == SIGTERM && server.shutdown_on_sigterm)
            shutdownFlags = server.shutdown_on_sigterm;

        if (prepareForShutdown(shutdownFlags) == C_OK) exit(0);
    } else if (isShutdownInitiated()) {
        if (server.mstime >= server.shutdown_mstime || isReadyToShutdown()) {
            if (finishShutdown() == C_OK) exit(0);
            /* Shutdown failed. Continue running. An error has been logged. */
        }
    }

    /* Show some info about non-empty databases */
    if (server.verbosity <= LL_VERBOSE) {
        run_with_period(5000) {
            for (j = 0; j < server.dbnum; j++) {
                long long size, used, vkeys;

                size = kvstoreBuckets(server.db[j].keys);
                used = kvstoreSize(server.db[j].keys);
                vkeys = kvstoreSize(server.db[j].expires);
                if (used || vkeys) {
                    serverLog(LL_VERBOSE, "DB %d: %lld keys (%lld volatile) in %lld slots HT.", j, used, vkeys, size);
                }
            }
        }
    }

    /* Show information about connected clients */
    if (!server.sentinel_mode) {
        run_with_period(5000) {
            serverLog(LL_DEBUG, "%lu clients connected (%lu replicas), %zu bytes in use",
                      listLength(server.clients) - listLength(server.replicas), listLength(server.replicas),
                      zmalloc_used_memory());
        }
    }

    /* We need to do a few operations on clients asynchronously. */
    clientsCron();

    /* Handle background operations on databases. */
    databasesCron();

    /* Start a scheduled AOF rewrite if this was requested by the user while
     * a BGSAVE was in progress. */
    if (!hasActiveChildProcess() && server.aof_rewrite_scheduled && !aofRewriteLimited()) {
        rewriteAppendOnlyFileBackground();
    }

    /* Check if a background saving or AOF rewrite in progress terminated. */
    if (hasActiveChildProcess() || ldbPendingChildren()) {
        run_with_period(1000) receiveChildInfo();
        checkChildrenDone();
    } else {
        /* If there is not a background saving/rewrite in progress check if
         * we have to save/rewrite now. */
        for (j = 0; j < server.saveparamslen; j++) {
            struct saveparam *sp = server.saveparams + j;

            /* Save if we reached the given amount of changes,
             * the given amount of seconds, and if the latest bgsave was
             * successful or if, in case of an error, at least
             * CONFIG_BGSAVE_RETRY_DELAY seconds already elapsed. */
            if (server.dirty >= sp->changes && server.unixtime - server.lastsave > sp->seconds &&
                (server.unixtime - server.lastbgsave_try > CONFIG_BGSAVE_RETRY_DELAY ||
                 server.lastbgsave_status == C_OK)) {
                serverLog(LL_NOTICE, "%d changes in %d seconds. Saving...", sp->changes, (int)sp->seconds);
                rdbSaveInfo rsi, *rsiptr;
                rsiptr = rdbPopulateSaveInfo(&rsi);
                rdbSaveBackground(REPLICA_REQ_NONE, server.rdb_filename, rsiptr, RDBFLAGS_NONE);
                break;
            }
        }

        /* Trigger an AOF rewrite if needed. */
        if (server.aof_state == AOF_ON && !hasActiveChildProcess() && server.aof_rewrite_perc &&
            server.aof_current_size > server.aof_rewrite_min_size) {
            long long base = server.aof_rewrite_base_size ? server.aof_rewrite_base_size : 1;
            long long growth = (server.aof_current_size * 100 / base) - 100;
            if (growth >= server.aof_rewrite_perc && !aofRewriteLimited()) {
                serverLog(LL_NOTICE, "Starting automatic rewriting of AOF on %lld%% growth", growth);
                rewriteAppendOnlyFileBackground();
            }
        }
    }
    /* Just for the sake of defensive programming, to avoid forgetting to
     * call this function when needed. */
    updateDictResizePolicy();

    /* AOF postponed flush: Try at every cron cycle if the slow fsync
     * completed. */
    if ((server.aof_state == AOF_ON || server.aof_state == AOF_WAIT_REWRITE) && server.aof_flush_postponed_start) {
        flushAppendOnlyFile(0);
    }

    /* AOF write errors: in this case we have a buffer to flush as well and
     * clear the AOF error in case of success to make the DB writable again,
     * however to try every second is enough in case of 'hz' is set to
     * a higher frequency. */
    run_with_period(1000) {
        if ((server.aof_state == AOF_ON || server.aof_state == AOF_WAIT_REWRITE) &&
            server.aof_last_write_status == C_ERR) {
            flushAppendOnlyFile(0);
        }
    }

    /* Clear the paused actions state if needed. */
    updatePausedActions();

    /* Replication cron function -- used to reconnect to primary,
     * detect transfer failures, start background RDB transfers and so forth.
     *
     * If the server is trying to failover then run the replication cron faster so
     * progress on the handshake happens more quickly. */
    if (server.failover_state != NO_FAILOVER) {
        run_with_period(100) replicationCron();
    } else {
        run_with_period(1000) replicationCron();
    }

    /* Run the Cluster cron. */
    if (server.cluster_enabled) {
        run_with_period(100) clusterCron();
    }

    /* Run the Sentinel timer if we are in sentinel mode. */
    if (server.sentinel_mode) sentinelTimer();

    /* Cleanup expired MIGRATE cached sockets. */
    run_with_period(1000) {
        migrateCloseTimedoutSockets();
    }

    /* Resize tracking keys table if needed. This is also done at every
     * command execution, but we want to be sure that if the last command
     * executed changes the value via CONFIG SET, the server will perform
     * the operation even if completely idle. */
    if (server.tracking_clients) trackingLimitUsedSlots();

    /* Start a scheduled BGSAVE if the corresponding flag is set. This is
     * useful when we are forced to postpone a BGSAVE because an AOF
     * rewrite is in progress.
     *
     * Note: this code must be after the replicationCron() call above so
     * make sure when refactoring this file to keep this order. This is useful
     * because we want to give priority to RDB savings for replication. */
    if (!hasActiveChildProcess() && server.rdb_bgsave_scheduled &&
        (server.unixtime - server.lastbgsave_try > CONFIG_BGSAVE_RETRY_DELAY || server.lastbgsave_status == C_OK)) {
        rdbSaveInfo rsi, *rsiptr;
        rsiptr = rdbPopulateSaveInfo(&rsi);
        if (rdbSaveBackground(REPLICA_REQ_NONE, server.rdb_filename, rsiptr, RDBFLAGS_NONE) == C_OK)
            server.rdb_bgsave_scheduled = 0;
    }

    if (moduleCount()) {
        run_with_period(100) modulesCron();
    }

    /* Fire the cron loop modules event. */
    ValkeyModuleCronLoopV1 ei = {VALKEYMODULE_CRON_LOOP_VERSION, server.hz};
    moduleFireServerEvent(VALKEYMODULE_EVENT_CRON_LOOP, 0, &ei);

    server.cronloops++;

    server.el_cron_duration = getMonotonicUs() - cron_start;

    return 1000 / server.hz;
}


void blockingOperationStarts(void) {
    if (!server.blocking_op_nesting++) {
        updateCachedTime(0);
        server.blocked_last_cron = server.mstime;
    }
}

void blockingOperationEnds(void) {
    if (!(--server.blocking_op_nesting)) {
        server.blocked_last_cron = 0;
    }
}

/* This function fills in the role of serverCron during RDB or AOF loading, and
 * also during blocked scripts.
 * It attempts to do its duties at a similar rate as the configured server.hz,
 * and updates cronloops variable so that similarly to serverCron, the
 * run_with_period can be used. */
void whileBlockedCron(void) {
    /* Here we may want to perform some cron jobs (normally done server.hz times
     * per second). */

    /* Since this function depends on a call to blockingOperationStarts, let's
     * make sure it was done. */
    serverAssert(server.blocked_last_cron);

    /* In case we were called too soon, leave right away. This way one time
     * jobs after the loop below don't need an if. and we don't bother to start
     * latency monitor if this function is called too often. */
    if (server.blocked_last_cron >= server.mstime) return;

    mstime_t latency;
    latencyStartMonitor(latency);

    /* In some cases we may be called with big intervals, so we may need to do
     * extra work here. This is because some of the functions in serverCron rely
     * on the fact that it is performed every 10 ms or so. For instance, if
     * activeDefragCycle needs to utilize 25% cpu, it will utilize 2.5ms, so we
     * need to call it multiple times. */
    long hz_ms = 1000 / server.hz;
    while (server.blocked_last_cron < server.mstime) {
        /* Defrag keys gradually. */
        activeDefragCycle();

        server.blocked_last_cron += hz_ms;

        /* Increment cronloop so that run_with_period works. */
        server.cronloops++;
    }

    /* Other cron jobs do not need to be done in a loop. No need to check
     * server.blocked_last_cron since we have an early exit at the top. */

    /* Update memory stats during loading (excluding blocked scripts) */
    if (server.loading) cronUpdateMemoryStats();

    latencyEndMonitor(latency);
    latencyAddSampleIfNeeded("while-blocked-cron", latency);

    /* We received a SIGTERM during loading, shutting down here in a safe way,
     * as it isn't ok doing so inside the signal handler. */
    if (server.shutdown_asap && server.loading) {
        if (prepareForShutdown(SHUTDOWN_NOSAVE) == C_OK) exit(0);
        serverLog(LL_WARNING,
                  "SIGTERM received but errors trying to shut down the server, check the logs for more information");
        server.shutdown_asap = 0;
        server.last_sig_received = 0;
    }
}

static void sendGetackToReplicas(void) {
    robj *argv[3];
    argv[0] = shared.replconf;
    argv[1] = shared.getack;
    argv[2] = shared.special_asterick; /* Not used argument. */
    replicationFeedReplicas(-1, argv, 3);
}

extern int ProcessingEventsWhileBlocked;

/* This function gets called every time the server is entering the
 * main loop of the event driven library, that is, before to sleep
 * for ready file descriptors.
 *
 * Note: This function is (currently) called from two functions:
 * 1. aeMain - The main server loop
 * 2. processEventsWhileBlocked - Process clients during RDB/AOF load
 *
 * If it was called from processEventsWhileBlocked we don't want
 * to perform all actions (For example, we don't want to expire
 * keys), but we do need to perform some actions.
 *
 * The most important is freeClientsInAsyncFreeQueue but we also
 * call some other low-risk functions. */
void beforeSleep(struct aeEventLoop *eventLoop) {
    UNUSED(eventLoop);

    /* When I/O threads are enabled and there are pending I/O jobs, the poll is offloaded to one of the I/O threads. */
    trySendPollJobToIOThreads();

    size_t zmalloc_used = zmalloc_used_memory();
    if (zmalloc_used > server.stat_peak_memory) server.stat_peak_memory = zmalloc_used;

    /* Just call a subset of vital functions in case we are re-entering
     * the event loop from processEventsWhileBlocked(). Note that in this
     * case we keep track of the number of events we are processing, since
     * processEventsWhileBlocked() wants to stop ASAP if there are no longer
     * events to handle. */
    if (ProcessingEventsWhileBlocked) {
        uint64_t processed = 0;
        processed += processIOThreadsReadDone();
        processed += connTypeProcessPendingData();
        if (server.aof_state == AOF_ON || server.aof_state == AOF_WAIT_REWRITE) flushAppendOnlyFile(0);
        processed += handleClientsWithPendingWrites();
        int last_procssed = 0;
        do {
            /* Try to process all the pending IO events. */
            last_procssed = processIOThreadsReadDone() + processIOThreadsWriteDone();
            processed += last_procssed;
        } while (last_procssed != 0);
        processed += freeClientsInAsyncFreeQueue();
        server.events_processed_while_blocked += processed;
        return;
    }

    /* We should handle pending reads clients ASAP after event loop. */
    processIOThreadsReadDone();

    /* Handle pending data(typical TLS). (must be done before flushAppendOnlyFile) */
    connTypeProcessPendingData();

    /* If any connection type(typical TLS) still has pending unread data don't sleep at all. */
    int dont_sleep = connTypeHasPendingData();

    /* Call the Cluster before sleep function. Note that this function
     * may change the state of Cluster (from ok to fail or vice versa),
     * so it's a good idea to call it before serving the unblocked clients
     * later in this function, must be done before blockedBeforeSleep. */
    if (server.cluster_enabled) clusterBeforeSleep();

    /* Handle blocked clients.
     * must be done before flushAppendOnlyFile, in case of appendfsync=always,
     * since the unblocked clients may write data. */
    blockedBeforeSleep();

    /* Record cron time in beforeSleep, which is the sum of active-expire, active-defrag and all other
     * tasks done by cron and beforeSleep, but excluding read, write and AOF, that are counted by other
     * sets of metrics. */
    monotime cron_start_time_before_aof = getMonotonicUs();

    /* Run a fast expire cycle (the called function will return
     * ASAP if a fast cycle is not needed). */
    if (server.active_expire_enabled && iAmPrimary()) activeExpireCycle(ACTIVE_EXPIRE_CYCLE_FAST);

    if (moduleCount()) {
        moduleFireServerEvent(VALKEYMODULE_EVENT_EVENTLOOP, VALKEYMODULE_SUBEVENT_EVENTLOOP_BEFORE_SLEEP, NULL);
    }

    /* Send all the replicas an ACK request if at least one client blocked
     * during the previous event loop iteration. Note that we do this after
     * processUnblockedClients(), so if there are multiple pipelined WAITs
     * and the just unblocked WAIT gets blocked again, we don't have to wait
     * a server cron cycle in absence of other event loop events. See #6623.
     *
     * We also don't send the ACKs while clients are paused, since it can
     * increment the replication backlog, they'll be sent after the pause
     * if we are still the primary. */
    if (server.get_ack_from_replicas && !isPausedActionsWithUpdate(PAUSE_ACTION_REPLICA)) {
        sendGetackToReplicas();
        server.get_ack_from_replicas = 0;
    }

    /* We may have received updates from clients about their current offset. NOTE:
     * this can't be done where the ACK is received since failover will disconnect
     * our clients. */
    updateFailoverStatus();

    /* Since we rely on current_client to send scheduled invalidation messages
     * we have to flush them after each command, so when we get here, the list
     * must be empty. */
    serverAssert(listLength(server.tracking_pending_keys) == 0);
    serverAssert(listLength(server.pending_push_messages) == 0);

    /* Send the invalidation messages to clients participating to the
     * client side caching protocol in broadcasting (BCAST) mode. */
    trackingBroadcastInvalidationMessages();

    /* Record time consumption of AOF writing. */
    monotime aof_start_time = getMonotonicUs();
    /* Record cron time in beforeSleep. This does not include the time consumed by AOF writing and IO writing below. */
    monotime duration_before_aof = aof_start_time - cron_start_time_before_aof;
    /* Record the fsync'd offset before flushAppendOnly */
    long long prev_fsynced_reploff = server.fsynced_reploff;

    /* Write the AOF buffer on disk,
     * must be done before handleClientsWithPendingWrites,
     * in case of appendfsync=always. */
    if (server.aof_state == AOF_ON || server.aof_state == AOF_WAIT_REWRITE) flushAppendOnlyFile(0);

    /* Record time consumption of AOF writing. */
    durationAddSample(EL_DURATION_TYPE_AOF, getMonotonicUs() - aof_start_time);

    /* Update the fsynced replica offset.
     * If an initial rewrite is in progress then not all data is guaranteed to have actually been
     * persisted to disk yet, so we cannot update the field. We will wait for the rewrite to complete. */
    if (server.aof_state == AOF_ON && server.fsynced_reploff != -1) {
        long long fsynced_reploff_pending = atomic_load_explicit(&server.fsynced_reploff_pending, memory_order_relaxed);
        server.fsynced_reploff = fsynced_reploff_pending;

        /* If we have blocked [WAIT]AOF clients, and fsynced_reploff changed, we want to try to
         * wake them up ASAP. */
        if (listLength(server.clients_waiting_acks) && prev_fsynced_reploff != server.fsynced_reploff) dont_sleep = 1;
    }

    /* Handle writes with pending output buffers. */
    handleClientsWithPendingWrites();

    /* Try to process more IO reads that are ready to be processed. */
    if (server.aof_fsync != AOF_FSYNC_ALWAYS) {
        processIOThreadsReadDone();
    }

    processIOThreadsWriteDone();

    /* Record cron time in beforeSleep. This does not include the time consumed by AOF writing and IO writing above. */
    monotime cron_start_time_after_write = getMonotonicUs();

    /* Close clients that need to be closed asynchronous */
    freeClientsInAsyncFreeQueue();

    /* Incrementally trim replication backlog, 10 times the normal speed is
     * to free replication backlog as much as possible. */
    if (server.repl_backlog) incrementalTrimReplicationBacklog(10 * REPL_BACKLOG_TRIM_BLOCKS_PER_CALL);

    /* Disconnect some clients if they are consuming too much memory. */
    evictClients();

    /* Record cron time in beforeSleep. */
    monotime duration_after_write = getMonotonicUs() - cron_start_time_after_write;

    /* Record eventloop latency. */
    if (server.el_start > 0) {
        monotime el_duration = getMonotonicUs() - server.el_start;
        durationAddSample(EL_DURATION_TYPE_EL, el_duration);
    }
    server.el_cron_duration += duration_before_aof + duration_after_write;
    durationAddSample(EL_DURATION_TYPE_CRON, server.el_cron_duration);
    server.el_cron_duration = 0;
    /* Record max command count per cycle. */
    if (server.stat_numcommands > server.el_cmd_cnt_start) {
        long long el_command_cnt = server.stat_numcommands - server.el_cmd_cnt_start;
        if (el_command_cnt > server.el_cmd_cnt_max) {
            server.el_cmd_cnt_max = el_command_cnt;
        }
    }

    /* Don't sleep at all before the next beforeSleep() if needed (e.g. a
     * connection has pending data) */
    aeSetDontWait(server.el, dont_sleep);

    /* Before we are going to sleep, let the threads access the dataset by
     * releasing the GIL. The server main thread will not touch anything at this
     * time. */
    if (moduleCount()) moduleReleaseGIL();
    /********************* WARNING ********************
     * Do NOT add anything below moduleReleaseGIL !!! *
     ***************************** ********************/
}

/* This function is called immediately after the event loop multiplexing
 * API returned, and the control is going to soon return to the server by invoking
 * the different events callbacks. */
void afterSleep(struct aeEventLoop *eventLoop, int numevents) {
    UNUSED(eventLoop);
    /********************* WARNING ********************
     * Do NOT add anything above moduleAcquireGIL !!! *
     ***************************** ********************/
    if (!ProcessingEventsWhileBlocked) {
        /* Acquire the modules GIL so that their threads won't touch anything. */
        if (moduleCount()) {
            mstime_t latency;
            latencyStartMonitor(latency);
            atomic_store_explicit(&server.module_gil_acquiring, 1, memory_order_relaxed);
            moduleAcquireGIL();
            atomic_store_explicit(&server.module_gil_acquiring, 0, memory_order_relaxed);
            moduleFireServerEvent(VALKEYMODULE_EVENT_EVENTLOOP, VALKEYMODULE_SUBEVENT_EVENTLOOP_AFTER_SLEEP, NULL);
            latencyEndMonitor(latency);
            latencyAddSampleIfNeeded("module-acquire-GIL", latency);
        }
        /* Set the eventloop start time. */
        server.el_start = getMonotonicUs();
        /* Set the eventloop command count at start. */
        server.el_cmd_cnt_start = server.stat_numcommands;
    }

    /* Update the time cache. */
    updateCachedTime(1);

    /* Update command time snapshot in case it'll be required without a command
     * e.g. somehow used by module timers. Don't update it while yielding to a
     * blocked command, call() will handle that and restore the original time. */
    if (!ProcessingEventsWhileBlocked) {
        server.cmd_time_snapshot = server.mstime;
    }

    adjustIOThreadsByEventLoad(numevents, 0);
}

/* =========================== Server initialization ======================== */

/* These shared strings depend on the extended-redis-compatibility config and is
 * called when the config changes. When the config is phased out, these
 * initializations can be moved back inside createSharedObjects() below. */
void createSharedObjectsWithCompat(void) {
    const char *name = server.extended_redis_compat ? "Redis" : SERVER_TITLE;
    if (shared.loadingerr) decrRefCount(shared.loadingerr);
    shared.loadingerr =
        createObject(OBJ_STRING, sdscatfmt(sdsempty(), "-LOADING %s is loading the dataset in memory\r\n", name));
    if (shared.slowevalerr) decrRefCount(shared.slowevalerr);
    shared.slowevalerr = createObject(
        OBJ_STRING,
        sdscatfmt(sdsempty(),
                  "-BUSY %s is busy running a script. You can only call SCRIPT KILL or SHUTDOWN NOSAVE.\r\n", name));
    if (shared.slowscripterr) decrRefCount(shared.slowscripterr);
    shared.slowscripterr = createObject(
        OBJ_STRING,
        sdscatfmt(sdsempty(),
                  "-BUSY %s is busy running a script. You can only call FUNCTION KILL or SHUTDOWN NOSAVE.\r\n", name));
    if (shared.slowmoduleerr) decrRefCount(shared.slowmoduleerr);
    shared.slowmoduleerr =
        createObject(OBJ_STRING, sdscatfmt(sdsempty(), "-BUSY %s is busy running a module command.\r\n", name));
    if (shared.bgsaveerr) decrRefCount(shared.bgsaveerr);
    shared.bgsaveerr =
        createObject(OBJ_STRING, sdscatfmt(sdsempty(),
                                           "-MISCONF %s is configured to save RDB snapshots, but it's currently"
                                           " unable to persist to disk. Commands that may modify the data set are"
                                           " disabled, because this instance is configured to report errors during"
                                           " writes if RDB snapshotting fails (stop-writes-on-bgsave-error option)."
                                           " Please check the %s logs for details about the RDB error.\r\n",
                                           name, name));
}

void createSharedObjects(void) {
    int j;

    /* Shared command responses */
    shared.ok = createObject(OBJ_STRING, sdsnew("+OK\r\n"));
    shared.emptybulk = createObject(OBJ_STRING, sdsnew("$0\r\n\r\n"));
    shared.czero = createObject(OBJ_STRING, sdsnew(":0\r\n"));
    shared.cone = createObject(OBJ_STRING, sdsnew(":1\r\n"));
    shared.emptyarray = createObject(OBJ_STRING, sdsnew("*0\r\n"));
    shared.pong = createObject(OBJ_STRING, sdsnew("+PONG\r\n"));
    shared.queued = createObject(OBJ_STRING, sdsnew("+QUEUED\r\n"));
    shared.emptyscan = createObject(OBJ_STRING, sdsnew("*2\r\n$1\r\n0\r\n*0\r\n"));
    shared.space = createObject(OBJ_STRING, sdsnew(" "));
    shared.plus = createObject(OBJ_STRING, sdsnew("+"));

    /* Shared command error responses */
    shared.wrongtypeerr =
        createObject(OBJ_STRING, sdsnew("-WRONGTYPE Operation against a key holding the wrong kind of value\r\n"));
    shared.err = createObject(OBJ_STRING, sdsnew("-ERR\r\n"));
    shared.nokeyerr = createObject(OBJ_STRING, sdsnew("-ERR no such key\r\n"));
    shared.syntaxerr = createObject(OBJ_STRING, sdsnew("-ERR syntax error\r\n"));
    shared.sameobjecterr = createObject(OBJ_STRING, sdsnew("-ERR source and destination objects are the same\r\n"));
    shared.outofrangeerr = createObject(OBJ_STRING, sdsnew("-ERR index out of range\r\n"));
    shared.noscripterr = createObject(OBJ_STRING, sdsnew("-NOSCRIPT No matching script.\r\n"));
    createSharedObjectsWithCompat();
    shared.primarydownerr = createObject(
        OBJ_STRING, sdsnew("-MASTERDOWN Link with MASTER is down and replica-serve-stale-data is set to 'no'.\r\n"));
    shared.roreplicaerr =
        createObject(OBJ_STRING, sdsnew("-READONLY You can't write against a read only replica.\r\n"));
    shared.noautherr = createObject(OBJ_STRING, sdsnew("-NOAUTH Authentication required.\r\n"));
    shared.oomerr = createObject(OBJ_STRING, sdsnew("-OOM command not allowed when used memory > 'maxmemory'.\r\n"));
    shared.execaborterr =
        createObject(OBJ_STRING, sdsnew("-EXECABORT Transaction discarded because of previous errors.\r\n"));
    shared.noreplicaserr = createObject(OBJ_STRING, sdsnew("-NOREPLICAS Not enough good replicas to write.\r\n"));
    shared.busykeyerr = createObject(OBJ_STRING, sdsnew("-BUSYKEY Target key name already exists.\r\n"));

    /* The shared NULL depends on the protocol version. */
    shared.null[0] = NULL;
    shared.null[1] = NULL;
    shared.null[2] = createObject(OBJ_STRING, sdsnew("$-1\r\n"));
    shared.null[3] = createObject(OBJ_STRING, sdsnew("_\r\n"));

    shared.nullarray[0] = NULL;
    shared.nullarray[1] = NULL;
    shared.nullarray[2] = createObject(OBJ_STRING, sdsnew("*-1\r\n"));
    shared.nullarray[3] = createObject(OBJ_STRING, sdsnew("_\r\n"));

    shared.emptymap[0] = NULL;
    shared.emptymap[1] = NULL;
    shared.emptymap[2] = createObject(OBJ_STRING, sdsnew("*0\r\n"));
    shared.emptymap[3] = createObject(OBJ_STRING, sdsnew("%0\r\n"));

    shared.emptyset[0] = NULL;
    shared.emptyset[1] = NULL;
    shared.emptyset[2] = createObject(OBJ_STRING, sdsnew("*0\r\n"));
    shared.emptyset[3] = createObject(OBJ_STRING, sdsnew("~0\r\n"));

    for (j = 0; j < PROTO_SHARED_SELECT_CMDS; j++) {
        char dictid_str[64];
        int dictid_len;

        dictid_len = ll2string(dictid_str, sizeof(dictid_str), j);
        shared.select[j] = createObject(
            OBJ_STRING, sdscatprintf(sdsempty(), "*2\r\n$6\r\nSELECT\r\n$%d\r\n%s\r\n", dictid_len, dictid_str));
    }
    shared.messagebulk = createStringObject("$7\r\nmessage\r\n", 13);
    shared.pmessagebulk = createStringObject("$8\r\npmessage\r\n", 14);
    shared.subscribebulk = createStringObject("$9\r\nsubscribe\r\n", 15);
    shared.unsubscribebulk = createStringObject("$11\r\nunsubscribe\r\n", 18);
    shared.ssubscribebulk = createStringObject("$10\r\nssubscribe\r\n", 17);
    shared.sunsubscribebulk = createStringObject("$12\r\nsunsubscribe\r\n", 19);
    shared.smessagebulk = createStringObject("$8\r\nsmessage\r\n", 14);
    shared.psubscribebulk = createStringObject("$10\r\npsubscribe\r\n", 17);
    shared.punsubscribebulk = createStringObject("$12\r\npunsubscribe\r\n", 19);

    /* Shared command names */
    shared.del = createStringObject("DEL", 3);
    shared.unlink = createStringObject("UNLINK", 6);
    shared.rpop = createStringObject("RPOP", 4);
    shared.lpop = createStringObject("LPOP", 4);
    shared.lpush = createStringObject("LPUSH", 5);
    shared.rpoplpush = createStringObject("RPOPLPUSH", 9);
    shared.lmove = createStringObject("LMOVE", 5);
    shared.blmove = createStringObject("BLMOVE", 6);
    shared.zpopmin = createStringObject("ZPOPMIN", 7);
    shared.zpopmax = createStringObject("ZPOPMAX", 7);
    shared.multi = createStringObject("MULTI", 5);
    shared.exec = createStringObject("EXEC", 4);
    shared.hset = createStringObject("HSET", 4);
    shared.srem = createStringObject("SREM", 4);
    shared.xgroup = createStringObject("XGROUP", 6);
    shared.xclaim = createStringObject("XCLAIM", 6);
    shared.script = createStringObject("SCRIPT", 6);
    shared.replconf = createStringObject("REPLCONF", 8);
    shared.pexpireat = createStringObject("PEXPIREAT", 9);
    shared.pexpire = createStringObject("PEXPIRE", 7);
    shared.persist = createStringObject("PERSIST", 7);
    shared.set = createStringObject("SET", 3);
    shared.eval = createStringObject("EVAL", 4);

    /* Shared command argument */
    shared.left = createStringObject("left", 4);
    shared.right = createStringObject("right", 5);
    shared.pxat = createStringObject("PXAT", 4);
    shared.time = createStringObject("TIME", 4);
    shared.retrycount = createStringObject("RETRYCOUNT", 10);
    shared.force = createStringObject("FORCE", 5);
    shared.justid = createStringObject("JUSTID", 6);
    shared.entriesread = createStringObject("ENTRIESREAD", 11);
    shared.lastid = createStringObject("LASTID", 6);
    shared.default_username = createStringObject("default", 7);
    shared.ping = createStringObject("ping", 4);
    shared.setid = createStringObject("SETID", 5);
    shared.keepttl = createStringObject("KEEPTTL", 7);
    shared.absttl = createStringObject("ABSTTL", 6);
    shared.load = createStringObject("LOAD", 4);
    shared.createconsumer = createStringObject("CREATECONSUMER", 14);
    shared.getack = createStringObject("GETACK", 6);
    shared.special_asterick = createStringObject("*", 1);
    shared.special_equals = createStringObject("=", 1);
    shared.redacted = makeObjectShared(createStringObject("(redacted)", 10));

    for (j = 0; j < OBJ_SHARED_INTEGERS; j++) {
        shared.integers[j] = makeObjectShared(createObject(OBJ_STRING, (void *)(long)j));
        initObjectLRUOrLFU(shared.integers[j]);
        shared.integers[j]->encoding = OBJ_ENCODING_INT;
    }
    for (j = 0; j < OBJ_SHARED_BULKHDR_LEN; j++) {
        shared.mbulkhdr[j] = createObject(OBJ_STRING, sdscatprintf(sdsempty(), "*%d\r\n", j));
        shared.bulkhdr[j] = createObject(OBJ_STRING, sdscatprintf(sdsempty(), "$%d\r\n", j));
        shared.maphdr[j] = createObject(OBJ_STRING, sdscatprintf(sdsempty(), "%%%d\r\n", j));
        shared.sethdr[j] = createObject(OBJ_STRING, sdscatprintf(sdsempty(), "~%d\r\n", j));
    }
    /* The following two shared objects, minstring and maxstring, are not
     * actually used for their value but as a special object meaning
     * respectively the minimum possible string and the maximum possible
     * string in string comparisons for the ZRANGEBYLEX command. */
    shared.minstring = sdsnew("minstring");
    shared.maxstring = sdsnew("maxstring");
}

void initServerClientMemUsageBuckets(void) {
    if (server.client_mem_usage_buckets) return;
    server.client_mem_usage_buckets = zmalloc(sizeof(clientMemUsageBucket) * CLIENT_MEM_USAGE_BUCKETS);
    for (int j = 0; j < CLIENT_MEM_USAGE_BUCKETS; j++) {
        server.client_mem_usage_buckets[j].mem_usage_sum = 0;
        server.client_mem_usage_buckets[j].clients = listCreate();
    }
}

void freeServerClientMemUsageBuckets(void) {
    if (!server.client_mem_usage_buckets) return;
    for (int j = 0; j < CLIENT_MEM_USAGE_BUCKETS; j++) listRelease(server.client_mem_usage_buckets[j].clients);
    zfree(server.client_mem_usage_buckets);
    server.client_mem_usage_buckets = NULL;
}

void initServerConfig(void) {
    int j;
    char *default_bindaddr[CONFIG_DEFAULT_BINDADDR_COUNT] = CONFIG_DEFAULT_BINDADDR;

    initConfigValues();
    updateCachedTime(1);
    server.cmd_time_snapshot = server.mstime;
    getRandomHexChars(server.runid, CONFIG_RUN_ID_SIZE);
    server.runid[CONFIG_RUN_ID_SIZE] = '\0';
    changeReplicationId();
    clearReplicationId2();
    server.hz = CONFIG_DEFAULT_HZ;   /* Initialize it ASAP, even if it may get
                                        updated later after loading the config.
                                        This value may be used before the server
                                        is initialized. */
    server.timezone = getTimeZone(); /* Initialized by tzset(). */
    server.configfile = NULL;
    server.executable = NULL;
    server.arch_bits = (sizeof(long) == 8) ? 64 : 32;
    server.bindaddr_count = CONFIG_DEFAULT_BINDADDR_COUNT;
    for (j = 0; j < CONFIG_DEFAULT_BINDADDR_COUNT; j++) server.bindaddr[j] = zstrdup(default_bindaddr[j]);
    memset(server.listeners, 0x00, sizeof(server.listeners));
    server.active_expire_enabled = 1;
    server.lazy_expire_disabled = 0;
    server.skip_checksum_validation = 0;
    server.loading = 0;
    server.async_loading = 0;
    server.loading_rdb_used_mem = 0;
    server.aof_state = AOF_OFF;
    server.aof_rewrite_base_size = 0;
    server.aof_rewrite_scheduled = 0;
    server.aof_flush_sleep = 0;
    server.aof_last_fsync = time(NULL) * 1000;
    server.aof_cur_timestamp = 0;
    atomic_store_explicit(&server.aof_bio_fsync_status, C_OK, memory_order_relaxed);
    server.aof_rewrite_time_last = -1;
    server.aof_rewrite_time_start = -1;
    server.aof_lastbgrewrite_status = C_OK;
    server.aof_delayed_fsync = 0;
    server.aof_fd = -1;
    server.aof_selected_db = -1; /* Make sure the first time will not match */
    server.aof_flush_postponed_start = 0;
    server.aof_last_incr_size = 0;
    server.aof_last_incr_fsync_offset = 0;
    server.active_defrag_running = 0;
    server.active_defrag_configuration_changed = 0;
    server.notify_keyspace_events = 0;
    server.blocked_clients = 0;
    memset(server.blocked_clients_by_type, 0, sizeof(server.blocked_clients_by_type));
    server.shutdown_asap = 0;
    server.shutdown_flags = 0;
    server.shutdown_mstime = 0;
    server.cluster_module_flags = CLUSTER_MODULE_FLAG_NONE;
    server.migrate_cached_sockets = dictCreate(&migrateCacheDictType);
    server.next_client_id = 1; /* Client IDs, start from 1 .*/
    server.page_size = sysconf(_SC_PAGESIZE);
    server.extended_redis_compat = 0;
    server.pause_cron = 0;
    server.dict_resizing = 1;

    server.latency_tracking_info_percentiles_len = 3;
    server.latency_tracking_info_percentiles = zmalloc(sizeof(double) * (server.latency_tracking_info_percentiles_len));
    server.latency_tracking_info_percentiles[0] = 50.0; /* p50 */
    server.latency_tracking_info_percentiles[1] = 99.0; /* p99 */
    server.latency_tracking_info_percentiles[2] = 99.9; /* p999 */

    server.lruclock = getLRUClock();
    resetServerSaveParams();

    appendServerSaveParams(60 * 60, 1); /* save after 1 hour and 1 change */
    appendServerSaveParams(300, 100);   /* save after 5 minutes and 100 changes */
    appendServerSaveParams(60, 10000);  /* save after 1 minute and 10000 changes */

    /* Replication related */
    server.primary_host = NULL;
    server.primary_port = 6379;
    server.primary = NULL;
    server.cached_primary = NULL;
    server.primary_initial_offset = -1;
    server.repl_state = REPL_STATE_NONE;
    server.repl_rdb_channel_state = REPL_DUAL_CHANNEL_STATE_NONE;
    server.repl_transfer_tmpfile = NULL;
    server.repl_transfer_fd = -1;
    server.repl_transfer_s = NULL;
    server.repl_syncio_timeout = CONFIG_REPL_SYNCIO_TIMEOUT;
    server.repl_down_since = 0; /* Never connected, repl is down since EVER. */
    server.primary_repl_offset = 0;
    server.fsynced_reploff_pending = 0;
    server.rdb_client_id = -1;
    server.loading_process_events_interval_ms = LOADING_PROCESS_EVENTS_INTERVAL_DEFAULT;

    /* Replication partial resync backlog */
    server.repl_backlog = NULL;
    server.repl_no_replicas_since = time(NULL);

    /* Failover related */
    server.failover_end_time = 0;
    server.force_failover = 0;
    server.target_replica_host = NULL;
    server.target_replica_port = 0;
    server.failover_state = NO_FAILOVER;

    /* Client output buffer limits */
    for (j = 0; j < CLIENT_TYPE_OBUF_COUNT; j++) server.client_obuf_limits[j] = clientBufferLimitsDefaults[j];

    /* Linux OOM Score config */
    for (j = 0; j < CONFIG_OOM_COUNT; j++) server.oom_score_adj_values[j] = configOOMScoreAdjValuesDefaults[j];

    /* Double constants initialization */
    R_Zero = 0.0;
    R_PosInf = 1.0 / R_Zero;
    R_NegInf = -1.0 / R_Zero;
    R_Nan = R_Zero / R_Zero;

    /* Command table -- we initialize it here as it is part of the
     * initial configuration, since command names may be changed via
     * valkey.conf using the rename-command directive. */
    server.commands = dictCreate(&commandTableDictType);
    server.orig_commands = dictCreate(&commandTableDictType);
    populateCommandTable();

    /* Debugging */
    server.watchdog_period = 0;
}

extern char **environ;

/* Restart the server, executing the same executable that started this
 * instance, with the same arguments and configuration file.
 *
 * The function is designed to directly call execve() so that the new
 * server instance will retain the PID of the previous one.
 *
 * The list of flags, that may be bitwise ORed together, alter the
 * behavior of this function:
 *
 * RESTART_SERVER_NONE              No flags.
 * RESTART_SERVER_GRACEFULLY        Do a proper shutdown before restarting.
 * RESTART_SERVER_CONFIG_REWRITE    Rewrite the config file before restarting.
 *
 * On success the function does not return, because the process turns into
 * a different process. On error C_ERR is returned. */
int restartServer(int flags, mstime_t delay) {
    int j;

    /* Check if we still have accesses to the executable that started this
     * server instance. */
    if (access(server.executable, X_OK) == -1) {
        serverLog(LL_WARNING,
                  "Can't restart: this process has no "
                  "permissions to execute %s",
                  server.executable);
        return C_ERR;
    }

    /* Config rewriting. */
    if (flags & RESTART_SERVER_CONFIG_REWRITE && server.configfile && rewriteConfig(server.configfile, 0) == -1) {
        serverLog(LL_WARNING,
                  "Can't restart: configuration rewrite process "
                  "failed: %s",
                  strerror(errno));
        return C_ERR;
    }

    /* Perform a proper shutdown. We don't wait for lagging replicas though. */
    if (flags & RESTART_SERVER_GRACEFULLY && prepareForShutdown(SHUTDOWN_NOW) != C_OK) {
        serverLog(LL_WARNING, "Can't restart: error preparing for shutdown");
        return C_ERR;
    }

    /* Close all file descriptors, with the exception of stdin, stdout, stderr
     * which are useful if we restart a server which is not daemonized. */
    for (j = 3; j < (int)server.maxclients + 1024; j++) {
        /* Test the descriptor validity before closing it, otherwise
         * Valgrind issues a warning on close(). */
        if (fcntl(j, F_GETFD) != -1) close(j);
    }

    /* Execute the server with the original command line. */
    if (delay) usleep(delay * 1000);
    zfree(server.exec_argv[0]);
    server.exec_argv[0] = zstrdup(server.executable);
    execve(server.executable, server.exec_argv, environ);

    /* If an error occurred here, there is nothing we can do, but exit. */
    _exit(1);

    return C_ERR; /* Never reached. */
}

/* This function will configure the current process's oom_score_adj according
 * to user specified configuration. This is currently implemented on Linux
 * only.
 *
 * A process_class value of -1 implies OOM_CONFIG_PRIMARY or OOM_CONFIG_REPLICA,
 * depending on current role.
 */
int setOOMScoreAdj(int process_class) {
    if (process_class == -1) process_class = (server.primary_host ? CONFIG_OOM_REPLICA : CONFIG_OOM_PRIMARY);

    serverAssert(process_class >= 0 && process_class < CONFIG_OOM_COUNT);

#ifdef HAVE_PROC_OOM_SCORE_ADJ
    /* The following statics are used to indicate the server has changed the process's oom score.
     * And to save the original score so we can restore it later if needed.
     * We need this so when we disabled oom-score-adj (also during configuration rollback
     * when another configuration parameter was invalid and causes a rollback after
     * applying a new oom-score) we can return to the oom-score value from before our
     * adjustments. */
    static int oom_score_adjusted_by_valkey = 0;
    static int oom_score_adj_base = 0;

    int fd;
    int val;
    char buf[64];

    if (server.oom_score_adj != OOM_SCORE_ADJ_NO) {
        if (!oom_score_adjusted_by_valkey) {
            oom_score_adjusted_by_valkey = 1;
            /* Backup base value before enabling the server control over oom score */
            fd = open("/proc/self/oom_score_adj", O_RDONLY);
            if (fd < 0 || read(fd, buf, sizeof(buf)) < 0) {
                serverLog(LL_WARNING, "Unable to read oom_score_adj: %s", strerror(errno));
                if (fd != -1) close(fd);
                return C_ERR;
            }
            oom_score_adj_base = atoi(buf);
            close(fd);
        }

        val = server.oom_score_adj_values[process_class];
        if (server.oom_score_adj == OOM_SCORE_RELATIVE) val += oom_score_adj_base;
        if (val > 1000) val = 1000;
        if (val < -1000) val = -1000;
    } else if (oom_score_adjusted_by_valkey) {
        oom_score_adjusted_by_valkey = 0;
        val = oom_score_adj_base;
    } else {
        return C_OK;
    }

    snprintf(buf, sizeof(buf) - 1, "%d\n", val);

    fd = open("/proc/self/oom_score_adj", O_WRONLY);
    if (fd < 0 || write(fd, buf, strlen(buf)) < 0) {
        serverLog(LL_WARNING, "Unable to write oom_score_adj: %s", strerror(errno));
        if (fd != -1) close(fd);
        return C_ERR;
    }

    close(fd);
    return C_OK;
#else
    /* Unsupported */
    return C_ERR;
#endif
}

/* This function will try to raise the max number of open files accordingly to
 * the configured max number of clients. It also reserves a number of file
 * descriptors (CONFIG_MIN_RESERVED_FDS) for extra operations of
 * persistence, listening sockets, log files and so forth.
 *
 * If it will not be possible to set the limit accordingly to the configured
 * max number of clients, the function will do the reverse setting
 * server.maxclients to the value that we can actually handle. */
void adjustOpenFilesLimit(void) {
    rlim_t maxfiles = server.maxclients + CONFIG_MIN_RESERVED_FDS;
    struct rlimit limit;

    if (getrlimit(RLIMIT_NOFILE, &limit) == -1) {
        serverLog(LL_WARNING,
                  "Unable to obtain the current NOFILE limit (%s), assuming 1024 and setting the max clients "
                  "configuration accordingly.",
                  strerror(errno));
        server.maxclients = 1024 - CONFIG_MIN_RESERVED_FDS;
    } else {
        rlim_t oldlimit = limit.rlim_cur;

        /* Set the max number of files if the current limit is not enough
         * for our needs. */
        if (oldlimit < maxfiles) {
            rlim_t bestlimit;
            int setrlimit_error = 0;

            /* Try to set the file limit to match 'maxfiles' or at least
             * to the higher value supported less than maxfiles. */
            bestlimit = maxfiles;
            while (bestlimit > oldlimit) {
                rlim_t decr_step = 16;

                limit.rlim_cur = bestlimit;
                limit.rlim_max = bestlimit;
                if (setrlimit(RLIMIT_NOFILE, &limit) != -1) break;
                setrlimit_error = errno;

                /* We failed to set file limit to 'bestlimit'. Try with a
                 * smaller limit decrementing by a few FDs per iteration. */
                if (bestlimit < decr_step) {
                    bestlimit = oldlimit;
                    break;
                }
                bestlimit -= decr_step;
            }

            /* Assume that the limit we get initially is still valid if
             * our last try was even lower. */
            if (bestlimit < oldlimit) bestlimit = oldlimit;

            if (bestlimit < maxfiles) {
                unsigned int old_maxclients = server.maxclients;
                server.maxclients = bestlimit - CONFIG_MIN_RESERVED_FDS;
                /* maxclients is unsigned so may overflow: in order
                 * to check if maxclients is now logically less than 1
                 * we test indirectly via bestlimit. */
                if (bestlimit <= CONFIG_MIN_RESERVED_FDS) {
                    serverLog(LL_WARNING,
                              "Your current 'ulimit -n' "
                              "of %llu is not enough for the server to start. "
                              "Please increase your open file limit to at least "
                              "%llu. Exiting.",
                              (unsigned long long)oldlimit, (unsigned long long)maxfiles);
                    exit(1);
                }
                serverLog(LL_WARNING,
                          "You requested maxclients of %d "
                          "requiring at least %llu max file descriptors.",
                          old_maxclients, (unsigned long long)maxfiles);
                serverLog(LL_WARNING,
                          "Server can't set maximum open files "
                          "to %llu because of OS error: %s.",
                          (unsigned long long)maxfiles, strerror(setrlimit_error));
                serverLog(LL_WARNING,
                          "Current maximum open files is %llu. "
                          "maxclients has been reduced to %d to compensate for "
                          "low ulimit. "
                          "If you need higher maxclients increase 'ulimit -n'.",
                          (unsigned long long)bestlimit, server.maxclients);
            } else {
                serverLog(LL_NOTICE,
                          "Increased maximum number of open files "
                          "to %llu (it was originally set to %llu).",
                          (unsigned long long)maxfiles, (unsigned long long)oldlimit);
            }
        }
    }
}

/* Check that server.tcp_backlog can be actually enforced in Linux according
 * to the value of /proc/sys/net/core/somaxconn, or warn about it. */
void checkTcpBacklogSettings(void) {
#if defined(HAVE_PROC_SOMAXCONN)
    FILE *fp = fopen("/proc/sys/net/core/somaxconn", "r");
    char buf[1024];
    if (!fp) return;
    if (fgets(buf, sizeof(buf), fp) != NULL) {
        int somaxconn = atoi(buf);
        if (somaxconn > 0 && somaxconn < server.tcp_backlog) {
            serverLog(LL_WARNING,
                      "WARNING: The TCP backlog setting of %d cannot be enforced because /proc/sys/net/core/somaxconn "
                      "is set to the lower value of %d.",
                      server.tcp_backlog, somaxconn);
        }
    }
    fclose(fp);
#elif defined(HAVE_SYSCTL_KIPC_SOMAXCONN)
    int somaxconn, mib[3];
    size_t len = sizeof(int);

    mib[0] = CTL_KERN;
    mib[1] = KERN_IPC;
    mib[2] = KIPC_SOMAXCONN;

    if (sysctl(mib, 3, &somaxconn, &len, NULL, 0) == 0) {
        if (somaxconn > 0 && somaxconn < server.tcp_backlog) {
            serverLog(LL_WARNING,
                      "WARNING: The TCP backlog setting of %d cannot be enforced because kern.ipc.somaxconn is set to "
                      "the lower value of %d.",
                      server.tcp_backlog, somaxconn);
        }
    }
#elif defined(HAVE_SYSCTL_KERN_SOMAXCONN)
    int somaxconn, mib[2];
    size_t len = sizeof(int);

    mib[0] = CTL_KERN;
    mib[1] = KERN_SOMAXCONN;

    if (sysctl(mib, 2, &somaxconn, &len, NULL, 0) == 0) {
        if (somaxconn > 0 && somaxconn < server.tcp_backlog) {
            serverLog(LL_WARNING,
                      "WARNING: The TCP backlog setting of %d cannot be enforced because kern.somaxconn is set to the "
                      "lower value of %d.",
                      server.tcp_backlog, somaxconn);
        }
    }
#elif defined(SOMAXCONN)
    if (SOMAXCONN < server.tcp_backlog) {
        serverLog(LL_WARNING,
                  "WARNING: The TCP backlog setting of %d cannot be enforced because SOMAXCONN is set to the lower "
                  "value of %d.",
                  server.tcp_backlog, SOMAXCONN);
    }
#endif
}

void closeListener(connListener *sfd) {
    int j;

    for (j = 0; j < sfd->count; j++) {
        if (sfd->fd[j] == -1) continue;

        aeDeleteFileEvent(server.el, sfd->fd[j], AE_READABLE);
        close(sfd->fd[j]);
    }

    sfd->count = 0;
}

/* Create an event handler for accepting new connections in TCP or TLS domain sockets.
 * This works atomically for all socket fds */
int createSocketAcceptHandler(connListener *sfd, aeFileProc *accept_handler) {
    int j;

    for (j = 0; j < sfd->count; j++) {
        if (aeCreateFileEvent(server.el, sfd->fd[j], AE_READABLE, accept_handler, sfd) == AE_ERR) {
            /* Rollback */
            for (j = j - 1; j >= 0; j--) aeDeleteFileEvent(server.el, sfd->fd[j], AE_READABLE);
            return C_ERR;
        }
    }
    return C_OK;
}

/* Initialize a set of file descriptors to listen to the specified 'port'
 * binding the addresses specified in the server configuration.
 *
 * The listening file descriptors are stored in the integer array 'fds'
 * and their number is set in '*count'. Actually @sfd should be 'listener',
 * for the historical reasons, let's keep 'sfd' here.
 *
 * The addresses to bind are specified in the global server.bindaddr array
 * and their number is server.bindaddr_count. If the server configuration
 * contains no specific addresses to bind, this function will try to
 * bind * (all addresses) for both the IPv4 and IPv6 protocols.
 *
 * On success the function returns C_OK.
 *
 * On error the function returns C_ERR. For the function to be on
 * error, at least one of the server.bindaddr addresses was
 * impossible to bind, or no bind addresses were specified in the server
 * configuration but the function is not able to bind * for at least
 * one of the IPv4 or IPv6 protocols. */
int listenToPort(connListener *sfd) {
    int j;
    int port = sfd->port;
    char **bindaddr = sfd->bindaddr;

    /* If we have no bind address, we don't listen on a TCP socket */
    if (sfd->bindaddr_count == 0) return C_OK;

    for (j = 0; j < sfd->bindaddr_count; j++) {
        char *addr = bindaddr[j];
        int optional = *addr == '-';
        if (optional) addr++;
        if (strchr(addr, ':')) {
            /* Bind IPv6 address. */
            sfd->fd[sfd->count] = anetTcp6Server(server.neterr, port, addr, server.tcp_backlog);
        } else {
            /* Bind IPv4 address. */
            sfd->fd[sfd->count] = anetTcpServer(server.neterr, port, addr, server.tcp_backlog);
        }
        if (sfd->fd[sfd->count] == ANET_ERR) {
            int net_errno = errno;
            serverLog(LL_WARNING, "Warning: Could not create server TCP listening socket %s:%d: %s", addr, port,
                      server.neterr);
            if (net_errno == EADDRNOTAVAIL && optional) continue;
            if (net_errno == ENOPROTOOPT || net_errno == EPROTONOSUPPORT || net_errno == ESOCKTNOSUPPORT ||
                net_errno == EPFNOSUPPORT || net_errno == EAFNOSUPPORT)
                continue;

            /* Rollback successful listens before exiting */
            closeListener(sfd);
            return C_ERR;
        }
        if (server.socket_mark_id > 0) anetSetSockMarkId(NULL, sfd->fd[sfd->count], server.socket_mark_id);
        anetNonBlock(NULL, sfd->fd[sfd->count]);
        anetCloexec(sfd->fd[sfd->count]);
        sfd->count++;
    }
    return C_OK;
}

/* Resets the stats that we expose via INFO or other means that we want
 * to reset via CONFIG RESETSTAT. The function is also used in order to
 * initialize these fields in initServer() at server startup. */
void resetServerStats(void) {
    int j;

    server.stat_numcommands = 0;
    server.stat_numconnections = 0;
    server.stat_expiredkeys = 0;
    server.stat_expired_stale_perc = 0;
    server.stat_expired_time_cap_reached_count = 0;
    server.stat_expire_cycle_time_used = 0;
    server.stat_evictedkeys = 0;
    server.stat_evictedclients = 0;
    server.stat_evictedscripts = 0;
    server.stat_total_eviction_exceeded_time = 0;
    server.stat_last_eviction_exceeded_time = 0;
    server.stat_keyspace_misses = 0;
    server.stat_keyspace_hits = 0;
    server.stat_active_defrag_hits = 0;
    server.stat_active_defrag_misses = 0;
    server.stat_active_defrag_key_hits = 0;
    server.stat_active_defrag_key_misses = 0;
    server.stat_active_defrag_scanned = 0;
    server.stat_total_active_defrag_time = 0;
    server.stat_last_active_defrag_time = 0;
    server.stat_fork_time = 0;
    server.stat_fork_rate = 0;
    server.stat_total_forks = 0;
    server.stat_rejected_conn = 0;
    server.stat_sync_full = 0;
    server.stat_sync_partial_ok = 0;
    server.stat_sync_partial_err = 0;
    server.stat_io_reads_processed = 0;
    server.stat_total_reads_processed = 0;
    server.stat_io_writes_processed = 0;
    server.stat_io_freed_objects = 0;
    server.stat_poll_processed_by_io_threads = 0;
    server.stat_total_writes_processed = 0;
    server.stat_client_qbuf_limit_disconnections = 0;
    server.stat_client_outbuf_limit_disconnections = 0;
    for (j = 0; j < STATS_METRIC_COUNT; j++) {
        server.inst_metric[j].idx = 0;
        server.inst_metric[j].last_sample_base = 0;
        server.inst_metric[j].last_sample_value = 0;
        memset(server.inst_metric[j].samples, 0, sizeof(server.inst_metric[j].samples));
    }
    server.stat_aof_rewrites = 0;
    server.stat_rdb_saves = 0;
    server.stat_aofrw_consecutive_failures = 0;
    server.stat_net_input_bytes = 0;
    server.stat_net_output_bytes = 0;
    server.stat_net_repl_input_bytes = 0;
    server.stat_net_repl_output_bytes = 0;
    server.stat_unexpected_error_replies = 0;
    server.stat_total_error_replies = 0;
    server.stat_dump_payload_sanitizations = 0;
    server.aof_delayed_fsync = 0;
    server.stat_reply_buffer_shrinks = 0;
    server.stat_reply_buffer_expands = 0;
    memset(server.duration_stats, 0, sizeof(durationStats) * EL_DURATION_TYPE_NUM);
    server.el_cmd_cnt_max = 0;
    lazyfreeResetStats();
}

/* Make the thread killable at any time, so that kill threads functions
 * can work reliably (default cancellability type is PTHREAD_CANCEL_DEFERRED).
 * Needed for pthread_cancel used by the fast memory test used by the crash report. */
void makeThreadKillable(void) {
    pthread_setcancelstate(PTHREAD_CANCEL_ENABLE, NULL);
    pthread_setcanceltype(PTHREAD_CANCEL_ASYNCHRONOUS, NULL);
}

void initServer(void) {
    int j;

    signal(SIGHUP, SIG_IGN);
    signal(SIGPIPE, SIG_IGN);
    setupSignalHandlers();
    ThreadsManager_init();
    makeThreadKillable();

    if (server.syslog_enabled) {
        openlog(server.syslog_ident, LOG_PID | LOG_NDELAY | LOG_NOWAIT, server.syslog_facility);
    }

    /* Initialization after setting defaults from the config system. */
    server.aof_state = server.aof_enabled ? AOF_ON : AOF_OFF;
    server.fsynced_reploff = server.aof_enabled ? 0 : -1;
    server.hz = server.config_hz;
    server.pid = getpid();
    server.in_fork_child = CHILD_TYPE_NONE;
    server.rdb_pipe_read = -1;
    server.rdb_child_exit_pipe = -1;
    server.main_thread_id = pthread_self();
    server.current_client = NULL;
    server.errors = raxNew();
    server.execution_nesting = 0;
    server.clients = listCreate();
    server.clients_index = raxNew();
    server.clients_to_close = listCreate();
    server.replicas = listCreate();
    server.monitors = listCreate();
    server.replicas_waiting_psync = raxNew();
    server.wait_before_rdb_client_free = DEFAULT_WAIT_BEFORE_RDB_CLIENT_FREE;
    server.clients_pending_write = listCreate();
    server.clients_pending_io_write = listCreate();
    server.clients_pending_io_read = listCreate();
    server.clients_timeout_table = raxNew();
    server.replication_allowed = 1;
    server.replicas_eldb = -1; /* Force to emit the first SELECT command. */
    server.unblocked_clients = listCreate();
    server.ready_keys = listCreate();
    server.tracking_pending_keys = listCreate();
    server.pending_push_messages = listCreate();
    server.clients_waiting_acks = listCreate();
    server.get_ack_from_replicas = 0;
    server.paused_actions = 0;
    memset(server.client_pause_per_purpose, 0, sizeof(server.client_pause_per_purpose));
    server.postponed_clients = listCreate();
    server.events_processed_while_blocked = 0;
    server.system_memory_size = zmalloc_get_memory_size();
    server.blocked_last_cron = 0;
    server.blocking_op_nesting = 0;
    server.thp_enabled = 0;
    server.cluster_drop_packet_filter = -1;
    server.reply_buffer_peak_reset_time = REPLY_BUFFER_DEFAULT_PEAK_RESET_TIME;
    server.reply_buffer_resizing_enabled = 1;
    server.client_mem_usage_buckets = NULL;
    resetReplicationBuffer();

    /* Make sure the locale is set on startup based on the config file. */
    if (setlocale(LC_COLLATE, server.locale_collate) == NULL) {
        serverLog(LL_WARNING, "Failed to configure LOCALE for invalid locale name.");
        exit(1);
    }

    createSharedObjects();
    adjustOpenFilesLimit();
    const char *clk_msg = monotonicInit();
    serverLog(LL_NOTICE, "monotonic clock: %s", clk_msg);
    server.el = aeCreateEventLoop(server.maxclients + CONFIG_FDSET_INCR);
    if (server.el == NULL) {
        serverLog(LL_WARNING, "Failed creating the event loop. Error message: '%s'", strerror(errno));
        exit(1);
    }
    server.db = zmalloc(sizeof(server) * server.dbnum);

    /* Create the databases, and initialize other internal state. */
    int slot_count_bits = 0;
    int flags = KVSTORE_ALLOCATE_DICTS_ON_DEMAND;
    if (server.cluster_enabled) {
        slot_count_bits = CLUSTER_SLOT_MASK_BITS;
        flags |= KVSTORE_FREE_EMPTY_DICTS;
    }
    for (j = 0; j < server.dbnum; j++) {
        server.db[j].keys = kvstoreCreate(&dbDictType, slot_count_bits, flags);
        server.db[j].expires = kvstoreCreate(&dbExpiresDictType, slot_count_bits, flags);
        server.db[j].expires_cursor = 0;
        server.db[j].blocking_keys = dictCreate(&keylistDictType);
        server.db[j].blocking_keys_unblock_on_nokey = dictCreate(&objectKeyPointerValueDictType);
        server.db[j].ready_keys = dictCreate(&objectKeyPointerValueDictType);
        server.db[j].watched_keys = dictCreate(&keylistDictType);
        server.db[j].id = j;
        server.db[j].avg_ttl = 0;
        server.db[j].defrag_later = listCreate();
        listSetFreeMethod(server.db[j].defrag_later, (void (*)(void *))sdsfree);
    }
    evictionPoolAlloc(); /* Initialize the LRU keys pool. */
    /* Note that server.pubsub_channels was chosen to be a kvstore (with only one dict, which
     * seems odd) just to make the code cleaner by making it be the same type as server.pubsubshard_channels
     * (which has to be kvstore), see pubsubtype.serverPubSubChannels */
    server.pubsub_channels = kvstoreCreate(&objToDictDictType, 0, KVSTORE_ALLOCATE_DICTS_ON_DEMAND);
    server.pubsub_patterns = dictCreate(&objToDictDictType);
    server.pubsubshard_channels =
        kvstoreCreate(&objToDictDictType, slot_count_bits, KVSTORE_ALLOCATE_DICTS_ON_DEMAND | KVSTORE_FREE_EMPTY_DICTS);
    server.pubsub_clients = 0;
    server.watching_clients = 0;
    server.cronloops = 0;
    server.in_exec = 0;
    server.busy_module_yield_flags = BUSY_MODULE_YIELD_NONE;
    server.busy_module_yield_reply = NULL;
    server.client_pause_in_transaction = 0;
    server.child_pid = -1;
    server.child_type = CHILD_TYPE_NONE;
    server.rdb_child_type = RDB_CHILD_TYPE_NONE;
    server.rdb_pipe_conns = NULL;
    server.rdb_pipe_numconns = 0;
    server.rdb_pipe_numconns_writing = 0;
    server.rdb_pipe_buff = NULL;
    server.rdb_pipe_bufflen = 0;
    server.rdb_bgsave_scheduled = 0;
    server.child_info_pipe[0] = -1;
    server.child_info_pipe[1] = -1;
    server.child_info_nread = 0;
    server.aof_buf = sdsempty();
    server.lastsave = time(NULL); /* At startup we consider the DB saved. */
    server.lastbgsave_try = 0;    /* At startup we never tried to BGSAVE. */
    server.rdb_save_time_last = -1;
    server.rdb_save_time_start = -1;
    server.rdb_last_load_keys_expired = 0;
    server.rdb_last_load_keys_loaded = 0;
    server.dirty = 0;
    server.crashed = 0;
    resetServerStats();
    /* A few stats we don't want to reset: server startup time, and peak mem. */
    server.stat_starttime = time(NULL);
    server.stat_peak_memory = 0;
    server.stat_current_cow_peak = 0;
    server.stat_current_cow_bytes = 0;
    server.stat_current_cow_updated = 0;
    server.stat_current_save_keys_processed = 0;
    server.stat_current_save_keys_total = 0;
    server.stat_rdb_cow_bytes = 0;
    server.stat_aof_cow_bytes = 0;
    server.stat_module_cow_bytes = 0;
    server.stat_module_progress = 0;
    for (int j = 0; j < CLIENT_TYPE_COUNT; j++) server.stat_clients_type_memory[j] = 0;
    server.stat_cluster_links_memory = 0;
    server.cron_malloc_stats.zmalloc_used = 0;
    server.cron_malloc_stats.process_rss = 0;
    server.cron_malloc_stats.allocator_allocated = 0;
    server.cron_malloc_stats.allocator_active = 0;
    server.cron_malloc_stats.allocator_resident = 0;
    server.lastbgsave_status = C_OK;
    server.aof_last_write_status = C_OK;
    server.aof_last_write_errno = 0;
    server.repl_good_replicas_count = 0;
    server.last_sig_received = 0;

    /* Initiate acl info struct */
    server.acl_info.invalid_cmd_accesses = 0;
    server.acl_info.invalid_key_accesses = 0;
    server.acl_info.user_auth_failures = 0;
    server.acl_info.invalid_channel_accesses = 0;

    /* Create the timer callback, this is our way to process many background
     * operations incrementally, like clients timeout, eviction of unaccessed
     * expired keys and so forth. */
    if (aeCreateTimeEvent(server.el, 1, serverCron, NULL, NULL) == AE_ERR) {
        serverPanic("Can't create event loop timers.");
        exit(1);
    }

    /* Register a readable event for the pipe used to awake the event loop
     * from module threads. */
    if (aeCreateFileEvent(server.el, server.module_pipe[0], AE_READABLE, modulePipeReadable, NULL) == AE_ERR) {
        serverPanic("Error registering the readable event for the module pipe.");
    }

    /* Register before and after sleep handlers (note this needs to be done
     * before loading persistence since it is used by processEventsWhileBlocked. */
    aeSetBeforeSleepProc(server.el, beforeSleep);
    aeSetAfterSleepProc(server.el, afterSleep);

    /* 32 bit instances are limited to 4GB of address space, so if there is
     * no explicit limit in the user provided configuration we set a limit
     * at 3 GB using maxmemory with 'noeviction' policy'. This avoids
     * useless crashes of the instance for out of memory. */
    if (server.arch_bits == 32 && server.maxmemory == 0) {
        serverLog(LL_WARNING, "Warning: 32 bit instance detected but no memory limit set. Setting 3 GB maxmemory limit "
                              "with 'noeviction' policy now.");
        server.maxmemory = 3072LL * (1024 * 1024); /* 3 GB */
        server.maxmemory_policy = MAXMEMORY_NO_EVICTION;
    }

    scriptingInit(1);
    if (functionsInit() == C_ERR) {
        serverPanic("Functions initialization failed, check the server logs.");
        exit(1);
    }
    slowlogInit();
    latencyMonitorInit();
    initSharedQueryBuf();

    /* Initialize ACL default password if it exists */
    ACLUpdateDefaultUserPassword(server.requirepass);

    applyWatchdogPeriod();

    if (server.maxmemory_clients != 0) initServerClientMemUsageBuckets();
}

void initListeners(void) {
    /* Setup listeners from server config for TCP/TLS/Unix */
    int conn_index;
    connListener *listener;
    if (server.port != 0) {
        conn_index = connectionIndexByType(CONN_TYPE_SOCKET);
        if (conn_index < 0) serverPanic("Failed finding connection listener of %s", CONN_TYPE_SOCKET);
        listener = &server.listeners[conn_index];
        listener->bindaddr = server.bindaddr;
        listener->bindaddr_count = server.bindaddr_count;
        listener->port = server.port;
        listener->ct = connectionByType(CONN_TYPE_SOCKET);
    }

    if (server.tls_port || server.tls_replication || server.tls_cluster) {
        ConnectionType *ct_tls = connectionTypeTls();
        if (!ct_tls) {
            serverLog(LL_WARNING, "Failed finding TLS support.");
            exit(1);
        }
        if (connTypeConfigure(ct_tls, &server.tls_ctx_config, 1) == C_ERR) {
            serverLog(LL_WARNING, "Failed to configure TLS. Check logs for more info.");
            exit(1);
        }
    }

    if (server.tls_port != 0) {
        conn_index = connectionIndexByType(CONN_TYPE_TLS);
        if (conn_index < 0) serverPanic("Failed finding connection listener of %s", CONN_TYPE_TLS);
        listener = &server.listeners[conn_index];
        listener->bindaddr = server.bindaddr;
        listener->bindaddr_count = server.bindaddr_count;
        listener->port = server.tls_port;
        listener->ct = connectionByType(CONN_TYPE_TLS);
    }
    if (server.unixsocket != NULL) {
        conn_index = connectionIndexByType(CONN_TYPE_UNIX);
        if (conn_index < 0) serverPanic("Failed finding connection listener of %s", CONN_TYPE_UNIX);
        listener = &server.listeners[conn_index];
        listener->bindaddr = &server.unixsocket;
        listener->bindaddr_count = 1;
        listener->ct = connectionByType(CONN_TYPE_UNIX);
        listener->priv = &server.unixsocketperm; /* Unix socket specified */
    }

    /* create all the configured listener, and add handler to start to accept */
    int listen_fds = 0;
    for (int j = 0; j < CONN_TYPE_MAX; j++) {
        listener = &server.listeners[j];
        if (listener->ct == NULL) continue;

        if (connListen(listener) == C_ERR) {
            serverLog(LL_WARNING, "Failed listening on port %u (%s), aborting.", listener->port,
                      listener->ct->get_type(NULL));
            exit(1);
        }

        if (createSocketAcceptHandler(listener, connAcceptHandler(listener->ct)) != C_OK)
            serverPanic("Unrecoverable error creating %s listener accept handler.", listener->ct->get_type(NULL));

        listen_fds += listener->count;
    }

    if (listen_fds == 0) {
        serverLog(LL_WARNING, "Configured to not listen anywhere, exiting.");
        exit(1);
    }
}

/* Some steps in server initialization need to be done last (after modules
 * are loaded).
 * Specifically, creation of threads due to a race bug in ld.so, in which
 * Thread Local Storage initialization collides with dlopen call.
 * see: https://sourceware.org/bugzilla/show_bug.cgi?id=19329 */
void InitServerLast(void) {
    bioInit();
    initIOThreads();
    set_jemalloc_bg_thread(server.jemalloc_bg_thread);
    server.initial_memory_usage = zmalloc_used_memory();
}

/* The purpose of this function is to try to "glue" consecutive range
 * key specs in order to build the legacy (first,last,step) spec
 * used by the COMMAND command.
 * By far the most common case is just one range spec (e.g. SET)
 * but some commands' ranges were split into two or more ranges
 * in order to have different flags for different keys (e.g. SMOVE,
 * first key is "RW ACCESS DELETE", second key is "RW INSERT").
 *
 * Additionally set the CMD_MOVABLE_KEYS flag for commands that may have key
 * names in their arguments, but the legacy range spec doesn't cover all of them.
 *
 * This function uses very basic heuristics and is "best effort":
 * 1. Only commands which have only "range" specs are considered.
 * 2. Only range specs with keystep of 1 are considered.
 * 3. The order of the range specs must be ascending (i.e.
 *    lastkey of spec[i] == firstkey-1 of spec[i+1]).
 *
 * This function will succeed on all native commands and may
 * fail on module commands, even if it only has "range" specs that
 * could actually be "glued", in the following cases:
 * 1. The order of "range" specs is not ascending (e.g. the spec for
 *    the key at index 2 was added before the spec of the key at
 *    index 1).
 * 2. The "range" specs have keystep >1.
 *
 * If this functions fails it means that the legacy (first,last,step)
 * spec used by COMMAND will show 0,0,0. This is not a dire situation
 * because anyway the legacy (first,last,step) spec is to be deprecated
 * and one should use the new key specs scheme.
 */
void populateCommandLegacyRangeSpec(struct serverCommand *c) {
    memset(&c->legacy_range_key_spec, 0, sizeof(c->legacy_range_key_spec));

    /* Set the movablekeys flag if we have a GETKEYS flag for modules.
     * Note that for native commands, we always have keyspecs,
     * with enough information to rely on for movablekeys. */
    if (c->flags & CMD_MODULE_GETKEYS) c->flags |= CMD_MOVABLE_KEYS;

    /* no key-specs, no keys, exit. */
    if (c->key_specs_num == 0) {
        return;
    }

    if (c->key_specs_num == 1 && c->key_specs[0].begin_search_type == KSPEC_BS_INDEX &&
        c->key_specs[0].find_keys_type == KSPEC_FK_RANGE) {
        /* Quick win, exactly one range spec. */
        c->legacy_range_key_spec = c->key_specs[0];
        /* If it has the incomplete flag, set the movablekeys flag on the command. */
        if (c->key_specs[0].flags & CMD_KEY_INCOMPLETE) c->flags |= CMD_MOVABLE_KEYS;
        return;
    }

    int firstkey = INT_MAX, lastkey = 0;
    int prev_lastkey = 0;
    for (int i = 0; i < c->key_specs_num; i++) {
        if (c->key_specs[i].begin_search_type != KSPEC_BS_INDEX || c->key_specs[i].find_keys_type != KSPEC_FK_RANGE) {
            /* Found an incompatible (non range) spec, skip it, and set the movablekeys flag. */
            c->flags |= CMD_MOVABLE_KEYS;
            continue;
        }
        if (c->key_specs[i].fk.range.keystep != 1 ||
            (prev_lastkey && prev_lastkey != c->key_specs[i].bs.index.pos - 1)) {
            /* Found a range spec that's not plain (step of 1) or not consecutive to the previous one.
             * Skip it, and we set the movablekeys flag. */
            c->flags |= CMD_MOVABLE_KEYS;
            continue;
        }
        if (c->key_specs[i].flags & CMD_KEY_INCOMPLETE) {
            /* The spec we're using is incomplete, we can use it, but we also have to set the movablekeys flag. */
            c->flags |= CMD_MOVABLE_KEYS;
        }
        firstkey = min(firstkey, c->key_specs[i].bs.index.pos);
        /* Get the absolute index for lastkey (in the "range" spec, lastkey is relative to firstkey) */
        int lastkey_abs_index = c->key_specs[i].fk.range.lastkey;
        if (lastkey_abs_index >= 0) lastkey_abs_index += c->key_specs[i].bs.index.pos;
        /* For lastkey we use unsigned comparison to handle negative values correctly */
        lastkey = max((unsigned)lastkey, (unsigned)lastkey_abs_index);
        prev_lastkey = lastkey;
    }

    if (firstkey == INT_MAX) {
        /* Couldn't find range specs, the legacy range spec will remain empty, and we set the movablekeys flag. */
        c->flags |= CMD_MOVABLE_KEYS;
        return;
    }

    serverAssert(firstkey != 0);
    serverAssert(lastkey != 0);

    c->legacy_range_key_spec.begin_search_type = KSPEC_BS_INDEX;
    c->legacy_range_key_spec.bs.index.pos = firstkey;
    c->legacy_range_key_spec.find_keys_type = KSPEC_FK_RANGE;
    c->legacy_range_key_spec.fk.range.lastkey =
        lastkey < 0 ? lastkey : (lastkey - firstkey); /* in the "range" spec, lastkey is relative to firstkey */
    c->legacy_range_key_spec.fk.range.keystep = 1;
    c->legacy_range_key_spec.fk.range.limit = 0;
}

sds catSubCommandFullname(const char *parent_name, const char *sub_name) {
    return sdscatfmt(sdsempty(), "%s|%s", parent_name, sub_name);
}

void commandAddSubcommand(struct serverCommand *parent, struct serverCommand *subcommand, const char *declared_name) {
    if (!parent->subcommands_dict) parent->subcommands_dict = dictCreate(&commandTableDictType);

    subcommand->parent = parent;                            /* Assign the parent command */
    subcommand->id = ACLGetCommandID(subcommand->fullname); /* Assign the ID used for ACL. */

    serverAssert(dictAdd(parent->subcommands_dict, sdsnew(declared_name), subcommand) == DICT_OK);
}

/* Set implicit ACl categories (see comment above the definition of
 * struct serverCommand). */
void setImplicitACLCategories(struct serverCommand *c) {
    if (c->flags & CMD_WRITE) c->acl_categories |= ACL_CATEGORY_WRITE;
    /* Exclude scripting commands from the RO category. */
    if (c->flags & CMD_READONLY && !(c->acl_categories & ACL_CATEGORY_SCRIPTING))
        c->acl_categories |= ACL_CATEGORY_READ;
    if (c->flags & CMD_ADMIN) c->acl_categories |= ACL_CATEGORY_ADMIN | ACL_CATEGORY_DANGEROUS;
    if (c->flags & CMD_PUBSUB) c->acl_categories |= ACL_CATEGORY_PUBSUB;
    if (c->flags & CMD_FAST) c->acl_categories |= ACL_CATEGORY_FAST;
    if (c->flags & CMD_BLOCKING) c->acl_categories |= ACL_CATEGORY_BLOCKING;

    /* If it's not @fast is @slow in this binary world. */
    if (!(c->acl_categories & ACL_CATEGORY_FAST)) c->acl_categories |= ACL_CATEGORY_SLOW;
}

/* Recursively populate the command structure.
 *
 * On success, the function return C_OK. Otherwise C_ERR is returned and we won't
 * add this command in the commands dict. */
int populateCommandStructure(struct serverCommand *c) {
    /* If the command marks with CMD_SENTINEL, it exists in sentinel. */
    if (!(c->flags & CMD_SENTINEL) && server.sentinel_mode) return C_ERR;

    /* If the command marks with CMD_ONLY_SENTINEL, it only exists in sentinel. */
    if (c->flags & CMD_ONLY_SENTINEL && !server.sentinel_mode) return C_ERR;

    /* Translate the command string flags description into an actual
     * set of flags. */
    setImplicitACLCategories(c);

    /* We start with an unallocated histogram and only allocate memory when a command
     * has been issued for the first time */
    c->latency_histogram = NULL;

    /* Handle the legacy range spec and the "movablekeys" flag (must be done after populating all key specs). */
    populateCommandLegacyRangeSpec(c);

    /* Assign the ID used for ACL. */
    c->id = ACLGetCommandID(c->fullname);

    /* Handle subcommands */
    if (c->subcommands) {
        for (int j = 0; c->subcommands[j].declared_name; j++) {
            struct serverCommand *sub = c->subcommands + j;

            sub->fullname = catSubCommandFullname(c->declared_name, sub->declared_name);
            if (populateCommandStructure(sub) == C_ERR) continue;

            commandAddSubcommand(c, sub, sub->declared_name);
        }
    }

    return C_OK;
}

extern struct serverCommand serverCommandTable[];

/* Populates the Command Table dict from the static table in commands.c
 * which is auto generated from the json files in the commands folder. */
void populateCommandTable(void) {
    int j;
    struct serverCommand *c;

    for (j = 0;; j++) {
        c = serverCommandTable + j;
        if (c->declared_name == NULL) break;

        int retval1, retval2;

        c->fullname = sdsnew(c->declared_name);
        if (populateCommandStructure(c) == C_ERR) continue;

        retval1 = dictAdd(server.commands, sdsdup(c->fullname), c);
        /* Populate an additional dictionary that will be unaffected
         * by rename-command statements in valkey.conf. */
        retval2 = dictAdd(server.orig_commands, sdsdup(c->fullname), c);
        serverAssert(retval1 == DICT_OK && retval2 == DICT_OK);
    }
}

void resetCommandTableStats(dict *commands) {
    struct serverCommand *c;
    dictEntry *de;
    dictIterator *di;

    di = dictGetSafeIterator(commands);
    while ((de = dictNext(di)) != NULL) {
        c = (struct serverCommand *)dictGetVal(de);
        c->microseconds = 0;
        c->calls = 0;
        c->rejected_calls = 0;
        c->failed_calls = 0;
        if (c->latency_histogram) {
            hdr_close(c->latency_histogram);
            c->latency_histogram = NULL;
        }
        if (c->subcommands_dict) resetCommandTableStats(c->subcommands_dict);
    }
    dictReleaseIterator(di);
}

void resetErrorTableStats(void) {
    freeErrorsRadixTreeAsync(server.errors);
    server.errors = raxNew();
}

/* ========================== OP Array API ============================ */

int serverOpArrayAppend(serverOpArray *oa, int dbid, robj **argv, int argc, int target) {
    serverOp *op;
    int prev_capacity = oa->capacity;

    if (oa->numops == 0) {
        oa->capacity = 16;
    } else if (oa->numops >= oa->capacity) {
        oa->capacity *= 2;
    }

    if (prev_capacity != oa->capacity) oa->ops = zrealloc(oa->ops, sizeof(serverOp) * oa->capacity);
    op = oa->ops + oa->numops;
    op->dbid = dbid;
    op->argv = argv;
    op->argc = argc;
    op->target = target;
    oa->numops++;
    return oa->numops;
}

void serverOpArrayFree(serverOpArray *oa) {
    while (oa->numops) {
        int j;
        serverOp *op;

        oa->numops--;
        op = oa->ops + oa->numops;
        for (j = 0; j < op->argc; j++) decrRefCount(op->argv[j]);
        zfree(op->argv);
    }
    /* no need to free the actual op array, we reuse the memory for future commands */
    serverAssert(!oa->numops);
}

/* ====================== Commands lookup and execution ===================== */

int isContainerCommandBySds(sds s) {
    struct serverCommand *base_cmd = dictFetchValue(server.commands, s);
    int has_subcommands = base_cmd && base_cmd->subcommands_dict;
    return has_subcommands;
}

struct serverCommand *lookupSubcommand(struct serverCommand *container, sds sub_name) {
    return dictFetchValue(container->subcommands_dict, sub_name);
}

/* Look up a command by argv and argc
 *
 * If `strict` is not 0 we expect argc to be exact (i.e. argc==2
 * for a subcommand and argc==1 for a top-level command)
 * `strict` should be used every time we want to look up a command
 * name (e.g. in COMMAND INFO) rather than to find the command
 * a user requested to execute (in processCommand).
 */
struct serverCommand *lookupCommandLogic(dict *commands, robj **argv, int argc, int strict) {
    struct serverCommand *base_cmd = dictFetchValue(commands, argv[0]->ptr);
    int has_subcommands = base_cmd && base_cmd->subcommands_dict;
    if (argc == 1 || !has_subcommands) {
        if (strict && argc != 1) return NULL;
        /* Note: It is possible that base_cmd->proc==NULL (e.g. CONFIG) */
        return base_cmd;
    } else { /* argc > 1 && has_subcommands */
        if (strict && argc != 2) return NULL;
        /* Note: Currently we support just one level of subcommands */
        return lookupSubcommand(base_cmd, argv[1]->ptr);
    }
}

struct serverCommand *lookupCommand(robj **argv, int argc) {
    return lookupCommandLogic(server.commands, argv, argc, 0);
}

struct serverCommand *lookupCommandBySdsLogic(dict *commands, sds s) {
    int argc, j;
    sds *strings = sdssplitlen(s, sdslen(s), "|", 1, &argc);
    if (strings == NULL) return NULL;
    if (argc < 1 || argc > 2) {
        /* Currently we support just one level of subcommands */
        sdsfreesplitres(strings, argc);
        return NULL;
    }

    serverAssert(argc > 0); /* Avoid warning `-Wmaybe-uninitialized` in lookupCommandLogic() */
    robj objects[argc];
    robj *argv[argc];
    for (j = 0; j < argc; j++) {
        initStaticStringObject(objects[j], strings[j]);
        argv[j] = &objects[j];
    }

    struct serverCommand *cmd = lookupCommandLogic(commands, argv, argc, 1);
    sdsfreesplitres(strings, argc);
    return cmd;
}

struct serverCommand *lookupCommandBySds(sds s) {
    return lookupCommandBySdsLogic(server.commands, s);
}

struct serverCommand *lookupCommandByCStringLogic(dict *commands, const char *s) {
    struct serverCommand *cmd;
    sds name = sdsnew(s);

    cmd = lookupCommandBySdsLogic(commands, name);
    sdsfree(name);
    return cmd;
}

struct serverCommand *lookupCommandByCString(const char *s) {
    return lookupCommandByCStringLogic(server.commands, s);
}

/* Lookup the command in the current table, if not found also check in
 * the original table containing the original command names unaffected by
 * valkey.conf rename-command statement.
 *
 * This is used by functions rewriting the argument vector such as
 * rewriteClientCommandVector() in order to set client->cmd pointer
 * correctly even if the command was renamed. */
struct serverCommand *lookupCommandOrOriginal(robj **argv, int argc) {
    struct serverCommand *cmd = lookupCommandLogic(server.commands, argv, argc, 0);

    if (!cmd) cmd = lookupCommandLogic(server.orig_commands, argv, argc, 0);
    return cmd;
}

/* Commands arriving from the primary client or AOF client, should never be rejected. */
int mustObeyClient(client *c) {
    return c->id == CLIENT_ID_AOF || c->flag.primary;
}

static int shouldPropagate(int target) {
    if (!server.replication_allowed || target == PROPAGATE_NONE || server.loading) return 0;

    if (target & PROPAGATE_AOF) {
        if (server.aof_state != AOF_OFF) return 1;
    }
    if (target & PROPAGATE_REPL) {
        if (server.primary_host == NULL && (server.repl_backlog || listLength(server.replicas) != 0)) return 1;
    }

    return 0;
}

/* Propagate the specified command (in the context of the specified database id)
 * to AOF and replicas.
 *
 * flags are an xor between:
 * + PROPAGATE_NONE (no propagation of command at all)
 * + PROPAGATE_AOF (propagate into the AOF file if is enabled)
 * + PROPAGATE_REPL (propagate into the replication link)
 *
 * This is an internal low-level function and should not be called!
 *
 * The API for propagating commands is alsoPropagate().
 *
 * dbid value of -1 is saved to indicate that the called do not want
 * to replicate SELECT for this command (used for database neutral commands).
 */
static void propagateNow(int dbid, robj **argv, int argc, int target) {
    if (!shouldPropagate(target)) return;

    /* This needs to be unreachable since the dataset should be fixed during
     * replica pause (otherwise data may be lost during a failover) */
    serverAssert(!(isPausedActions(PAUSE_ACTION_REPLICA) && (!server.client_pause_in_transaction)));

    if (server.aof_state != AOF_OFF && target & PROPAGATE_AOF) feedAppendOnlyFile(dbid, argv, argc);
    if (target & PROPAGATE_REPL) replicationFeedReplicas(dbid, argv, argc);
}

/* Used inside commands to schedule the propagation of additional commands
 * after the current command is propagated to AOF / Replication.
 *
 * dbid is the database ID the command should be propagated into.
 * Arguments of the command to propagate are passed as an array of
 * Objects pointers of len 'argc', using the 'argv' vector.
 *
 * The function does not take a reference to the passed 'argv' vector,
 * so it is up to the caller to release the passed argv (but it is usually
 * stack allocated).  The function automatically increments ref count of
 * passed objects, so the caller does not need to. */
void alsoPropagate(int dbid, robj **argv, int argc, int target) {
    robj **argvcopy;
    int j;

    if (!shouldPropagate(target)) return;

    argvcopy = zmalloc(sizeof(robj *) * argc);
    for (j = 0; j < argc; j++) {
        argvcopy[j] = argv[j];
        incrRefCount(argv[j]);
    }
    serverOpArrayAppend(&server.also_propagate, dbid, argvcopy, argc, target);
}

/* It is possible to call the function forceCommandPropagation() inside a
 * command implementation in order to to force the propagation of a
 * specific command execution into AOF / Replication. */
void forceCommandPropagation(client *c, int flags) {
    serverAssert(c->cmd->flags & (CMD_WRITE | CMD_MAY_REPLICATE));
    if (flags & PROPAGATE_REPL) c->flag.force_repl = 1;
    if (flags & PROPAGATE_AOF) c->flag.force_aof = 1;
}

/* Avoid that the executed command is propagated at all. This way we
 * are free to just propagate what we want using the alsoPropagate()
 * API. */
void preventCommandPropagation(client *c) {
    c->flag.prevent_prop = 1;
}

/* AOF specific version of preventCommandPropagation(). */
void preventCommandAOF(client *c) {
    c->flag.prevent_aof_prop = 1;
}

/* Replication specific version of preventCommandPropagation(). */
void preventCommandReplication(client *c) {
    c->flag.prevent_repl_prop = 1;
}

/* Log the last command a client executed into the slowlog. */
void slowlogPushCurrentCommand(client *c, struct serverCommand *cmd, ustime_t duration) {
    /* Some commands may contain sensitive data that should not be available in the slowlog. */
    if (cmd->flags & CMD_SKIP_SLOWLOG) return;

    /* If command argument vector was rewritten, use the original
     * arguments. */
    robj **argv = c->original_argv ? c->original_argv : c->argv;
    int argc = c->original_argv ? c->original_argc : c->argc;

    /* If a script is currently running, the client passed in is a
     * fake client. Or the client passed in is the original client
     * if this is a EVAL or alike, doesn't matter. In this case,
     * use the original client to get the client information. */
    c = scriptIsRunning() ? scriptGetCaller() : c;

    slowlogPushEntryIfNeeded(c, argv, argc, duration);
}

/* This function is called in order to update the total command histogram duration.
 * The latency unit is nano-seconds.
 * If needed it will allocate the histogram memory and trim the duration to the upper/lower tracking limits*/
void updateCommandLatencyHistogram(struct hdr_histogram **latency_histogram, int64_t duration_hist) {
    if (duration_hist < LATENCY_HISTOGRAM_MIN_VALUE) duration_hist = LATENCY_HISTOGRAM_MIN_VALUE;
    if (duration_hist > LATENCY_HISTOGRAM_MAX_VALUE) duration_hist = LATENCY_HISTOGRAM_MAX_VALUE;
    if (*latency_histogram == NULL)
        hdr_init(LATENCY_HISTOGRAM_MIN_VALUE, LATENCY_HISTOGRAM_MAX_VALUE, LATENCY_HISTOGRAM_PRECISION,
                 latency_histogram);
    hdr_record_value(*latency_histogram, duration_hist);
}

/* Handle the alsoPropagate() API to handle commands that want to propagate
 * multiple separated commands. Note that alsoPropagate() is not affected
 * by CLIENT_PREVENT_PROP flag. */
static void propagatePendingCommands(void) {
    if (server.also_propagate.numops == 0) return;

    int j;
    serverOp *rop;

    /* If we got here it means we have finished an execution-unit.
     * If that unit has caused propagation of multiple commands, they
     * should be propagated as a transaction */
    int transaction = server.also_propagate.numops > 1;

    /* In case a command that may modify random keys was run *directly*
     * (i.e. not from within a script, MULTI/EXEC, RM_Call, etc.) we want
     * to avoid using a transaction (much like active-expire) */
    if (server.current_client && server.current_client->cmd &&
        server.current_client->cmd->flags & CMD_TOUCHES_ARBITRARY_KEYS) {
        transaction = 0;
    }

    if (transaction) {
        /* We use dbid=-1 to indicate we do not want to replicate SELECT.
         * It'll be inserted together with the next command (inside the MULTI) */
        propagateNow(-1, &shared.multi, 1, PROPAGATE_AOF | PROPAGATE_REPL);
    }

    for (j = 0; j < server.also_propagate.numops; j++) {
        rop = &server.also_propagate.ops[j];
        serverAssert(rop->target);
        propagateNow(rop->dbid, rop->argv, rop->argc, rop->target);
    }

    if (transaction) {
        /* We use dbid=-1 to indicate we do not want to replicate select */
        propagateNow(-1, &shared.exec, 1, PROPAGATE_AOF | PROPAGATE_REPL);
    }

    serverOpArrayFree(&server.also_propagate);
}

/* Performs operations that should be performed after an execution unit ends.
 * Execution unit is a code that should be done atomically.
 * Execution units can be nested and do not necessarily start with a server command.
 *
 * For example the following is a logical unit:
 *   active expire ->
 *      trigger del notification of some module ->
 *          accessing a key ->
 *              trigger key miss notification of some other module
 *
 * What we want to achieve is that the entire execution unit will be done atomically,
 * currently with respect to replication and post jobs, but in the future there might
 * be other considerations. So we basically want the `postUnitOperations` to trigger
 * after the entire chain finished. */
void postExecutionUnitOperations(void) {
    if (server.execution_nesting) return;

    firePostExecutionUnitJobs();

    /* If we are at the top-most call() and not inside a an active module
     * context (e.g. within a module timer) we can propagate what we accumulated. */
    propagatePendingCommands();

    /* Module subsystem post-execution-unit logic */
    modulePostExecutionUnitOperations();
}

/* Increment the command failure counters (either rejected_calls or failed_calls).
 * The decision which counter to increment is done using the flags argument, options are:
 * * ERROR_COMMAND_REJECTED - update rejected_calls
 * * ERROR_COMMAND_FAILED - update failed_calls
 *
 * The function also reset the prev_err_count to make sure we will not count the same error
 * twice, its possible to pass a NULL cmd value to indicate that the error was counted elsewhere.
 *
 * The function returns true if stats was updated and false if not. */
int incrCommandStatsOnError(struct serverCommand *cmd, int flags) {
    /* hold the prev error count captured on the last command execution */
    static long long prev_err_count = 0;
    int res = 0;
    if (cmd) {
        if ((server.stat_total_error_replies - prev_err_count) > 0) {
            if (flags & ERROR_COMMAND_REJECTED) {
                cmd->rejected_calls++;
                res = 1;
            } else if (flags & ERROR_COMMAND_FAILED) {
                cmd->failed_calls++;
                res = 1;
            }
        }
    }
    prev_err_count = server.stat_total_error_replies;
    return res;
}

/* Call() is the core of the server's execution of a command.
 *
 * The following flags can be passed:
 * CMD_CALL_NONE        No flags.
 * CMD_CALL_PROPAGATE_AOF   Append command to AOF if it modified the dataset
 *                          or if the client flags are forcing propagation.
 * CMD_CALL_PROPAGATE_REPL  Send command to replicas if it modified the dataset
 *                          or if the client flags are forcing propagation.
 * CMD_CALL_PROPAGATE   Alias for PROPAGATE_AOF|PROPAGATE_REPL.
 * CMD_CALL_FULL        Alias for SLOWLOG|STATS|PROPAGATE.
 *
 * The exact propagation behavior depends on the client flags.
 * Specifically:
 *
 * 1. If the client flags CLIENT_FORCE_AOF or CLIENT_FORCE_REPL are set
 *    and assuming the corresponding CMD_CALL_PROPAGATE_AOF/REPL is set
 *    in the call flags, then the command is propagated even if the
 *    dataset was not affected by the command.
 * 2. If the client flags CLIENT_PREVENT_REPL_PROP or CLIENT_PREVENT_AOF_PROP
 *    are set, the propagation into AOF or to replicas is not performed even
 *    if the command modified the dataset.
 *
 * Note that regardless of the client flags, if CMD_CALL_PROPAGATE_AOF
 * or CMD_CALL_PROPAGATE_REPL are not set, then respectively AOF or
 * replicas propagation will never occur.
 *
 * Client flags are modified by the implementation of a given command
 * using the following API:
 *
 * forceCommandPropagation(client *c, int flags);
 * preventCommandPropagation(client *c);
 * preventCommandAOF(client *c);
 * preventCommandReplication(client *c);
 *
 */
void call(client *c, int flags) {
    long long dirty;
    struct ClientFlags client_old_flags = c->flag;

    struct serverCommand *real_cmd = c->realcmd;
    client *prev_client = server.executing_client;
    server.executing_client = c;

    /* When call() is issued during loading the AOF we don't want commands called
     * from module, exec or LUA to go into the slowlog or to populate statistics. */
    int update_command_stats = !isAOFLoadingContext();

    /* We want to be aware of a client which is making a first time attempt to execute this command
     * and a client which is reprocessing command again (after being unblocked).
     * Blocked clients can be blocked in different places and not always it means the call() function has been
     * called. For example this is required for avoiding double logging to monitors.*/
    int reprocessing_command = flags & CMD_CALL_REPROCESSING;

    /* Initialization: clear the flags that must be set by the command on
     * demand, and initialize the array for additional commands propagation. */
    c->flag.force_aof = 0;
    c->flag.force_repl = 0;
    c->flag.prevent_prop = 0;

    /* The server core is in charge of propagation when the first entry point
     * of call() is processCommand().
     * The only other option to get to call() without having processCommand
     * as an entry point is if a module triggers RM_Call outside of call()
     * context (for example, in a timer).
     * In that case, the module is in charge of propagation. */

    /* Call the command. */
    dirty = server.dirty;
    long long old_primary_repl_offset = server.primary_repl_offset;
    incrCommandStatsOnError(NULL, 0);

    const long long call_timer = ustime();
    enterExecutionUnit(1, call_timer);

    /* setting the CLIENT_EXECUTING_COMMAND flag so we will avoid
     * sending client side caching message in the middle of a command reply.
     * In case of blocking commands, the flag will be un-set only after successfully
     * re-processing and unblock the client.*/
    c->flag.executing_command = 1;

    /* Setting the CLIENT_REPROCESSING_COMMAND flag so that during the actual
     * processing of the command proc, the client is aware that it is being
     * re-processed. */
    if (reprocessing_command) c->flag.reprocessing_command = 1;

    monotime monotonic_start = 0;
    if (monotonicGetType() == MONOTONIC_CLOCK_HW) monotonic_start = getMonotonicUs();

    c->cmd->proc(c);

    /* Clear the CLIENT_REPROCESSING_COMMAND flag after the proc is executed. */
    if (reprocessing_command) c->flag.reprocessing_command = 0;

    exitExecutionUnit();

    /* In case client is blocked after trying to execute the command,
     * it means the execution is not yet completed and we MIGHT reprocess the command in the future. */
    if (!c->flag.blocked) c->flag.executing_command = 0;

    /* In order to avoid performance implication due to querying the clock using a system call 3 times,
     * we use a monotonic clock, when we are sure its cost is very low, and fall back to non-monotonic call otherwise. */
    ustime_t duration;
    if (monotonicGetType() == MONOTONIC_CLOCK_HW)
        duration = getMonotonicUs() - monotonic_start;
    else
        duration = ustime() - call_timer;

    c->duration += duration;
    dirty = server.dirty - dirty;
    if (dirty < 0) dirty = 0;

    /* Update failed command calls if required. */

    if (!incrCommandStatsOnError(real_cmd, ERROR_COMMAND_FAILED) && c->deferred_reply_errors) {
        /* When call is used from a module client, error stats, and total_error_replies
         * isn't updated since these errors, if handled by the module, are internal,
         * and not reflected to users. however, the commandstats does show these calls
         * (made by RM_Call), so it should log if they failed or succeeded. */
        real_cmd->failed_calls++;
    }

    /* After executing command, we will close the client after writing entire
     * reply if it is set 'CLIENT_CLOSE_AFTER_COMMAND' flag. */
    if (c->flag.close_after_command) {
        c->flag.close_after_command = 0;
        c->flag.close_after_reply = 1;
    }

    /* Note: the code below uses the real command that was executed
     * c->cmd and c->lastcmd may be different, in case of MULTI-EXEC or
     * re-written commands such as EXPIRE, GEOADD, etc. */

    /* Record the latency this command induced on the main thread.
     * unless instructed by the caller not to log. (happens when processing
     * a MULTI-EXEC from inside an AOF). */
    if (update_command_stats) {
        char *latency_event = (real_cmd->flags & CMD_FAST) ? "fast-command" : "command";
        latencyAddSampleIfNeeded(latency_event, duration / 1000);
        if (server.execution_nesting == 0) durationAddSample(EL_DURATION_TYPE_CMD, duration);
    }

    /* Log the command into the Slow log if needed.
     * If the client is blocked we will handle slowlog when it is unblocked. */
    if (update_command_stats && !c->flag.blocked) slowlogPushCurrentCommand(c, real_cmd, c->duration);

    /* Send the command to clients in MONITOR mode if applicable,
     * since some administrative commands are considered too dangerous to be shown.
     * Other exceptions is a client which is unblocked and retrying to process the command
     * or we are currently in the process of loading AOF. */
    if (update_command_stats && !reprocessing_command && !(c->cmd->flags & (CMD_SKIP_MONITOR | CMD_ADMIN))) {
        robj **argv = c->original_argv ? c->original_argv : c->argv;
        int argc = c->original_argv ? c->original_argc : c->argc;
        replicationFeedMonitors(c, server.monitors, c->db->id, argv, argc);
    }

    /* Clear the original argv.
     * If the client is blocked we will handle slowlog when it is unblocked. */
    if (!c->flag.blocked) freeClientOriginalArgv(c);

    /* Populate the per-command and per-slot statistics that we show in INFO commandstats and CLUSTER SLOT-STATS,
     * respectively. If the client is blocked we will handle latency stats and duration when it is unblocked. */
    if (update_command_stats && !c->flag.blocked) {
        real_cmd->calls++;
        real_cmd->microseconds += c->duration;
        if (server.latency_tracking_enabled && !c->flag.blocked)
            updateCommandLatencyHistogram(&(real_cmd->latency_histogram), c->duration * 1000);
        clusterSlotStatsAddCpuDuration(c, c->duration);
    }

    /* The duration needs to be reset after each call except for a blocked command,
     * which is expected to record and reset the duration after unblocking. */
    if (!c->flag.blocked) {
        c->duration = 0;
    }

    /* Propagate the command into the AOF and replication link.
     * We never propagate EXEC explicitly, it will be implicitly
     * propagated if needed (see propagatePendingCommands).
     * Also, module commands take care of themselves */
    if (flags & CMD_CALL_PROPAGATE && !c->flag.prevent_prop && c->cmd->proc != execCommand &&
        !(c->cmd->flags & CMD_MODULE)) {
        int propagate_flags = PROPAGATE_NONE;

        /* Check if the command operated changes in the data set. If so
         * set for replication / AOF propagation. */
        if (dirty) propagate_flags |= (PROPAGATE_AOF | PROPAGATE_REPL);

        /* If the client forced AOF / replication of the command, set
         * the flags regardless of the command effects on the data set. */
        if (c->flag.force_repl) propagate_flags |= PROPAGATE_REPL;
        if (c->flag.force_aof) propagate_flags |= PROPAGATE_AOF;

        /* However prevent AOF / replication propagation if the command
         * implementation called preventCommandPropagation() or similar,
         * or if we don't have the call() flags to do so. */
        if (c->flag.prevent_repl_prop || c->flag.module_prevent_repl_prop || !(flags & CMD_CALL_PROPAGATE_REPL))
            propagate_flags &= ~PROPAGATE_REPL;
        if (c->flag.prevent_aof_prop || c->flag.module_prevent_aof_prop || !(flags & CMD_CALL_PROPAGATE_AOF))
            propagate_flags &= ~PROPAGATE_AOF;

        /* Call alsoPropagate() only if at least one of AOF / replication
         * propagation is needed. */
        if (propagate_flags != PROPAGATE_NONE) alsoPropagate(c->db->id, c->argv, c->argc, propagate_flags);
    }

    /* Restore the old replication flags, since call() can be executed
     * recursively. */
    c->flag.force_aof = client_old_flags.force_aof;
    c->flag.force_repl = client_old_flags.force_repl;
    c->flag.prevent_prop = client_old_flags.prevent_prop;

    /* If the client has keys tracking enabled for client side caching,
     * make sure to remember the keys it fetched via this command. For read-only
     * scripts, don't process the script, only the commands it executes. */
    if ((c->cmd->flags & CMD_READONLY) && (c->cmd->proc != evalRoCommand) && (c->cmd->proc != evalShaRoCommand) &&
        (c->cmd->proc != fcallroCommand)) {
        /* We use the tracking flag of the original external client that
         * triggered the command, but we take the keys from the actual command
         * being executed. */
        if (server.current_client && (server.current_client->flag.tracking) &&
            !(server.current_client->flag.tracking_bcast)) {
            trackingRememberKeys(server.current_client, c);
        }
    }

    if (!c->flag.blocked) {
        /* Modules may call commands in cron, in which case server.current_client
         * is not set. */
        if (server.current_client) {
            server.current_client->commands_processed++;
        }
        server.stat_numcommands++;
    }

    /* Record peak memory after each command and before the eviction that runs
     * before the next command. */
    size_t zmalloc_used = zmalloc_used_memory();
    if (zmalloc_used > server.stat_peak_memory) server.stat_peak_memory = zmalloc_used;

    /* Do some maintenance job and cleanup */
    afterCommand(c);

    /* Remember the replication offset of the client, right after its last
     * command that resulted in propagation. */
    if (old_primary_repl_offset != server.primary_repl_offset) c->woff = server.primary_repl_offset;

    /* Client pause takes effect after a transaction has finished. This needs
     * to be located after everything is propagated. */
    if (!server.in_exec && server.client_pause_in_transaction) {
        server.client_pause_in_transaction = 0;
    }

    server.executing_client = prev_client;
}

/* Used when a command that is ready for execution needs to be rejected, due to
 * various pre-execution checks. it returns the appropriate error to the client.
 * If there's a transaction is flags it as dirty, and if the command is EXEC,
 * it aborts the transaction.
 * The duration is reset, since we reject the command, and it did not record.
 * Note: 'reply' is expected to end with \r\n */
void rejectCommand(client *c, robj *reply) {
    flagTransaction(c);
    c->duration = 0;
    if (c->cmd) c->cmd->rejected_calls++;
    if (c->cmd && c->cmd->proc == execCommand) {
        execCommandAbort(c, reply->ptr);
    } else {
        /* using addReplyError* rather than addReply so that the error can be logged. */
        addReplyErrorObject(c, reply);
    }
}

void rejectCommandSds(client *c, sds s) {
    flagTransaction(c);
    c->duration = 0;
    if (c->cmd) c->cmd->rejected_calls++;
    if (c->cmd && c->cmd->proc == execCommand) {
        execCommandAbort(c, s);
        sdsfree(s);
    } else {
        /* The following frees 's'. */
        addReplyErrorSds(c, s);
    }
}

void rejectCommandFormat(client *c, const char *fmt, ...) {
    va_list ap;
    va_start(ap, fmt);
    sds s = sdscatvprintf(sdsempty(), fmt, ap);
    va_end(ap);
    /* Make sure there are no newlines in the string, otherwise invalid protocol
     * is emitted (The args come from the user, they may contain any character). */
    sdsmapchars(s, "\r\n", "  ", 2);
    rejectCommandSds(c, s);
}

/* This is called after a command in call, we can do some maintenance job in it. */
void afterCommand(client *c) {
    UNUSED(c);
    /* Should be done before trackingHandlePendingKeyInvalidations so that we
     * reply to client before invalidating cache (makes more sense) */
    postExecutionUnitOperations();

    /* Flush pending tracking invalidations. */
    trackingHandlePendingKeyInvalidations();

    clusterSlotStatsAddNetworkBytesOutForUserClient(c);

    /* Flush other pending push messages. only when we are not in nested call.
     * So the messages are not interleaved with transaction response. */
    if (!server.execution_nesting) listJoin(c->reply, server.pending_push_messages);
}

/* Check if c->cmd exists, fills `err` with details in case it doesn't.
 * Return 1 if exists. */
int commandCheckExistence(client *c, sds *err) {
    if (c->cmd) return 1;
    if (!err) return 0;
    if (isContainerCommandBySds(c->argv[0]->ptr)) {
        /* If we can't find the command but argv[0] by itself is a command
         * it means we're dealing with an invalid subcommand. Print Help. */
        sds cmd = sdsnew((char *)c->argv[0]->ptr);
        sdstoupper(cmd);
        *err = sdsnew(NULL);
        *err = sdscatprintf(*err, "unknown subcommand '%.128s'. Try %s HELP.", (char *)c->argv[1]->ptr, cmd);
        sdsfree(cmd);
    } else {
        sds args = sdsempty();
        int i;
        for (i = 1; i < c->argc && sdslen(args) < 128; i++)
            args = sdscatprintf(args, "'%.*s' ", 128 - (int)sdslen(args), (char *)c->argv[i]->ptr);
        *err = sdsnew(NULL);
        *err =
            sdscatprintf(*err, "unknown command '%.128s', with args beginning with: %s", (char *)c->argv[0]->ptr, args);
        sdsfree(args);
    }
    /* Make sure there are no newlines in the string, otherwise invalid protocol
     * is emitted (The args come from the user, they may contain any character). */
    sdsmapchars(*err, "\r\n", "  ", 2);
    return 0;
}

/* Check if c->argc is valid for c->cmd, fills `err` with details in case it isn't.
 * Return 1 if valid. */
int commandCheckArity(struct serverCommand *cmd, int argc, sds *err) {
    if ((cmd->arity > 0 && cmd->arity != argc) || (argc < -cmd->arity)) {
        if (err) {
            *err = sdsnew(NULL);
            *err = sdscatprintf(*err, "wrong number of arguments for '%s' command", cmd->fullname);
        }
        return 0;
    }

    return 1;
}

/* If we're executing a script, try to extract a set of command flags from
 * it, in case it declared them. Note this is just an attempt, we don't yet
 * know the script command is well formed.*/
uint64_t getCommandFlags(client *c) {
    uint64_t cmd_flags = c->cmd->flags;

    if (c->cmd->proc == fcallCommand || c->cmd->proc == fcallroCommand) {
        cmd_flags = fcallGetCommandFlags(c, cmd_flags);
    } else if (c->cmd->proc == evalCommand || c->cmd->proc == evalRoCommand || c->cmd->proc == evalShaCommand ||
               c->cmd->proc == evalShaRoCommand) {
        cmd_flags = evalGetCommandFlags(c, cmd_flags);
    }

    return cmd_flags;
}

/* If this function gets called we already read a whole
 * command, arguments are in the client argv/argc fields.
 * processCommand() execute the command or prepare the
 * server for a bulk read from the client.
 *
 * If C_OK is returned the client is still alive and valid and
 * other operations can be performed by the caller. Otherwise
 * if C_ERR is returned the client was destroyed (i.e. after QUIT). */
int processCommand(client *c) {
    if (!scriptIsTimedout()) {
        /* Both EXEC and scripts call call() directly so there should be
         * no way in_exec or scriptIsRunning() is 1.
         * That is unless lua_timedout, in which case client may run
         * some commands. */
        serverAssert(!server.in_exec);
        serverAssert(!scriptIsRunning());
    }

    /* in case we are starting to ProcessCommand and we already have a command we assume
     * this is a reprocessing of this command, so we do not want to perform some of the actions again. */
    int client_reprocessing_command = c->cmd ? 1 : 0;

    /* only run command filter if not reprocessing command */
    if (!client_reprocessing_command) {
        moduleCallCommandFilters(c);
        reqresAppendRequest(c);
    }

    /* Handle possible security attacks. */
    if (!strcasecmp(c->argv[0]->ptr, "host:") || !strcasecmp(c->argv[0]->ptr, "post")) {
        securityWarningCommand(c);
        return C_ERR;
    }

    /* If we're inside a module blocked context yielding that wants to avoid
     * processing clients, postpone the command. */
    if (server.busy_module_yield_flags != BUSY_MODULE_YIELD_NONE &&
        !(server.busy_module_yield_flags & BUSY_MODULE_YIELD_CLIENTS)) {
        blockPostponeClient(c);
        return C_OK;
    }

    /* Now lookup the command and check ASAP about trivial error conditions
     * such as wrong arity, bad command name and so forth.
     * In case we are reprocessing a command after it was blocked,
     * we do not have to repeat the same checks */
    if (!client_reprocessing_command) {
        struct serverCommand *cmd = c->io_parsed_cmd ? c->io_parsed_cmd : lookupCommand(c->argv, c->argc);
        c->cmd = c->lastcmd = c->realcmd = cmd;
        sds err;
        if (!commandCheckExistence(c, &err)) {
            rejectCommandSds(c, err);
            return C_OK;
        }
        if (!commandCheckArity(c->cmd, c->argc, &err)) {
            rejectCommandSds(c, err);
            return C_OK;
        }


        /* Check if the command is marked as protected and the relevant configuration allows it */
        if (c->cmd->flags & CMD_PROTECTED) {
            if ((c->cmd->proc == debugCommand && !allowProtectedAction(server.enable_debug_cmd, c)) ||
                (c->cmd->proc == moduleCommand && !allowProtectedAction(server.enable_module_cmd, c))) {
                rejectCommandFormat(c,
                                    "%s command not allowed. If the %s option is set to \"local\", "
                                    "you can run it from a local connection, otherwise you need to set this option "
                                    "in the configuration file, and then restart the server.",
                                    c->cmd->proc == debugCommand ? "DEBUG" : "MODULE",
                                    c->cmd->proc == debugCommand ? "enable-debug-command" : "enable-module-command");
                return C_OK;
            }
        }
    }

    uint64_t cmd_flags = getCommandFlags(c);

    int is_read_command =
        (cmd_flags & CMD_READONLY) || (c->cmd->proc == execCommand && (c->mstate.cmd_flags & CMD_READONLY));
    int is_write_command =
        (cmd_flags & CMD_WRITE) || (c->cmd->proc == execCommand && (c->mstate.cmd_flags & CMD_WRITE));
    int is_denyoom_command =
        (cmd_flags & CMD_DENYOOM) || (c->cmd->proc == execCommand && (c->mstate.cmd_flags & CMD_DENYOOM));
    int is_denystale_command =
        !(cmd_flags & CMD_STALE) || (c->cmd->proc == execCommand && (c->mstate.cmd_inv_flags & CMD_STALE));
    int is_denyloading_command =
        !(cmd_flags & CMD_LOADING) || (c->cmd->proc == execCommand && (c->mstate.cmd_inv_flags & CMD_LOADING));
    int is_may_replicate_command =
        (cmd_flags & (CMD_WRITE | CMD_MAY_REPLICATE)) ||
        (c->cmd->proc == execCommand && (c->mstate.cmd_flags & (CMD_WRITE | CMD_MAY_REPLICATE)));
    int is_deny_async_loading_command = (cmd_flags & CMD_NO_ASYNC_LOADING) ||
                                        (c->cmd->proc == execCommand && (c->mstate.cmd_flags & CMD_NO_ASYNC_LOADING));
    int obey_client = mustObeyClient(c);

    if (authRequired(c)) {
        /* AUTH and HELLO and no auth commands are valid even in
         * non-authenticated state. */
        if (!(c->cmd->flags & CMD_NO_AUTH)) {
            rejectCommand(c, shared.noautherr);
            return C_OK;
        }
    }

    if (c->flag.multi && c->cmd->flags & CMD_NO_MULTI) {
        rejectCommandFormat(c, "Command not allowed inside a transaction");
        return C_OK;
    }

    /* Check if the user can run this command according to the current
     * ACLs. */
    int acl_errpos;
    int acl_retval = ACLCheckAllPerm(c, &acl_errpos);
    if (acl_retval != ACL_OK) {
        addACLLogEntry(c, acl_retval, (c->flag.multi) ? ACL_LOG_CTX_MULTI : ACL_LOG_CTX_TOPLEVEL, acl_errpos, NULL,
                       NULL);
        sds msg = getAclErrorMessage(acl_retval, c->user, c->cmd, c->argv[acl_errpos]->ptr, 0);
        rejectCommandFormat(c, "-NOPERM %s", msg);
        sdsfree(msg);
        return C_OK;
    }

    /* If cluster is enabled perform the cluster redirection here.
     * However we don't perform the redirection if:
     * 1) The sender of this command is our primary.
     * 2) The command has no key arguments. */
    if (server.cluster_enabled && !mustObeyClient(c) &&
        !(!(c->cmd->flags & CMD_MOVABLE_KEYS) && c->cmd->key_specs_num == 0 && c->cmd->proc != execCommand)) {
        int error_code;
        clusterNode *n = getNodeByQuery(c, c->cmd, c->argv, c->argc, &c->slot, &error_code);
        if (n == NULL || !clusterNodeIsMyself(n)) {
            if (c->cmd->proc == execCommand) {
                discardTransaction(c);
            } else {
                flagTransaction(c);
            }
            clusterRedirectClient(c, n, c->slot, error_code);
            c->duration = 0;
            c->cmd->rejected_calls++;
            return C_OK;
        }
    }

    if (!server.cluster_enabled && c->capa & CLIENT_CAPA_REDIRECT && server.primary_host && !mustObeyClient(c) &&
        (is_write_command || (is_read_command && !c->flag.readonly))) {
<<<<<<< HEAD
        if (c->cmd->proc == execCommand) {
            discardTransaction(c);
        } else {
            flagTransaction(c);
        }
        c->duration = 0;
        c->cmd->rejected_calls++;
        addReplyErrorSds(c, sdscatprintf(sdsempty(), "-REDIRECT %s:%d", server.primary_host, server.primary_port));
=======
        if (server.failover_state == FAILOVER_IN_PROGRESS) {
            /* During the FAILOVER process, when conditions are met (such as
             * when the force time is reached or the primary and replica offsets
             * are consistent), the primary actively becomes the replica and
             * transitions to the FAILOVER_IN_PROGRESS state.
             *
             * After the primary becomes the replica, and after handshaking
             * and other operations, it will eventually send the PSYNC FAILOVER
             * command to the replica, then the replica will become the primary.
             * This means that the upgrade of the replica to the primary is an
             * asynchronous operation, which implies that during the
             * FAILOVER_IN_PROGRESS state, there may be a period of time where
             * both nodes are replicas.
             *
             * In this scenario, if a -REDIRECT is returned, the request will be
             * redirected to the replica and then redirected back, causing back
             * and forth redirection. To avoid this situation, during the
             * FAILOVER_IN_PROGRESS state, we temporarily suspend the clients
             * that need to be redirected until the replica truly becomes the primary,
             * and then resume the execution. */
            blockPostponeClient(c);
        } else {
            addReplyErrorSds(c, sdscatprintf(sdsempty(), "-REDIRECT %s:%d", server.primary_host, server.primary_port));
        }
>>>>>>> 131857e8
        return C_OK;
    }

    /* Disconnect some clients if total clients memory is too high. We do this
     * before key eviction, after the last command was executed and consumed
     * some client output buffer memory. */
    evictClients();
    if (server.current_client == NULL) {
        /* If we evicted ourself then abort processing the command */
        return C_ERR;
    }

    /* Handle the maxmemory directive.
     *
     * Note that we do not want to reclaim memory if we are here re-entering
     * the event loop since there is a busy Lua script running in timeout
     * condition, to avoid mixing the propagation of scripts with the
     * propagation of DELs due to eviction. */
    if (server.maxmemory && !isInsideYieldingLongCommand()) {
        int out_of_memory = (performEvictions() == EVICT_FAIL);

        /* performEvictions may evict keys, so we need flush pending tracking
         * invalidation keys. If we don't do this, we may get an invalidation
         * message after we perform operation on the key, where in fact this
         * message belongs to the old value of the key before it gets evicted.*/
        trackingHandlePendingKeyInvalidations();

        /* performEvictions may flush replica output buffers. This may result
         * in a replica, that may be the active client, to be freed. */
        if (server.current_client == NULL) return C_ERR;

        if (out_of_memory && is_denyoom_command) {
            rejectCommand(c, shared.oomerr);
            return C_OK;
        }

        /* Save out_of_memory result at command start, otherwise if we check OOM
         * in the first write within script, memory used by lua stack and
         * arguments might interfere. We need to save it for EXEC and module
         * calls too, since these can call EVAL, but avoid saving it during an
         * interrupted / yielding busy script / module. */
        server.pre_command_oom_state = out_of_memory;
    }

    /* Make sure to use a reasonable amount of memory for client side
     * caching metadata. */
    if (server.tracking_clients) trackingLimitUsedSlots();

    /* Don't accept write commands if there are problems persisting on disk
     * unless coming from our primary, in which case check the replica ignore
     * disk write error config to either log or crash. */
    int deny_write_type = writeCommandsDeniedByDiskError();
    if (deny_write_type != DISK_ERROR_TYPE_NONE && (is_write_command || c->cmd->proc == pingCommand)) {
        if (obey_client) {
            if (!server.repl_ignore_disk_write_error && c->cmd->proc != pingCommand) {
                serverPanic("Replica was unable to write command to disk.");
            } else {
                static mstime_t last_log_time_ms = 0;
                const mstime_t log_interval_ms = 10000;
                if (server.mstime > last_log_time_ms + log_interval_ms) {
                    last_log_time_ms = server.mstime;
                    serverLog(LL_WARNING, "Replica is applying a command even though "
                                          "it is unable to write to disk.");
                }
            }
        } else {
            sds err = writeCommandsGetDiskErrorMessage(deny_write_type);
            /* remove the newline since rejectCommandSds adds it. */
            sdssubstr(err, 0, sdslen(err) - 2);
            rejectCommandSds(c, err);
            return C_OK;
        }
    }

    /* Don't accept write commands if there are not enough good replicas and
     * user configured the min-replicas-to-write option. */
    if (is_write_command && !checkGoodReplicasStatus()) {
        rejectCommand(c, shared.noreplicaserr);
        return C_OK;
    }

    /* Don't accept write commands if this is a read only replica. But
     * accept write commands if this is our primary. */
    if (server.primary_host && server.repl_replica_ro && !obey_client && is_write_command) {
        rejectCommand(c, shared.roreplicaerr);
        return C_OK;
    }

    /* Only allow a subset of commands in the context of Pub/Sub if the
     * connection is in RESP2 mode. With RESP3 there are no limits. */
    if ((c->flag.pubsub && c->resp == 2) && c->cmd->proc != pingCommand && c->cmd->proc != subscribeCommand &&
        c->cmd->proc != ssubscribeCommand && c->cmd->proc != unsubscribeCommand &&
        c->cmd->proc != sunsubscribeCommand && c->cmd->proc != psubscribeCommand &&
        c->cmd->proc != punsubscribeCommand && c->cmd->proc != quitCommand && c->cmd->proc != resetCommand) {
        rejectCommandFormat(c,
                            "Can't execute '%s': only (P|S)SUBSCRIBE / "
                            "(P|S)UNSUBSCRIBE / PING / QUIT / RESET are allowed in this context",
                            c->cmd->fullname);
        return C_OK;
    }

    /* Only allow commands with flag "t", such as INFO, REPLICAOF and so on,
     * when replica-serve-stale-data is no and we are a replica with a broken
     * link with primary. */
    if (server.primary_host && server.repl_state != REPL_STATE_CONNECTED && server.repl_serve_stale_data == 0 &&
        is_denystale_command) {
        rejectCommand(c, shared.primarydownerr);
        return C_OK;
    }

    /* Loading DB? Return an error if the command has not the
     * CMD_LOADING flag. */
    if (server.loading && !server.async_loading && is_denyloading_command) {
        rejectCommand(c, shared.loadingerr);
        return C_OK;
    }

    /* During async-loading, block certain commands. */
    if (server.async_loading && is_deny_async_loading_command) {
        rejectCommand(c, shared.loadingerr);
        return C_OK;
    }

    /* when a busy job is being done (script / module)
     * Only allow a limited number of commands.
     * Note that we need to allow the transactions commands, otherwise clients
     * sending a transaction with pipelining without error checking, may have
     * the MULTI plus a few initial commands refused, then the timeout
     * condition resolves, and the bottom-half of the transaction gets
     * executed, see Github PR #7022. */
    if (isInsideYieldingLongCommand() && !(c->cmd->flags & CMD_ALLOW_BUSY)) {
        if (server.busy_module_yield_flags && server.busy_module_yield_reply) {
            rejectCommandFormat(c, "-BUSY %s", server.busy_module_yield_reply);
        } else if (server.busy_module_yield_flags) {
            rejectCommand(c, shared.slowmoduleerr);
        } else if (scriptIsEval()) {
            rejectCommand(c, shared.slowevalerr);
        } else {
            rejectCommand(c, shared.slowscripterr);
        }
        return C_OK;
    }

    /* Prevent a replica from sending commands that access the keyspace.
     * The main objective here is to prevent abuse of client pause check
     * from which replicas are exempt. */
    if (c->flag.replica && (is_may_replicate_command || is_write_command || is_read_command)) {
        rejectCommandFormat(c, "Replica can't interact with the keyspace");
        return C_OK;
    }

    /* If the server is paused, block the client until
     * the pause has ended. Replicas are never paused. */
    if (!c->flag.replica && ((isPausedActions(PAUSE_ACTION_CLIENT_ALL)) ||
                             ((isPausedActions(PAUSE_ACTION_CLIENT_WRITE)) && is_may_replicate_command))) {
        blockPostponeClient(c);
        return C_OK;
    }

    /* Exec the command */
    if (c->flag.multi && c->cmd->proc != execCommand && c->cmd->proc != discardCommand &&
        c->cmd->proc != multiCommand && c->cmd->proc != watchCommand && c->cmd->proc != quitCommand &&
        c->cmd->proc != resetCommand) {
        queueMultiCommand(c, cmd_flags);
        addReply(c, shared.queued);
    } else {
        int flags = CMD_CALL_FULL;
        if (client_reprocessing_command) flags |= CMD_CALL_REPROCESSING;
        call(c, flags);
        if (listLength(server.ready_keys) && !isInsideYieldingLongCommand()) handleClientsBlockedOnKeys();
    }
    return C_OK;
}

/* ====================== Error lookup and execution ===================== */

void incrementErrorCount(const char *fullerr, size_t namelen) {
    void *result;
    if (!raxFind(server.errors, (unsigned char *)fullerr, namelen, &result)) {
        struct serverError *error = zmalloc(sizeof(*error));
        error->count = 1;
        raxInsert(server.errors, (unsigned char *)fullerr, namelen, error, NULL);
    } else {
        struct serverError *error = result;
        error->count++;
    }
}

/*================================== Shutdown =============================== */

/* Close listening sockets. Also unlink the unix domain socket if
 * unlink_unix_socket is non-zero. */
void closeListeningSockets(int unlink_unix_socket) {
    int j;

    for (int i = 0; i < CONN_TYPE_MAX; i++) {
        connListener *listener = &server.listeners[i];
        if (listener->ct == NULL) continue;

        for (j = 0; j < listener->count; j++) close(listener->fd[j]);
    }

    if (server.cluster_enabled)
        for (j = 0; j < server.clistener.count; j++) close(server.clistener.fd[j]);
    if (unlink_unix_socket && server.unixsocket) {
        serverLog(LL_NOTICE, "Removing the unix socket file.");
        if (unlink(server.unixsocket) != 0)
            serverLog(LL_WARNING, "Error removing the unix socket file: %s", strerror(errno));
    }
}

/* Prepare for shutting down the server. Flags:
 *
 * - SHUTDOWN_SAVE: Save a database dump even if the server is configured not to
 *   save any dump.
 *
 * - SHUTDOWN_NOSAVE: Don't save any database dump even if the server is
 *   configured to save one.
 *
 * - SHUTDOWN_NOW: Don't wait for replicas to catch up before shutting down.
 *
 * - SHUTDOWN_FORCE: Ignore errors writing AOF and RDB files on disk, which
 *   would normally prevent a shutdown.
 *
 * Unless SHUTDOWN_NOW is set and if any replicas are lagging behind, C_ERR is
 * returned and server.shutdown_mstime is set to a timestamp to allow a grace
 * period for the replicas to catch up. This is checked and handled by
 * serverCron() which completes the shutdown as soon as possible.
 *
 * If shutting down fails due to errors writing RDB or AOF files, C_ERR is
 * returned and an error is logged. If the flag SHUTDOWN_FORCE is set, these
 * errors are logged but ignored and C_OK is returned.
 *
 * On success, this function returns C_OK and then it's OK to call exit(0). */
int prepareForShutdown(int flags) {
    if (isShutdownInitiated()) return C_ERR;

    /* When SHUTDOWN is called while the server is loading a dataset in
     * memory we need to make sure no attempt is performed to save
     * the dataset on shutdown (otherwise it could overwrite the current DB
     * with half-read data).
     *
     * Also when in Sentinel mode clear the SAVE flag and force NOSAVE. */
    if (server.loading || server.sentinel_mode) flags = (flags & ~SHUTDOWN_SAVE) | SHUTDOWN_NOSAVE;

    server.shutdown_flags = flags;

    serverLog(LL_NOTICE, "User requested shutdown...");
    if (server.supervised_mode == SUPERVISED_SYSTEMD) serverCommunicateSystemd("STOPPING=1\n");

    /* If we have any replicas, let them catch up the replication offset before
     * we shut down, to avoid data loss. */
    if (!(flags & SHUTDOWN_NOW) && server.shutdown_timeout != 0 && !isReadyToShutdown()) {
        server.shutdown_mstime = server.mstime + server.shutdown_timeout * 1000;
        if (!isPausedActions(PAUSE_ACTION_REPLICA)) sendGetackToReplicas();
        pauseActions(PAUSE_DURING_SHUTDOWN, LLONG_MAX, PAUSE_ACTIONS_CLIENT_WRITE_SET);
        serverLog(LL_NOTICE, "Waiting for replicas before shutting down.");
        return C_ERR;
    }

    return finishShutdown();
}

static inline int isShutdownInitiated(void) {
    return server.shutdown_mstime != 0;
}

/* Returns 0 if there are any replicas which are lagging in replication which we
 * need to wait for before shutting down. Returns 1 if we're ready to shut
 * down now. */
int isReadyToShutdown(void) {
    if (listLength(server.replicas) == 0) return 1; /* No replicas. */

    listIter li;
    listNode *ln;
    listRewind(server.replicas, &li);
    while ((ln = listNext(&li)) != NULL) {
        client *replica = listNodeValue(ln);
        if (replica->repl_ack_off != server.primary_repl_offset) return 0;
    }
    return 1;
}

static void cancelShutdown(void) {
    server.shutdown_asap = 0;
    server.shutdown_flags = 0;
    server.shutdown_mstime = 0;
    server.last_sig_received = 0;
    replyToClientsBlockedOnShutdown();
    unpauseActions(PAUSE_DURING_SHUTDOWN);
}

/* Returns C_OK if shutdown was aborted and C_ERR if shutdown wasn't ongoing. */
int abortShutdown(void) {
    if (isShutdownInitiated()) {
        cancelShutdown();
    } else if (server.shutdown_asap) {
        /* Signal handler has requested shutdown, but it hasn't been initiated
         * yet. Just clear the flag. */
        server.shutdown_asap = 0;
    } else {
        /* Shutdown neither initiated nor requested. */
        return C_ERR;
    }
    serverLog(LL_NOTICE, "Shutdown manually aborted.");
    return C_OK;
}

/* The final step of the shutdown sequence. Returns C_OK if the shutdown
 * sequence was successful and it's OK to call exit(). If C_ERR is returned,
 * it's not safe to call exit(). */
int finishShutdown(void) {
    int save = server.shutdown_flags & SHUTDOWN_SAVE;
    int nosave = server.shutdown_flags & SHUTDOWN_NOSAVE;
    int force = server.shutdown_flags & SHUTDOWN_FORCE;

    /* Log a warning for each replica that is lagging. */
    listIter replicas_iter;
    listNode *replicas_list_node;
    int num_replicas = 0, num_lagging_replicas = 0;
    listRewind(server.replicas, &replicas_iter);
    while ((replicas_list_node = listNext(&replicas_iter)) != NULL) {
        client *replica = listNodeValue(replicas_list_node);
        num_replicas++;
        if (replica->repl_ack_off != server.primary_repl_offset) {
            num_lagging_replicas++;
            long lag = replica->repl_state == REPLICA_STATE_ONLINE ? time(NULL) - replica->repl_ack_time : 0;
            serverLog(LL_NOTICE, "Lagging replica %s reported offset %lld behind master, lag=%ld, state=%s.",
                      replicationGetReplicaName(replica), server.primary_repl_offset - replica->repl_ack_off, lag,
                      replstateToString(replica->repl_state));
        }
    }
    if (num_replicas > 0) {
        serverLog(LL_NOTICE, "%d of %d replicas are in sync when shutting down.", num_replicas - num_lagging_replicas,
                  num_replicas);
    }

    /* Kill all the Lua debugger forked sessions. */
    ldbKillForkedSessions();

    /* Kill the saving child if there is a background saving in progress.
       We want to avoid race conditions, for instance our saving child may
       overwrite the synchronous saving did by SHUTDOWN. */
    if (server.child_type == CHILD_TYPE_RDB) {
        serverLog(LL_WARNING, "There is a child saving an .rdb. Killing it!");
        killRDBChild();
        /* Note that, in killRDBChild normally has backgroundSaveDoneHandler
         * doing it's cleanup, but in this case this code will not be reached,
         * so we need to call rdbRemoveTempFile which will close fd(in order
         * to unlink file actually) in background thread.
         * The temp rdb file fd may won't be closed when the server exits quickly,
         * but OS will close this fd when process exits. */
        rdbRemoveTempFile(server.child_pid, 0);
    }

    /* Kill module child if there is one. */
    if (server.child_type == CHILD_TYPE_MODULE) {
        serverLog(LL_WARNING, "There is a module fork child. Killing it!");
        TerminateModuleForkChild(server.child_pid, 0);
    }

    /* Kill the AOF saving child as the AOF we already have may be longer
     * but contains the full dataset anyway. */
    if (server.child_type == CHILD_TYPE_AOF) {
        /* If we have AOF enabled but haven't written the AOF yet, don't
         * shutdown or else the dataset will be lost. */
        if (server.aof_state == AOF_WAIT_REWRITE) {
            if (force) {
                serverLog(LL_WARNING, "Writing initial AOF. Exit anyway.");
            } else {
                serverLog(LL_WARNING, "Writing initial AOF, can't exit.");
                if (server.supervised_mode == SUPERVISED_SYSTEMD)
                    serverCommunicateSystemd("STATUS=Writing initial AOF, can't exit.\n");
                goto error;
            }
        }
        serverLog(LL_WARNING, "There is a child rewriting the AOF. Killing it!");
        killAppendOnlyChild();
    }
    if (server.aof_state != AOF_OFF) {
        /* Append only file: flush buffers and fsync() the AOF at exit */
        serverLog(LL_NOTICE, "Calling fsync() on the AOF file.");
        flushAppendOnlyFile(1);
        if (valkey_fsync(server.aof_fd) == -1) {
            serverLog(LL_WARNING, "Fail to fsync the AOF file: %s.", strerror(errno));
        }
    }

    /* Create a new RDB file before exiting. */
    if ((server.saveparamslen > 0 && !nosave) || save) {
        serverLog(LL_NOTICE, "Saving the final RDB snapshot before exiting.");
        if (server.supervised_mode == SUPERVISED_SYSTEMD)
            serverCommunicateSystemd("STATUS=Saving the final RDB snapshot\n");
        /* Snapshotting. Perform a SYNC SAVE and exit */
        rdbSaveInfo rsi, *rsiptr;
        rsiptr = rdbPopulateSaveInfo(&rsi);
        /* Keep the page cache since it's likely to restart soon */
        if (rdbSave(REPLICA_REQ_NONE, server.rdb_filename, rsiptr, RDBFLAGS_KEEP_CACHE) != C_OK) {
            /* Ooops.. error saving! The best we can do is to continue
             * operating. Note that if there was a background saving process,
             * in the next cron() the server will be notified that the background
             * saving aborted, handling special stuff like replicas pending for
             * synchronization... */
            if (force) {
                serverLog(LL_WARNING, "Error trying to save the DB. Exit anyway.");
            } else {
                serverLog(LL_WARNING, "Error trying to save the DB, can't exit.");
                if (server.supervised_mode == SUPERVISED_SYSTEMD)
                    serverCommunicateSystemd("STATUS=Error trying to save the DB, can't exit.\n");
                goto error;
            }
        }
    }

    /* Free the AOF manifest. */
    if (server.aof_manifest) aofManifestFree(server.aof_manifest);

    /* Fire the shutdown modules event. */
    moduleFireServerEvent(VALKEYMODULE_EVENT_SHUTDOWN, 0, NULL);

    /* Remove the pid file if possible and needed. */
    if (server.daemonize || server.pidfile) {
        serverLog(LL_NOTICE, "Removing the pid file.");
        unlink(server.pidfile);
    }

    /* Best effort flush of replica output buffers, so that we hopefully
     * send them pending writes. */
    flushReplicasOutputBuffers();

    /* Close the listening sockets. Apparently this allows faster restarts. */
    closeListeningSockets(1);

#if !defined(__sun)
    /* Unlock the cluster config file before shutdown */
    if (server.cluster_enabled && server.cluster_config_file_lock_fd != -1) {
        flock(server.cluster_config_file_lock_fd, LOCK_UN | LOCK_NB);
    }
#endif /* __sun */


    serverLog(LL_WARNING, "%s is now ready to exit, bye bye...", server.sentinel_mode ? "Sentinel" : "Valkey");
    return C_OK;

error:
    serverLog(LL_WARNING, "Errors trying to shut down the server. Check the logs for more information.");
    cancelShutdown();
    return C_ERR;
}

/*================================== Commands =============================== */

/* Sometimes the server cannot accept write commands because there is a persistence
 * error with the RDB or AOF file, and the server is configured in order to stop
 * accepting writes in such situation. This function returns if such a
 * condition is active, and the type of the condition.
 *
 * Function return values:
 *
 * DISK_ERROR_TYPE_NONE:    No problems, we can accept writes.
 * DISK_ERROR_TYPE_AOF:     Don't accept writes: AOF errors.
 * DISK_ERROR_TYPE_RDB:     Don't accept writes: RDB errors.
 */
int writeCommandsDeniedByDiskError(void) {
    if (server.stop_writes_on_bgsave_err && server.saveparamslen > 0 && server.lastbgsave_status == C_ERR) {
        return DISK_ERROR_TYPE_RDB;
    } else if (server.aof_state != AOF_OFF) {
        if (server.aof_last_write_status == C_ERR) {
            return DISK_ERROR_TYPE_AOF;
        }
        /* AOF fsync error. */
        int aof_bio_fsync_status = atomic_load_explicit(&server.aof_bio_fsync_status, memory_order_acquire);
        if (aof_bio_fsync_status == C_ERR) {
            server.aof_last_write_errno = atomic_load_explicit(&server.aof_bio_fsync_errno, memory_order_relaxed);
            return DISK_ERROR_TYPE_AOF;
        }
    }

    return DISK_ERROR_TYPE_NONE;
}

sds writeCommandsGetDiskErrorMessage(int error_code) {
    sds ret = NULL;
    if (error_code == DISK_ERROR_TYPE_RDB) {
        ret = sdsdup(shared.bgsaveerr->ptr);
    } else {
        ret = sdscatfmt(sdsempty(), "-MISCONF Errors writing to the AOF file: %s\r\n",
                        strerror(server.aof_last_write_errno));
    }
    return ret;
}

/* The PING command. It works in a different way if the client is in
 * in Pub/Sub mode. */
void pingCommand(client *c) {
    /* The command takes zero or one arguments. */
    if (c->argc > 2) {
        addReplyErrorArity(c);
        return;
    }

    if (c->flag.pubsub && c->resp == 2) {
        addReply(c, shared.mbulkhdr[2]);
        addReplyBulkCBuffer(c, "pong", 4);
        if (c->argc == 1)
            addReplyBulkCBuffer(c, "", 0);
        else
            addReplyBulk(c, c->argv[1]);
    } else {
        if (c->argc == 1)
            addReply(c, shared.pong);
        else
            addReplyBulk(c, c->argv[1]);
    }
}

void echoCommand(client *c) {
    addReplyBulk(c, c->argv[1]);
}

void timeCommand(client *c) {
    addReplyArrayLen(c, 2);
    addReplyBulkLongLong(c, server.unixtime);
    addReplyBulkLongLong(c, server.ustime - ((long long)server.unixtime) * 1000000);
}

typedef struct replyFlagNames {
    uint64_t flag;
    const char *name;
} replyFlagNames;

/* Helper function to output flags. */
void addReplyCommandFlags(client *c, uint64_t flags, replyFlagNames *replyFlags) {
    int count = 0, j = 0;
    /* Count them so we don't have to use deferred reply. */
    while (replyFlags[j].name) {
        if (flags & replyFlags[j].flag) count++;
        j++;
    }

    addReplySetLen(c, count);
    j = 0;
    while (replyFlags[j].name) {
        if (flags & replyFlags[j].flag) addReplyStatus(c, replyFlags[j].name);
        j++;
    }
}

void addReplyFlagsForCommand(client *c, struct serverCommand *cmd) {
    replyFlagNames flagNames[] = {{CMD_WRITE, "write"},
                                  {CMD_READONLY, "readonly"},
                                  {CMD_DENYOOM, "denyoom"},
                                  {CMD_MODULE, "module"},
                                  {CMD_ADMIN, "admin"},
                                  {CMD_PUBSUB, "pubsub"},
                                  {CMD_NOSCRIPT, "noscript"},
                                  {CMD_BLOCKING, "blocking"},
                                  {CMD_LOADING, "loading"},
                                  {CMD_STALE, "stale"},
                                  {CMD_SKIP_MONITOR, "skip_monitor"},
                                  {CMD_SKIP_SLOWLOG, "skip_slowlog"},
                                  {CMD_ASKING, "asking"},
                                  {CMD_FAST, "fast"},
                                  {CMD_NO_AUTH, "no_auth"},
                                  /* {CMD_MAY_REPLICATE,     "may_replicate"},, Hidden on purpose */
                                  /* {CMD_SENTINEL,          "sentinel"}, Hidden on purpose */
                                  /* {CMD_ONLY_SENTINEL,     "only_sentinel"}, Hidden on purpose */
                                  {CMD_NO_MANDATORY_KEYS, "no_mandatory_keys"},
                                  /* {CMD_PROTECTED,         "protected"}, Hidden on purpose */
                                  {CMD_NO_ASYNC_LOADING, "no_async_loading"},
                                  {CMD_NO_MULTI, "no_multi"},
                                  {CMD_MOVABLE_KEYS, "movablekeys"},
                                  {CMD_ALLOW_BUSY, "allow_busy"},
                                  /* {CMD_TOUCHES_ARBITRARY_KEYS,  "TOUCHES_ARBITRARY_KEYS"}, Hidden on purpose */
                                  {0, NULL}};
    addReplyCommandFlags(c, cmd->flags, flagNames);
}

void addReplyDocFlagsForCommand(client *c, struct serverCommand *cmd) {
    replyFlagNames docFlagNames[] = {{CMD_DOC_DEPRECATED, "deprecated"}, {CMD_DOC_SYSCMD, "syscmd"}, {0, NULL}};
    addReplyCommandFlags(c, cmd->doc_flags, docFlagNames);
}

void addReplyFlagsForKeyArgs(client *c, uint64_t flags) {
    replyFlagNames docFlagNames[] = {{CMD_KEY_RO, "RO"},
                                     {CMD_KEY_RW, "RW"},
                                     {CMD_KEY_OW, "OW"},
                                     {CMD_KEY_RM, "RM"},
                                     {CMD_KEY_ACCESS, "access"},
                                     {CMD_KEY_UPDATE, "update"},
                                     {CMD_KEY_INSERT, "insert"},
                                     {CMD_KEY_DELETE, "delete"},
                                     {CMD_KEY_NOT_KEY, "not_key"},
                                     {CMD_KEY_INCOMPLETE, "incomplete"},
                                     {CMD_KEY_VARIABLE_FLAGS, "variable_flags"},
                                     {0, NULL}};
    addReplyCommandFlags(c, flags, docFlagNames);
}

/* Must match serverCommandArgType */
const char *ARG_TYPE_STR[] = {
    "string", "integer", "double", "key", "pattern", "unix-time", "pure-token", "oneof", "block",
};

void addReplyFlagsForArg(client *c, uint64_t flags) {
    replyFlagNames argFlagNames[] = {{CMD_ARG_OPTIONAL, "optional"},
                                     {CMD_ARG_MULTIPLE, "multiple"},
                                     {CMD_ARG_MULTIPLE_TOKEN, "multiple_token"},
                                     {0, NULL}};
    addReplyCommandFlags(c, flags, argFlagNames);
}

void addReplyCommandArgList(client *c, struct serverCommandArg *args, int num_args) {
    addReplyArrayLen(c, num_args);
    for (int j = 0; j < num_args; j++) {
        /* Count our reply len so we don't have to use deferred reply. */
        int has_display_text = 1;
        long maplen = 2;
        if (args[j].key_spec_index != -1) maplen++;
        if (args[j].token) maplen++;
        if (args[j].summary) maplen++;
        if (args[j].since) maplen++;
        if (args[j].deprecated_since) maplen++;
        if (args[j].flags) maplen++;
        if (args[j].type == ARG_TYPE_ONEOF || args[j].type == ARG_TYPE_BLOCK) {
            has_display_text = 0;
            maplen++;
        }
        if (has_display_text) maplen++;
        addReplyMapLen(c, maplen);

        addReplyBulkCString(c, "name");
        addReplyBulkCString(c, args[j].name);

        addReplyBulkCString(c, "type");
        addReplyBulkCString(c, ARG_TYPE_STR[args[j].type]);

        if (has_display_text) {
            addReplyBulkCString(c, "display_text");
            addReplyBulkCString(c, args[j].display_text ? args[j].display_text : args[j].name);
        }
        if (args[j].key_spec_index != -1) {
            addReplyBulkCString(c, "key_spec_index");
            addReplyLongLong(c, args[j].key_spec_index);
        }
        if (args[j].token) {
            addReplyBulkCString(c, "token");
            addReplyBulkCString(c, args[j].token);
        }
        if (args[j].summary) {
            addReplyBulkCString(c, "summary");
            addReplyBulkCString(c, args[j].summary);
        }
        if (args[j].since) {
            addReplyBulkCString(c, "since");
            addReplyBulkCString(c, args[j].since);
        }
        if (args[j].deprecated_since) {
            addReplyBulkCString(c, "deprecated_since");
            addReplyBulkCString(c, args[j].deprecated_since);
        }
        if (args[j].flags) {
            addReplyBulkCString(c, "flags");
            addReplyFlagsForArg(c, args[j].flags);
        }
        if (args[j].type == ARG_TYPE_ONEOF || args[j].type == ARG_TYPE_BLOCK) {
            addReplyBulkCString(c, "arguments");
            addReplyCommandArgList(c, args[j].subargs, args[j].num_args);
        }
    }
}

#ifdef LOG_REQ_RES

void addReplyJson(client *c, struct jsonObject *rs) {
    addReplyMapLen(c, rs->length);

    for (int i = 0; i < rs->length; i++) {
        struct jsonObjectElement *curr = &rs->elements[i];
        addReplyBulkCString(c, curr->key);
        switch (curr->type) {
        case (JSON_TYPE_BOOLEAN): addReplyBool(c, curr->value.boolean); break;
        case (JSON_TYPE_INTEGER): addReplyLongLong(c, curr->value.integer); break;
        case (JSON_TYPE_STRING): addReplyBulkCString(c, curr->value.string); break;
        case (JSON_TYPE_OBJECT): addReplyJson(c, curr->value.object); break;
        case (JSON_TYPE_ARRAY):
            addReplyArrayLen(c, curr->value.array.length);
            for (int k = 0; k < curr->value.array.length; k++) {
                struct jsonObject *object = curr->value.array.objects[k];
                addReplyJson(c, object);
            }
            break;
        default: serverPanic("Invalid JSON type %d", curr->type);
        }
    }
}

#endif

void addReplyCommandHistory(client *c, struct serverCommand *cmd) {
    addReplySetLen(c, cmd->num_history);
    for (int j = 0; j < cmd->num_history; j++) {
        addReplyArrayLen(c, 2);
        addReplyBulkCString(c, cmd->history[j].since);
        addReplyBulkCString(c, cmd->history[j].changes);
    }
}

void addReplyCommandTips(client *c, struct serverCommand *cmd) {
    addReplySetLen(c, cmd->num_tips);
    for (int j = 0; j < cmd->num_tips; j++) {
        addReplyBulkCString(c, cmd->tips[j]);
    }
}

void addReplyCommandKeySpecs(client *c, struct serverCommand *cmd) {
    addReplySetLen(c, cmd->key_specs_num);
    for (int i = 0; i < cmd->key_specs_num; i++) {
        int maplen = 3;
        if (cmd->key_specs[i].notes) maplen++;

        addReplyMapLen(c, maplen);

        if (cmd->key_specs[i].notes) {
            addReplyBulkCString(c, "notes");
            addReplyBulkCString(c, cmd->key_specs[i].notes);
        }

        addReplyBulkCString(c, "flags");
        addReplyFlagsForKeyArgs(c, cmd->key_specs[i].flags);

        addReplyBulkCString(c, "begin_search");
        switch (cmd->key_specs[i].begin_search_type) {
        case KSPEC_BS_UNKNOWN:
            addReplyMapLen(c, 2);
            addReplyBulkCString(c, "type");
            addReplyBulkCString(c, "unknown");

            addReplyBulkCString(c, "spec");
            addReplyMapLen(c, 0);
            break;
        case KSPEC_BS_INDEX:
            addReplyMapLen(c, 2);
            addReplyBulkCString(c, "type");
            addReplyBulkCString(c, "index");

            addReplyBulkCString(c, "spec");
            addReplyMapLen(c, 1);
            addReplyBulkCString(c, "index");
            addReplyLongLong(c, cmd->key_specs[i].bs.index.pos);
            break;
        case KSPEC_BS_KEYWORD:
            addReplyMapLen(c, 2);
            addReplyBulkCString(c, "type");
            addReplyBulkCString(c, "keyword");

            addReplyBulkCString(c, "spec");
            addReplyMapLen(c, 2);
            addReplyBulkCString(c, "keyword");
            addReplyBulkCString(c, cmd->key_specs[i].bs.keyword.keyword);
            addReplyBulkCString(c, "startfrom");
            addReplyLongLong(c, cmd->key_specs[i].bs.keyword.startfrom);
            break;
        default: serverPanic("Invalid begin_search key spec type %d", cmd->key_specs[i].begin_search_type);
        }

        addReplyBulkCString(c, "find_keys");
        switch (cmd->key_specs[i].find_keys_type) {
        case KSPEC_FK_UNKNOWN:
            addReplyMapLen(c, 2);
            addReplyBulkCString(c, "type");
            addReplyBulkCString(c, "unknown");

            addReplyBulkCString(c, "spec");
            addReplyMapLen(c, 0);
            break;
        case KSPEC_FK_RANGE:
            addReplyMapLen(c, 2);
            addReplyBulkCString(c, "type");
            addReplyBulkCString(c, "range");

            addReplyBulkCString(c, "spec");
            addReplyMapLen(c, 3);
            addReplyBulkCString(c, "lastkey");
            addReplyLongLong(c, cmd->key_specs[i].fk.range.lastkey);
            addReplyBulkCString(c, "keystep");
            addReplyLongLong(c, cmd->key_specs[i].fk.range.keystep);
            addReplyBulkCString(c, "limit");
            addReplyLongLong(c, cmd->key_specs[i].fk.range.limit);
            break;
        case KSPEC_FK_KEYNUM:
            addReplyMapLen(c, 2);
            addReplyBulkCString(c, "type");
            addReplyBulkCString(c, "keynum");

            addReplyBulkCString(c, "spec");
            addReplyMapLen(c, 3);
            addReplyBulkCString(c, "keynumidx");
            addReplyLongLong(c, cmd->key_specs[i].fk.keynum.keynumidx);
            addReplyBulkCString(c, "firstkey");
            addReplyLongLong(c, cmd->key_specs[i].fk.keynum.firstkey);
            addReplyBulkCString(c, "keystep");
            addReplyLongLong(c, cmd->key_specs[i].fk.keynum.keystep);
            break;
        default: serverPanic("Invalid find_keys key spec type %d", cmd->key_specs[i].begin_search_type);
        }
    }
}

/* Reply with an array of sub-command using the provided reply callback. */
void addReplyCommandSubCommands(client *c,
                                struct serverCommand *cmd,
                                void (*reply_function)(client *, struct serverCommand *),
                                int use_map) {
    if (!cmd->subcommands_dict) {
        addReplySetLen(c, 0);
        return;
    }

    if (use_map)
        addReplyMapLen(c, dictSize(cmd->subcommands_dict));
    else
        addReplyArrayLen(c, dictSize(cmd->subcommands_dict));
    dictEntry *de;
    dictIterator *di = dictGetSafeIterator(cmd->subcommands_dict);
    while ((de = dictNext(di)) != NULL) {
        struct serverCommand *sub = (struct serverCommand *)dictGetVal(de);
        if (use_map) addReplyBulkCBuffer(c, sub->fullname, sdslen(sub->fullname));
        reply_function(c, sub);
    }
    dictReleaseIterator(di);
}

/* Output the representation of a server command. Used by the COMMAND command and COMMAND INFO. */
void addReplyCommandInfo(client *c, struct serverCommand *cmd) {
    if (!cmd) {
        addReplyNull(c);
    } else {
        int firstkey = 0, lastkey = 0, keystep = 0;
        if (cmd->legacy_range_key_spec.begin_search_type != KSPEC_BS_INVALID) {
            firstkey = cmd->legacy_range_key_spec.bs.index.pos;
            lastkey = cmd->legacy_range_key_spec.fk.range.lastkey;
            if (lastkey >= 0) lastkey += firstkey;
            keystep = cmd->legacy_range_key_spec.fk.range.keystep;
        }

        addReplyArrayLen(c, 10);
        addReplyBulkCBuffer(c, cmd->fullname, sdslen(cmd->fullname));
        addReplyLongLong(c, cmd->arity);
        addReplyFlagsForCommand(c, cmd);
        addReplyLongLong(c, firstkey);
        addReplyLongLong(c, lastkey);
        addReplyLongLong(c, keystep);
        addReplyCommandCategories(c, cmd);
        addReplyCommandTips(c, cmd);
        addReplyCommandKeySpecs(c, cmd);
        addReplyCommandSubCommands(c, cmd, addReplyCommandInfo, 0);
    }
}

/* Output the representation of a server command. Used by the COMMAND DOCS. */
void addReplyCommandDocs(client *c, struct serverCommand *cmd) {
    /* Count our reply len so we don't have to use deferred reply. */
    long maplen = 1;
    if (cmd->summary) maplen++;
    if (cmd->since) maplen++;
    if (cmd->flags & CMD_MODULE) maplen++;
    if (cmd->complexity) maplen++;
    if (cmd->doc_flags) maplen++;
    if (cmd->deprecated_since) maplen++;
    if (cmd->replaced_by) maplen++;
    if (cmd->history) maplen++;
#ifdef LOG_REQ_RES
    if (cmd->reply_schema) maplen++;
#endif
    if (cmd->args) maplen++;
    if (cmd->subcommands_dict) maplen++;
    addReplyMapLen(c, maplen);

    if (cmd->summary) {
        addReplyBulkCString(c, "summary");
        addReplyBulkCString(c, cmd->summary);
    }
    if (cmd->since) {
        addReplyBulkCString(c, "since");
        addReplyBulkCString(c, cmd->since);
    }

    /* Always have the group, for module commands the group is always "module". */
    addReplyBulkCString(c, "group");
    addReplyBulkCString(c, commandGroupStr(cmd->group));

    if (cmd->complexity) {
        addReplyBulkCString(c, "complexity");
        addReplyBulkCString(c, cmd->complexity);
    }
    if (cmd->flags & CMD_MODULE) {
        addReplyBulkCString(c, "module");
        addReplyBulkCString(c, moduleNameFromCommand(cmd));
    }
    if (cmd->doc_flags) {
        addReplyBulkCString(c, "doc_flags");
        addReplyDocFlagsForCommand(c, cmd);
    }
    if (cmd->deprecated_since) {
        addReplyBulkCString(c, "deprecated_since");
        addReplyBulkCString(c, cmd->deprecated_since);
    }
    if (cmd->replaced_by) {
        addReplyBulkCString(c, "replaced_by");
        addReplyBulkCString(c, cmd->replaced_by);
    }
    if (cmd->history) {
        addReplyBulkCString(c, "history");
        addReplyCommandHistory(c, cmd);
    }
#ifdef LOG_REQ_RES
    if (cmd->reply_schema) {
        addReplyBulkCString(c, "reply_schema");
        addReplyJson(c, cmd->reply_schema);
    }
#endif
    if (cmd->args) {
        addReplyBulkCString(c, "arguments");
        addReplyCommandArgList(c, cmd->args, cmd->num_args);
    }
    if (cmd->subcommands_dict) {
        addReplyBulkCString(c, "subcommands");
        addReplyCommandSubCommands(c, cmd, addReplyCommandDocs, 1);
    }
}

/* Helper for COMMAND GETKEYS and GETKEYSANDFLAGS */
void getKeysSubcommandImpl(client *c, int with_flags) {
    struct serverCommand *cmd = lookupCommand(c->argv + 2, c->argc - 2);
    getKeysResult result;
    initGetKeysResult(&result);
    int j;

    if (!cmd) {
        addReplyError(c, "Invalid command specified");
        return;
    } else if (!doesCommandHaveKeys(cmd)) {
        addReplyError(c, "The command has no key arguments");
        return;
    } else if ((cmd->arity > 0 && cmd->arity != c->argc - 2) || ((c->argc - 2) < -cmd->arity)) {
        addReplyError(c, "Invalid number of arguments specified for command");
        return;
    }

    if (!getKeysFromCommandWithSpecs(cmd, c->argv + 2, c->argc - 2, GET_KEYSPEC_DEFAULT, &result)) {
        if (cmd->flags & CMD_NO_MANDATORY_KEYS) {
            addReplyArrayLen(c, 0);
        } else {
            addReplyError(c, "Invalid arguments specified for command");
        }
    } else {
        addReplyArrayLen(c, result.numkeys);
        for (j = 0; j < result.numkeys; j++) {
            if (!with_flags) {
                addReplyBulk(c, c->argv[result.keys[j].pos + 2]);
            } else {
                addReplyArrayLen(c, 2);
                addReplyBulk(c, c->argv[result.keys[j].pos + 2]);
                addReplyFlagsForKeyArgs(c, result.keys[j].flags);
            }
        }
    }
    getKeysFreeResult(&result);
}

/* COMMAND GETKEYSANDFLAGS cmd arg1 arg2 ... */
void commandGetKeysAndFlagsCommand(client *c) {
    getKeysSubcommandImpl(c, 1);
}

/* COMMAND GETKEYS cmd arg1 arg2 ... */
void getKeysSubcommand(client *c) {
    getKeysSubcommandImpl(c, 0);
}

/* COMMAND (no args) */
void commandCommand(client *c) {
    dictIterator *di;
    dictEntry *de;

    addReplyArrayLen(c, dictSize(server.commands));
    di = dictGetIterator(server.commands);
    while ((de = dictNext(di)) != NULL) {
        addReplyCommandInfo(c, dictGetVal(de));
    }
    dictReleaseIterator(di);
}

/* COMMAND COUNT */
void commandCountCommand(client *c) {
    addReplyLongLong(c, dictSize(server.commands));
}

typedef enum {
    COMMAND_LIST_FILTER_MODULE,
    COMMAND_LIST_FILTER_ACLCAT,
    COMMAND_LIST_FILTER_PATTERN,
} commandListFilterType;

typedef struct {
    commandListFilterType type;
    sds arg;
    struct {
        int valid;
        union {
            uint64_t aclcat;
            void *module_handle;
        } u;
    } cache;
} commandListFilter;

int shouldFilterFromCommandList(struct serverCommand *cmd, commandListFilter *filter) {
    switch (filter->type) {
    case (COMMAND_LIST_FILTER_MODULE):
        if (!filter->cache.valid) {
            filter->cache.u.module_handle = moduleGetHandleByName(filter->arg);
            filter->cache.valid = 1;
        }
        return !moduleIsModuleCommand(filter->cache.u.module_handle, cmd);
    case (COMMAND_LIST_FILTER_ACLCAT): {
        if (!filter->cache.valid) {
            filter->cache.u.aclcat = ACLGetCommandCategoryFlagByName(filter->arg);
            filter->cache.valid = 1;
        }
        uint64_t cat = filter->cache.u.aclcat;
        if (cat == 0) return 1; /* Invalid ACL category */
        return (!(cmd->acl_categories & cat));
        break;
    }
    case (COMMAND_LIST_FILTER_PATTERN):
        return !stringmatchlen(filter->arg, sdslen(filter->arg), cmd->fullname, sdslen(cmd->fullname), 1);
    default: serverPanic("Invalid filter type %d", filter->type);
    }
}

/* COMMAND LIST FILTERBY (MODULE <module-name>|ACLCAT <cat>|PATTERN <pattern>) */
void commandListWithFilter(client *c, dict *commands, commandListFilter filter, int *numcmds) {
    dictEntry *de;
    dictIterator *di = dictGetIterator(commands);

    while ((de = dictNext(di)) != NULL) {
        struct serverCommand *cmd = dictGetVal(de);
        if (!shouldFilterFromCommandList(cmd, &filter)) {
            addReplyBulkCBuffer(c, cmd->fullname, sdslen(cmd->fullname));
            (*numcmds)++;
        }

        if (cmd->subcommands_dict) {
            commandListWithFilter(c, cmd->subcommands_dict, filter, numcmds);
        }
    }
    dictReleaseIterator(di);
}

/* COMMAND LIST */
void commandListWithoutFilter(client *c, dict *commands, int *numcmds) {
    dictEntry *de;
    dictIterator *di = dictGetIterator(commands);

    while ((de = dictNext(di)) != NULL) {
        struct serverCommand *cmd = dictGetVal(de);
        addReplyBulkCBuffer(c, cmd->fullname, sdslen(cmd->fullname));
        (*numcmds)++;

        if (cmd->subcommands_dict) {
            commandListWithoutFilter(c, cmd->subcommands_dict, numcmds);
        }
    }
    dictReleaseIterator(di);
}

/* COMMAND LIST [FILTERBY (MODULE <module-name>|ACLCAT <cat>|PATTERN <pattern>)] */
void commandListCommand(client *c) {
    /* Parse options. */
    int i = 2, got_filter = 0;
    commandListFilter filter = {0};
    for (; i < c->argc; i++) {
        int moreargs = (c->argc - 1) - i; /* Number of additional arguments. */
        char *opt = c->argv[i]->ptr;
        if (!strcasecmp(opt, "filterby") && moreargs == 2) {
            char *filtertype = c->argv[i + 1]->ptr;
            if (!strcasecmp(filtertype, "module")) {
                filter.type = COMMAND_LIST_FILTER_MODULE;
            } else if (!strcasecmp(filtertype, "aclcat")) {
                filter.type = COMMAND_LIST_FILTER_ACLCAT;
            } else if (!strcasecmp(filtertype, "pattern")) {
                filter.type = COMMAND_LIST_FILTER_PATTERN;
            } else {
                addReplyErrorObject(c, shared.syntaxerr);
                return;
            }
            got_filter = 1;
            filter.arg = c->argv[i + 2]->ptr;
            i += 2;
        } else {
            addReplyErrorObject(c, shared.syntaxerr);
            return;
        }
    }

    int numcmds = 0;
    void *replylen = addReplyDeferredLen(c);

    if (got_filter) {
        commandListWithFilter(c, server.commands, filter, &numcmds);
    } else {
        commandListWithoutFilter(c, server.commands, &numcmds);
    }

    setDeferredArrayLen(c, replylen, numcmds);
}

/* COMMAND INFO [<command-name> ...] */
void commandInfoCommand(client *c) {
    int i;

    if (c->argc == 2) {
        dictIterator *di;
        dictEntry *de;
        addReplyArrayLen(c, dictSize(server.commands));
        di = dictGetIterator(server.commands);
        while ((de = dictNext(di)) != NULL) {
            addReplyCommandInfo(c, dictGetVal(de));
        }
        dictReleaseIterator(di);
    } else {
        addReplyArrayLen(c, c->argc - 2);
        for (i = 2; i < c->argc; i++) {
            addReplyCommandInfo(c, lookupCommandBySds(c->argv[i]->ptr));
        }
    }
}

/* COMMAND DOCS [command-name [command-name ...]] */
void commandDocsCommand(client *c) {
    int i;
    if (c->argc == 2) {
        /* Reply with an array of all commands */
        dictIterator *di;
        dictEntry *de;
        addReplyMapLen(c, dictSize(server.commands));
        di = dictGetIterator(server.commands);
        while ((de = dictNext(di)) != NULL) {
            struct serverCommand *cmd = dictGetVal(de);
            addReplyBulkCBuffer(c, cmd->fullname, sdslen(cmd->fullname));
            addReplyCommandDocs(c, cmd);
        }
        dictReleaseIterator(di);
    } else {
        /* Reply with an array of the requested commands (if we find them) */
        int numcmds = 0;
        void *replylen = addReplyDeferredLen(c);
        for (i = 2; i < c->argc; i++) {
            struct serverCommand *cmd = lookupCommandBySds(c->argv[i]->ptr);
            if (!cmd) continue;
            addReplyBulkCBuffer(c, cmd->fullname, sdslen(cmd->fullname));
            addReplyCommandDocs(c, cmd);
            numcmds++;
        }
        setDeferredMapLen(c, replylen, numcmds);
    }
}

/* COMMAND GETKEYS arg0 arg1 arg2 ... */
void commandGetKeysCommand(client *c) {
    getKeysSubcommand(c);
}

/* COMMAND HELP */
void commandHelpCommand(client *c) {
    /* clang-format off */
    const char *help[] = {
"(no subcommand)",
"    Return details about all commands.",
"COUNT",
"    Return the total number of commands in this server.",
"LIST",
"    Return a list of all commands in this server.",
"INFO [<command-name> ...]",
"    Return details about multiple commands.",
"    If no command names are given, documentation details for all",
"    commands are returned.",
"DOCS [<command-name> ...]",
"    Return documentation details about multiple commands.",
"    If no command names are given, documentation details for all",
"    commands are returned.",
"GETKEYS <full-command>",
"    Return the keys from a full command.",
"GETKEYSANDFLAGS <full-command>",
"    Return the keys and the access flags from a full command.",
NULL
    };
    /* clang-format on */
    addReplyHelp(c, help);
}

/* Convert an amount of bytes into a human readable string in the form
 * of 100B, 2G, 100M, 4K, and so forth. */
void bytesToHuman(char *s, size_t size, unsigned long long n) {
    double d;

    if (n < 1024) {
        /* Bytes */
        snprintf(s, size, "%lluB", n);
    } else if (n < (1024 * 1024)) {
        d = (double)n / (1024);
        snprintf(s, size, "%.2fK", d);
    } else if (n < (1024LL * 1024 * 1024)) {
        d = (double)n / (1024 * 1024);
        snprintf(s, size, "%.2fM", d);
    } else if (n < (1024LL * 1024 * 1024 * 1024)) {
        d = (double)n / (1024LL * 1024 * 1024);
        snprintf(s, size, "%.2fG", d);
    } else if (n < (1024LL * 1024 * 1024 * 1024 * 1024)) {
        d = (double)n / (1024LL * 1024 * 1024 * 1024);
        snprintf(s, size, "%.2fT", d);
    } else if (n < (1024LL * 1024 * 1024 * 1024 * 1024 * 1024)) {
        d = (double)n / (1024LL * 1024 * 1024 * 1024 * 1024);
        snprintf(s, size, "%.2fP", d);
    } else {
        /* Let's hope we never need this */
        snprintf(s, size, "%lluB", n);
    }
}

/* Fill percentile distribution of latencies. */
sds fillPercentileDistributionLatencies(sds info, const char *histogram_name, struct hdr_histogram *histogram) {
    info = sdscatfmt(info, "latency_percentiles_usec_%s:", histogram_name);
    for (int j = 0; j < server.latency_tracking_info_percentiles_len; j++) {
        char fbuf[128];
        size_t len = snprintf(fbuf, sizeof(fbuf), "%f", server.latency_tracking_info_percentiles[j]);
        trimDoubleString(fbuf, len);
        info = sdscatprintf(info, "p%s=%.3f", fbuf,
                            ((double)hdr_value_at_percentile(histogram, server.latency_tracking_info_percentiles[j])) /
                                1000.0f);
        if (j != server.latency_tracking_info_percentiles_len - 1) info = sdscatlen(info, ",", 1);
    }
    info = sdscatprintf(info, "\r\n");
    return info;
}

const char *replstateToString(int replstate) {
    switch (replstate) {
    case REPLICA_STATE_WAIT_BGSAVE_START:
    case REPLICA_STATE_WAIT_BGSAVE_END: return "wait_bgsave";
    case REPLICA_STATE_BG_RDB_LOAD: return "bg_transfer";
    case REPLICA_STATE_SEND_BULK: return "send_bulk";
    case REPLICA_STATE_ONLINE: return "online";
    default: return "";
    }
}

/* Characters we sanitize on INFO output to maintain expected format. */
static char unsafe_info_chars[] = "#:\n\r";
static char unsafe_info_chars_substs[] = "____"; /* Must be same length as above */

/* Returns a sanitized version of s that contains no unsafe info string chars.
 * If no unsafe characters are found, simply returns s. Caller needs to
 * free tmp if it is non-null on return.
 */
const char *getSafeInfoString(const char *s, size_t len, char **tmp) {
    *tmp = NULL;
    if (mempbrk(s, len, unsafe_info_chars, sizeof(unsafe_info_chars) - 1) == NULL) return s;
    char *new = *tmp = zmalloc(len + 1);
    memcpy(new, s, len);
    new[len] = '\0';
    return memmapchars(new, len, unsafe_info_chars, unsafe_info_chars_substs, sizeof(unsafe_info_chars) - 1);
}

sds genValkeyInfoStringCommandStats(sds info, dict *commands) {
    struct serverCommand *c;
    dictEntry *de;
    dictIterator *di;
    di = dictGetSafeIterator(commands);
    while ((de = dictNext(di)) != NULL) {
        char *tmpsafe;
        c = (struct serverCommand *)dictGetVal(de);
        if (c->calls || c->failed_calls || c->rejected_calls) {
            info = sdscatprintf(info,
                                "cmdstat_%s:calls=%lld,usec=%lld,usec_per_call=%.2f"
                                ",rejected_calls=%lld,failed_calls=%lld\r\n",
                                getSafeInfoString(c->fullname, sdslen(c->fullname), &tmpsafe), c->calls,
                                c->microseconds, (c->calls == 0) ? 0 : ((float)c->microseconds / c->calls),
                                c->rejected_calls, c->failed_calls);
            if (tmpsafe != NULL) zfree(tmpsafe);
        }
        if (c->subcommands_dict) {
            info = genValkeyInfoStringCommandStats(info, c->subcommands_dict);
        }
    }
    dictReleaseIterator(di);

    return info;
}

/* Writes the ACL metrics to the info */
sds genValkeyInfoStringACLStats(sds info) {
    info = sdscatprintf(info,
                        "acl_access_denied_auth:%lld\r\n"
                        "acl_access_denied_cmd:%lld\r\n"
                        "acl_access_denied_key:%lld\r\n"
                        "acl_access_denied_channel:%lld\r\n",
                        server.acl_info.user_auth_failures, server.acl_info.invalid_cmd_accesses,
                        server.acl_info.invalid_key_accesses, server.acl_info.invalid_channel_accesses);
    return info;
}

sds genValkeyInfoStringLatencyStats(sds info, dict *commands) {
    struct serverCommand *c;
    dictEntry *de;
    dictIterator *di;
    di = dictGetSafeIterator(commands);
    while ((de = dictNext(di)) != NULL) {
        char *tmpsafe;
        c = (struct serverCommand *)dictGetVal(de);
        if (c->latency_histogram) {
            info = fillPercentileDistributionLatencies(
                info, getSafeInfoString(c->fullname, sdslen(c->fullname), &tmpsafe), c->latency_histogram);
            if (tmpsafe != NULL) zfree(tmpsafe);
        }
        if (c->subcommands_dict) {
            info = genValkeyInfoStringLatencyStats(info, c->subcommands_dict);
        }
    }
    dictReleaseIterator(di);

    return info;
}

/* Takes a null terminated sections list, and adds them to the dict. */
void addInfoSectionsToDict(dict *section_dict, char **sections) {
    while (*sections) {
        sds section = sdsnew(*sections);
        if (dictAdd(section_dict, section, NULL) == DICT_ERR) sdsfree(section);
        sections++;
    }
}

/* Cached copy of the default sections, as an optimization. */
static dict *cached_default_info_sections = NULL;

void releaseInfoSectionDict(dict *sec) {
    if (sec != cached_default_info_sections) dictRelease(sec);
}

/* Create a dictionary with unique section names to be used by genValkeyInfoString.
 * 'argv' and 'argc' are list of arguments for INFO.
 * 'defaults' is an optional null terminated list of default sections.
 * 'out_all' and 'out_everything' are optional.
 * The resulting dictionary should be released with releaseInfoSectionDict. */
dict *genInfoSectionDict(robj **argv, int argc, char **defaults, int *out_all, int *out_everything) {
    char *default_sections[] = {"server", "clients",     "memory",     "persistence", "stats",    "replication",
                                "cpu",    "module_list", "errorstats", "cluster",     "keyspace", NULL};
    if (!defaults) defaults = default_sections;

    if (argc == 0) {
        /* In this case we know the dict is not gonna be modified, so we cache
         * it as an optimization for a common case. */
        if (cached_default_info_sections) return cached_default_info_sections;
        cached_default_info_sections = dictCreate(&stringSetDictType);
        dictExpand(cached_default_info_sections, 16);
        addInfoSectionsToDict(cached_default_info_sections, defaults);
        return cached_default_info_sections;
    }

    dict *section_dict = dictCreate(&stringSetDictType);
    dictExpand(section_dict, min(argc, 16));
    for (int i = 0; i < argc; i++) {
        if (!strcasecmp(argv[i]->ptr, "default")) {
            addInfoSectionsToDict(section_dict, defaults);
        } else if (!strcasecmp(argv[i]->ptr, "all")) {
            if (out_all) *out_all = 1;
        } else if (!strcasecmp(argv[i]->ptr, "everything")) {
            if (out_everything) *out_everything = 1;
            if (out_all) *out_all = 1;
        } else {
            sds section = sdsnew(argv[i]->ptr);
            if (dictAdd(section_dict, section, NULL) != DICT_OK) sdsfree(section);
        }
    }
    return section_dict;
}

/* sets blocking_keys to the total number of keys which has at least one client blocked on them.
 * sets blocking_keys_on_nokey to the total number of keys which has at least one client
 * blocked on them to be written or deleted.
 * sets watched_keys to the total number of keys which has at least on client watching on them. */
void totalNumberOfStatefulKeys(unsigned long *blocking_keys,
                               unsigned long *blocking_keys_on_nokey,
                               unsigned long *watched_keys) {
    unsigned long bkeys = 0, bkeys_on_nokey = 0, wkeys = 0;
    for (int j = 0; j < server.dbnum; j++) {
        bkeys += dictSize(server.db[j].blocking_keys);
        bkeys_on_nokey += dictSize(server.db[j].blocking_keys_unblock_on_nokey);
        wkeys += dictSize(server.db[j].watched_keys);
    }
    if (blocking_keys) *blocking_keys = bkeys;
    if (blocking_keys_on_nokey) *blocking_keys_on_nokey = bkeys_on_nokey;
    if (watched_keys) *watched_keys = wkeys;
}

/* Create the string returned by the INFO command. This is decoupled
 * by the INFO command itself as we need to report the same information
 * on memory corruption problems. */
sds genValkeyInfoString(dict *section_dict, int all_sections, int everything) {
    sds info = sdsempty();
    time_t uptime = server.unixtime - server.stat_starttime;
    int j;
    int sections = 0;
    if (everything) all_sections = 1;

    /* Server */
    if (all_sections || (dictFind(section_dict, "server") != NULL)) {
        static int call_uname = 1;
        static struct utsname name;
        char *mode;
        char *supervised;

        if (server.cluster_enabled)
            mode = "cluster";
        else if (server.sentinel_mode)
            mode = "sentinel";
        else
            mode = "standalone";

        if (server.supervised) {
            if (server.supervised_mode == SUPERVISED_UPSTART)
                supervised = "upstart";
            else if (server.supervised_mode == SUPERVISED_SYSTEMD)
                supervised = "systemd";
            else
                supervised = "unknown";
        } else {
            supervised = "no";
        }

        if (sections++) info = sdscat(info, "\r\n");

        if (call_uname) {
            /* Uname can be slow and is always the same output. Cache it. */
            uname(&name);
            call_uname = 0;
        }

        /* clang-format off */
        info = sdscatfmt(info, "# Server\r\n" FMTARGS(
            "redis_version:%s\r\n", REDIS_VERSION,
            "server_name:%s\r\n", SERVER_NAME,
            "valkey_version:%s\r\n", VALKEY_VERSION,
            "redis_git_sha1:%s\r\n", serverGitSHA1(),
            "redis_git_dirty:%i\r\n", strtol(serverGitDirty(),NULL,10) > 0,
            "redis_build_id:%s\r\n", serverBuildIdString(),
            "%s_mode:", (server.extended_redis_compat ? "redis" : "server"),
            "%s\r\n", mode,
            "os:%s", name.sysname,
            " %s", name.release,
            " %s\r\n", name.machine,
            "arch_bits:%i\r\n", server.arch_bits,
            "monotonic_clock:%s\r\n", monotonicInfoString(),
            "multiplexing_api:%s\r\n", aeGetApiName(),
            "gcc_version:%s\r\n", GNUC_VERSION_STR,
            "process_id:%I\r\n", (int64_t) getpid(),
            "process_supervised:%s\r\n", supervised,
            "run_id:%s\r\n", server.runid,
            "tcp_port:%i\r\n", server.port ? server.port : server.tls_port,
            "server_time_usec:%I\r\n", (int64_t)server.ustime,
            "uptime_in_seconds:%I\r\n", (int64_t)uptime,
            "uptime_in_days:%I\r\n", (int64_t)(uptime/(3600*24)),
            "hz:%i\r\n", server.hz,
            "configured_hz:%i\r\n", server.config_hz,
            "lru_clock:%u\r\n", server.lruclock,
            "executable:%s\r\n", server.executable ? server.executable : "",
            "config_file:%s\r\n", server.configfile ? server.configfile : "",
            "io_threads_active:%i\r\n", server.active_io_threads_num > 1,
            "availability_zone:%s\r\n", server.availability_zone));
        /* clang-format on */

        /* Conditional properties */
        if (isShutdownInitiated()) {
            info = sdscatfmt(info, "shutdown_in_milliseconds:%I\r\n",
                             (int64_t)(server.shutdown_mstime - commandTimeSnapshot()));
        }

        /* get all the listeners information */
        info = getListensInfoString(info);
    }

    /* Clients */
    if (all_sections || (dictFind(section_dict, "clients") != NULL)) {
        size_t maxin, maxout;
        unsigned long blocking_keys, blocking_keys_on_nokey, watched_keys;
        getExpansiveClientsInfo(&maxin, &maxout);
        totalNumberOfStatefulKeys(&blocking_keys, &blocking_keys_on_nokey, &watched_keys);
        if (sections++) info = sdscat(info, "\r\n");
        /* clang-format off */
        info = sdscatprintf(info, "# Clients\r\n" FMTARGS(
            "connected_clients:%lu\r\n", listLength(server.clients) - listLength(server.replicas),
            "cluster_connections:%lu\r\n", getClusterConnectionsCount(),
            "maxclients:%u\r\n", server.maxclients,
            "client_recent_max_input_buffer:%zu\r\n", maxin,
            "client_recent_max_output_buffer:%zu\r\n", maxout,
            "blocked_clients:%d\r\n", server.blocked_clients,
            "tracking_clients:%d\r\n", server.tracking_clients,
            "pubsub_clients:%d\r\n", server.pubsub_clients,
            "watching_clients:%d\r\n", server.watching_clients,
            "clients_in_timeout_table:%llu\r\n", (unsigned long long) raxSize(server.clients_timeout_table),
            "total_watched_keys:%lu\r\n", watched_keys,
            "total_blocking_keys:%lu\r\n", blocking_keys,
            "total_blocking_keys_on_nokey:%lu\r\n", blocking_keys_on_nokey));
        /* clang-format on */
    }

    /* Memory */
    if (all_sections || (dictFind(section_dict, "memory") != NULL)) {
        char hmem[64];
        char peak_hmem[64];
        char total_system_hmem[64];
        char used_memory_lua_hmem[64];
        char used_memory_vm_total_hmem[64];
        char used_memory_scripts_hmem[64];
        char used_memory_rss_hmem[64];
        char maxmemory_hmem[64];
        size_t zmalloc_used = zmalloc_used_memory();
        size_t total_system_mem = server.system_memory_size;
        const char *evict_policy = evictPolicyToString();
        long long memory_lua = evalMemory();
        long long memory_functions = functionsMemory();
        struct serverMemOverhead *mh = getMemoryOverheadData();

        /* Peak memory is updated from time to time by serverCron() so it
         * may happen that the instantaneous value is slightly bigger than
         * the peak value. This may confuse users, so we update the peak
         * if found smaller than the current memory usage. */
        if (zmalloc_used > server.stat_peak_memory) server.stat_peak_memory = zmalloc_used;

        bytesToHuman(hmem, sizeof(hmem), zmalloc_used);
        bytesToHuman(peak_hmem, sizeof(peak_hmem), server.stat_peak_memory);
        bytesToHuman(total_system_hmem, sizeof(total_system_hmem), total_system_mem);
        bytesToHuman(used_memory_lua_hmem, sizeof(used_memory_lua_hmem), memory_lua);
        bytesToHuman(used_memory_vm_total_hmem, sizeof(used_memory_vm_total_hmem), memory_functions + memory_lua);
        bytesToHuman(used_memory_scripts_hmem, sizeof(used_memory_scripts_hmem), mh->lua_caches + mh->functions_caches);
        bytesToHuman(used_memory_rss_hmem, sizeof(used_memory_rss_hmem), server.cron_malloc_stats.process_rss);
        bytesToHuman(maxmemory_hmem, sizeof(maxmemory_hmem), server.maxmemory);

        if (sections++) info = sdscat(info, "\r\n");
        /* clang-format off */
        info = sdscatprintf(info, "# Memory\r\n" FMTARGS(
            "used_memory:%zu\r\n", zmalloc_used,
            "used_memory_human:%s\r\n", hmem,
            "used_memory_rss:%zu\r\n", server.cron_malloc_stats.process_rss,
            "used_memory_rss_human:%s\r\n", used_memory_rss_hmem,
            "used_memory_peak:%zu\r\n", server.stat_peak_memory,
            "used_memory_peak_human:%s\r\n", peak_hmem,
            "used_memory_peak_perc:%.2f%%\r\n", mh->peak_perc,
            "used_memory_overhead:%zu\r\n", mh->overhead_total,
            "used_memory_startup:%zu\r\n", mh->startup_allocated,
            "used_memory_dataset:%zu\r\n", mh->dataset,
            "used_memory_dataset_perc:%.2f%%\r\n", mh->dataset_perc,
            "allocator_allocated:%zu\r\n", server.cron_malloc_stats.allocator_allocated,
            "allocator_active:%zu\r\n", server.cron_malloc_stats.allocator_active,
            "allocator_resident:%zu\r\n", server.cron_malloc_stats.allocator_resident,
            "allocator_muzzy:%zu\r\n", server.cron_malloc_stats.allocator_muzzy,
            "total_system_memory:%lu\r\n", (unsigned long)total_system_mem,
            "total_system_memory_human:%s\r\n", total_system_hmem,
            "used_memory_lua:%lld\r\n", memory_lua, /* deprecated, renamed to used_memory_vm_eval */
            "used_memory_vm_eval:%lld\r\n", memory_lua,
            "used_memory_lua_human:%s\r\n", used_memory_lua_hmem, /* deprecated */
            "used_memory_scripts_eval:%lld\r\n", (long long)mh->lua_caches,
            "number_of_cached_scripts:%lu\r\n", dictSize(evalScriptsDict()),
            "number_of_functions:%lu\r\n", functionsNum(),
            "number_of_libraries:%lu\r\n", functionsLibNum(),
            "used_memory_vm_functions:%lld\r\n", memory_functions,
            "used_memory_vm_total:%lld\r\n", memory_functions + memory_lua,
            "used_memory_vm_total_human:%s\r\n", used_memory_vm_total_hmem,
            "used_memory_functions:%lld\r\n", (long long)mh->functions_caches,
            "used_memory_scripts:%lld\r\n", (long long)mh->lua_caches + (long long)mh->functions_caches,
            "used_memory_scripts_human:%s\r\n", used_memory_scripts_hmem,
            "maxmemory:%lld\r\n", server.maxmemory,
            "maxmemory_human:%s\r\n", maxmemory_hmem,
            "maxmemory_policy:%s\r\n", evict_policy,
            "allocator_frag_ratio:%.2f\r\n", mh->allocator_frag,
            "allocator_frag_bytes:%zu\r\n", mh->allocator_frag_bytes,
            "allocator_rss_ratio:%.2f\r\n", mh->allocator_rss,
            "allocator_rss_bytes:%zd\r\n", mh->allocator_rss_bytes,
            "rss_overhead_ratio:%.2f\r\n", mh->rss_extra,
            "rss_overhead_bytes:%zd\r\n", mh->rss_extra_bytes,
            /* The next field (mem_fragmentation_ratio) is the total RSS
             * overhead, including fragmentation, but not just it. This field
             * (and the next one) is named like that just for backward
             * compatibility. */
            "mem_fragmentation_ratio:%.2f\r\n", mh->total_frag,
            "mem_fragmentation_bytes:%zd\r\n", mh->total_frag_bytes,
            "mem_not_counted_for_evict:%zu\r\n", freeMemoryGetNotCountedMemory(),
            "mem_replication_backlog:%zu\r\n", mh->repl_backlog,
            "mem_total_replication_buffers:%zu\r\n", server.repl_buffer_mem,
            "mem_clients_slaves:%zu\r\n", mh->clients_replicas,
            "mem_clients_normal:%zu\r\n", mh->clients_normal,
            "mem_cluster_links:%zu\r\n", mh->cluster_links,
            "mem_aof_buffer:%zu\r\n", mh->aof_buffer,
            "mem_allocator:%s\r\n", ZMALLOC_LIB,
            "mem_overhead_db_hashtable_rehashing:%zu\r\n", mh->overhead_db_hashtable_rehashing,
            "active_defrag_running:%d\r\n", server.active_defrag_running,
            "lazyfree_pending_objects:%zu\r\n", lazyfreeGetPendingObjectsCount(),
            "lazyfreed_objects:%zu\r\n", lazyfreeGetFreedObjectsCount()));
        /* clang-format on */
        freeMemoryOverheadData(mh);
    }

    /* Persistence */
    if (all_sections || (dictFind(section_dict, "persistence") != NULL)) {
        if (sections++) info = sdscat(info, "\r\n");
        double fork_perc = 0;
        if (server.stat_module_progress) {
            fork_perc = server.stat_module_progress * 100;
        } else if (server.stat_current_save_keys_total) {
            fork_perc = ((double)server.stat_current_save_keys_processed / server.stat_current_save_keys_total) * 100;
        }
        int aof_bio_fsync_status = atomic_load_explicit(&server.aof_bio_fsync_status, memory_order_relaxed);

        /* clang-format off */
        info = sdscatprintf(info, "# Persistence\r\n" FMTARGS(
            "loading:%d\r\n", (int)(server.loading && !server.async_loading),
            "async_loading:%d\r\n", (int)server.async_loading,
            "current_cow_peak:%zu\r\n", server.stat_current_cow_peak,
            "current_cow_size:%zu\r\n", server.stat_current_cow_bytes,
            "current_cow_size_age:%lu\r\n", (server.stat_current_cow_updated ?
                                             (unsigned long) elapsedMs(server.stat_current_cow_updated) / 1000 : 0),
            "current_fork_perc:%.2f\r\n", fork_perc,
            "current_save_keys_processed:%zu\r\n", server.stat_current_save_keys_processed,
            "current_save_keys_total:%zu\r\n", server.stat_current_save_keys_total,
            "rdb_changes_since_last_save:%lld\r\n", server.dirty,
            "rdb_bgsave_in_progress:%d\r\n", server.child_type == CHILD_TYPE_RDB,
            "rdb_last_save_time:%jd\r\n", (intmax_t)server.lastsave,
            "rdb_last_bgsave_status:%s\r\n", (server.lastbgsave_status == C_OK) ? "ok" : "err",
            "rdb_last_bgsave_time_sec:%jd\r\n", (intmax_t)server.rdb_save_time_last,
            "rdb_current_bgsave_time_sec:%jd\r\n", (intmax_t)((server.child_type != CHILD_TYPE_RDB) ?
                                                              -1 : time(NULL)-server.rdb_save_time_start),
            "rdb_saves:%lld\r\n", server.stat_rdb_saves,
            "rdb_last_cow_size:%zu\r\n", server.stat_rdb_cow_bytes,
            "rdb_last_load_keys_expired:%lld\r\n", server.rdb_last_load_keys_expired,
            "rdb_last_load_keys_loaded:%lld\r\n", server.rdb_last_load_keys_loaded,
            "aof_enabled:%d\r\n", server.aof_state != AOF_OFF,
            "aof_rewrite_in_progress:%d\r\n", server.child_type == CHILD_TYPE_AOF,
            "aof_rewrite_scheduled:%d\r\n", server.aof_rewrite_scheduled,
            "aof_last_rewrite_time_sec:%jd\r\n", (intmax_t)server.aof_rewrite_time_last,
            "aof_current_rewrite_time_sec:%jd\r\n", (intmax_t)((server.child_type != CHILD_TYPE_AOF) ?
                                                               -1 : time(NULL)-server.aof_rewrite_time_start),
            "aof_last_bgrewrite_status:%s\r\n", (server.aof_lastbgrewrite_status == C_OK ?
                                                 "ok" : "err"),
            "aof_rewrites:%lld\r\n", server.stat_aof_rewrites,
            "aof_rewrites_consecutive_failures:%lld\r\n", server.stat_aofrw_consecutive_failures,
            "aof_last_write_status:%s\r\n", (server.aof_last_write_status == C_OK &&
                                             aof_bio_fsync_status == C_OK) ? "ok" : "err",
            "aof_last_cow_size:%zu\r\n", server.stat_aof_cow_bytes,
            "module_fork_in_progress:%d\r\n", server.child_type == CHILD_TYPE_MODULE,
            "module_fork_last_cow_size:%zu\r\n", server.stat_module_cow_bytes));
        /* clang-format on */

        if (server.aof_enabled) {
            /* clang-format off */
            info = sdscatprintf(info, FMTARGS(
                "aof_current_size:%lld\r\n", (long long) server.aof_current_size,
                "aof_base_size:%lld\r\n", (long long) server.aof_rewrite_base_size,
                "aof_pending_rewrite:%d\r\n", server.aof_rewrite_scheduled,
                "aof_buffer_length:%zu\r\n", sdslen(server.aof_buf),
                "aof_pending_bio_fsync:%lu\r\n", bioPendingJobsOfType(BIO_AOF_FSYNC),
                "aof_delayed_fsync:%lu\r\n", server.aof_delayed_fsync));
            /* clang-format on */
        }

        if (server.loading) {
            double perc = 0;
            time_t eta, elapsed;
            off_t remaining_bytes = 1;

            if (server.loading_total_bytes) {
                perc = ((double)server.loading_loaded_bytes / server.loading_total_bytes) * 100;
                remaining_bytes = server.loading_total_bytes - server.loading_loaded_bytes;
            } else if (server.loading_rdb_used_mem) {
                perc = ((double)server.loading_loaded_bytes / server.loading_rdb_used_mem) * 100;
                remaining_bytes = server.loading_rdb_used_mem - server.loading_loaded_bytes;
                /* used mem is only a (bad) estimation of the rdb file size, avoid going over 100% */
                if (perc > 99.99) perc = 99.99;
                if (remaining_bytes < 1) remaining_bytes = 1;
            }

            elapsed = time(NULL) - server.loading_start_time;
            if (elapsed == 0) {
                eta = 1; /* A fake 1 second figure if we don't have
                            enough info */
            } else {
                eta = (elapsed * remaining_bytes) / (server.loading_loaded_bytes + 1);
            }

            /* clang-format off */
            info = sdscatprintf(info, FMTARGS(
                "loading_start_time:%jd\r\n", (intmax_t) server.loading_start_time,
                "loading_total_bytes:%llu\r\n", (unsigned long long) server.loading_total_bytes,
                "loading_rdb_used_mem:%llu\r\n", (unsigned long long) server.loading_rdb_used_mem,
                "loading_loaded_bytes:%llu\r\n", (unsigned long long) server.loading_loaded_bytes,
                "loading_loaded_perc:%.2f\r\n", perc,
                "loading_eta_seconds:%jd\r\n", (intmax_t)eta));
            /* clang-format on */
        }
    }

    /* Stats */
    if (all_sections || (dictFind(section_dict, "stats") != NULL)) {
        long long current_eviction_exceeded_time =
            server.stat_last_eviction_exceeded_time ? (long long)elapsedUs(server.stat_last_eviction_exceeded_time) : 0;
        long long current_active_defrag_time =
            server.stat_last_active_defrag_time ? (long long)elapsedUs(server.stat_last_active_defrag_time) : 0;

        if (sections++) info = sdscat(info, "\r\n");
        /* clang-format off */
        info = sdscatprintf(info, "# Stats\r\n" FMTARGS(
            "total_connections_received:%lld\r\n", server.stat_numconnections,
            "total_commands_processed:%lld\r\n", server.stat_numcommands,
            "instantaneous_ops_per_sec:%lld\r\n", getInstantaneousMetric(STATS_METRIC_COMMAND),
            "total_net_input_bytes:%lld\r\n", server.stat_net_input_bytes + server.stat_net_repl_input_bytes,
            "total_net_output_bytes:%lld\r\n", server.stat_net_output_bytes + server.stat_net_repl_output_bytes,
            "total_net_repl_input_bytes:%lld\r\n", server.stat_net_repl_input_bytes,
            "total_net_repl_output_bytes:%lld\r\n", server.stat_net_repl_output_bytes,
            "instantaneous_input_kbps:%.2f\r\n", (float)getInstantaneousMetric(STATS_METRIC_NET_INPUT)/1024,
            "instantaneous_output_kbps:%.2f\r\n", (float)getInstantaneousMetric(STATS_METRIC_NET_OUTPUT)/1024,
            "instantaneous_input_repl_kbps:%.2f\r\n", (float)getInstantaneousMetric(STATS_METRIC_NET_INPUT_REPLICATION)/1024,
            "instantaneous_output_repl_kbps:%.2f\r\n", (float)getInstantaneousMetric(STATS_METRIC_NET_OUTPUT_REPLICATION)/1024,
            "rejected_connections:%lld\r\n", server.stat_rejected_conn,
            "sync_full:%lld\r\n", server.stat_sync_full,
            "sync_partial_ok:%lld\r\n", server.stat_sync_partial_ok,
            "sync_partial_err:%lld\r\n", server.stat_sync_partial_err,
            "expired_keys:%lld\r\n", server.stat_expiredkeys,
            "expired_stale_perc:%.2f\r\n", server.stat_expired_stale_perc*100,
            "expired_time_cap_reached_count:%lld\r\n", server.stat_expired_time_cap_reached_count,
            "expire_cycle_cpu_milliseconds:%lld\r\n", server.stat_expire_cycle_time_used/1000,
            "evicted_keys:%lld\r\n", server.stat_evictedkeys,
            "evicted_clients:%lld\r\n", server.stat_evictedclients,
            "evicted_scripts:%lld\r\n", server.stat_evictedscripts,
            "total_eviction_exceeded_time:%lld\r\n", (server.stat_total_eviction_exceeded_time + current_eviction_exceeded_time) / 1000,
            "current_eviction_exceeded_time:%lld\r\n", current_eviction_exceeded_time / 1000,
            "keyspace_hits:%lld\r\n", server.stat_keyspace_hits,
            "keyspace_misses:%lld\r\n", server.stat_keyspace_misses,
            "pubsub_channels:%llu\r\n", kvstoreSize(server.pubsub_channels),
            "pubsub_patterns:%lu\r\n", dictSize(server.pubsub_patterns),
            "pubsubshard_channels:%llu\r\n", kvstoreSize(server.pubsubshard_channels),
            "latest_fork_usec:%lld\r\n", server.stat_fork_time,
            "total_forks:%lld\r\n", server.stat_total_forks,
            "migrate_cached_sockets:%ld\r\n", dictSize(server.migrate_cached_sockets),
            "slave_expires_tracked_keys:%zu\r\n", getReplicaKeyWithExpireCount(),
            "active_defrag_hits:%lld\r\n", server.stat_active_defrag_hits,
            "active_defrag_misses:%lld\r\n", server.stat_active_defrag_misses,
            "active_defrag_key_hits:%lld\r\n", server.stat_active_defrag_key_hits,
            "active_defrag_key_misses:%lld\r\n", server.stat_active_defrag_key_misses,
            "total_active_defrag_time:%lld\r\n", (server.stat_total_active_defrag_time + current_active_defrag_time) / 1000,
            "current_active_defrag_time:%lld\r\n", current_active_defrag_time / 1000,
            "tracking_total_keys:%lld\r\n", (unsigned long long) trackingGetTotalKeys(),
            "tracking_total_items:%lld\r\n", (unsigned long long) trackingGetTotalItems(),
            "tracking_total_prefixes:%lld\r\n", (unsigned long long) trackingGetTotalPrefixes(),
            "unexpected_error_replies:%lld\r\n", server.stat_unexpected_error_replies,
            "total_error_replies:%lld\r\n", server.stat_total_error_replies,
            "dump_payload_sanitizations:%lld\r\n", server.stat_dump_payload_sanitizations,
            "total_reads_processed:%lld\r\n", server.stat_total_reads_processed,
            "total_writes_processed:%lld\r\n", server.stat_total_writes_processed,
            "io_threaded_reads_processed:%lld\r\n", server.stat_io_reads_processed,
            "io_threaded_writes_processed:%lld\r\n", server.stat_io_writes_processed,
            "io_threaded_freed_objects:%lld\r\n", server.stat_io_freed_objects,
            "io_threaded_poll_processed:%lld\r\n", server.stat_poll_processed_by_io_threads,
            "client_query_buffer_limit_disconnections:%lld\r\n", server.stat_client_qbuf_limit_disconnections,
            "client_output_buffer_limit_disconnections:%lld\r\n", server.stat_client_outbuf_limit_disconnections,
            "reply_buffer_shrinks:%lld\r\n", server.stat_reply_buffer_shrinks,
            "reply_buffer_expands:%lld\r\n", server.stat_reply_buffer_expands,
            "eventloop_cycles:%llu\r\n", server.duration_stats[EL_DURATION_TYPE_EL].cnt,
            "eventloop_duration_sum:%llu\r\n", server.duration_stats[EL_DURATION_TYPE_EL].sum,
            "eventloop_duration_cmd_sum:%llu\r\n", server.duration_stats[EL_DURATION_TYPE_CMD].sum,
            "instantaneous_eventloop_cycles_per_sec:%llu\r\n", getInstantaneousMetric(STATS_METRIC_EL_CYCLE),
            "instantaneous_eventloop_duration_usec:%llu\r\n", getInstantaneousMetric(STATS_METRIC_EL_DURATION)));
        info = genValkeyInfoStringACLStats(info);
        /* clang-format on */
    }

    /* Replication */
    if (all_sections || (dictFind(section_dict, "replication") != NULL)) {
        if (sections++) info = sdscat(info, "\r\n");
        info = sdscatprintf(info,
                            "# Replication\r\n"
                            "role:%s\r\n",
                            server.primary_host == NULL ? "master" : "slave");
        if (server.primary_host) {
            long long replica_repl_offset = 1;
            long long replica_read_repl_offset = 1;

            if (server.primary) {
                replica_repl_offset = server.primary->reploff;
                replica_read_repl_offset = server.primary->read_reploff;
            } else if (server.cached_primary) {
                replica_repl_offset = server.cached_primary->reploff;
                replica_read_repl_offset = server.cached_primary->read_reploff;
            }

            /* clang-format off */
            info = sdscatprintf(info, FMTARGS(
                "master_host:%s\r\n", server.primary_host,
                "master_port:%d\r\n", server.primary_port,
                "master_link_status:%s\r\n", (server.repl_state == REPL_STATE_CONNECTED) ? "up" : "down",
                "master_last_io_seconds_ago:%d\r\n", server.primary ? ((int)(server.unixtime-server.primary->last_interaction)) : -1,
                "master_sync_in_progress:%d\r\n", server.repl_state == REPL_STATE_TRANSFER,
                "slave_read_repl_offset:%lld\r\n", replica_read_repl_offset,
                "slave_repl_offset:%lld\r\n", replica_repl_offset,
                "replicas_repl_buffer_size:%zu\r\n", server.pending_repl_data.len,
                "replicas_repl_buffer_peak:%zu\r\n", server.pending_repl_data.peak));
            /* clang-format on */

            if (server.repl_state == REPL_STATE_TRANSFER) {
                double perc = 0;
                if (server.repl_transfer_size) {
                    perc = ((double)server.repl_transfer_read / server.repl_transfer_size) * 100;
                }
                /* clang-format off */
                info = sdscatprintf(info, FMTARGS(
                    "master_sync_total_bytes:%lld\r\n", (long long) server.repl_transfer_size,
                    "master_sync_read_bytes:%lld\r\n", (long long) server.repl_transfer_read,
                    "master_sync_left_bytes:%lld\r\n", (long long) (server.repl_transfer_size - server.repl_transfer_read),
                    "master_sync_perc:%.2f\r\n", perc,
                    "master_sync_last_io_seconds_ago:%d\r\n", (int)(server.unixtime-server.repl_transfer_lastio)));
                /* clang-format on */
            }

            if (server.repl_state != REPL_STATE_CONNECTED) {
                info = sdscatprintf(info, "master_link_down_since_seconds:%jd\r\n",
                                    server.repl_down_since ? (intmax_t)(server.unixtime - server.repl_down_since) : -1);
            }
            /* clang-format off */
            info = sdscatprintf(info, FMTARGS(
                "slave_priority:%d\r\n", server.replica_priority,
                "slave_read_only:%d\r\n", server.repl_replica_ro,
                "replica_announced:%d\r\n", server.replica_announced));
            /* clang-format on */
        }

        info = sdscatprintf(info, "connected_slaves:%lu\r\n", listLength(server.replicas));

        /* If min-replicas-to-write is active, write the number of replicas
         * currently considered 'good'. */
        if (server.repl_min_replicas_to_write && server.repl_min_replicas_max_lag) {
            info = sdscatprintf(info, "min_slaves_good_slaves:%d\r\n", server.repl_good_replicas_count);
        }

        if (listLength(server.replicas)) {
            int replica_id = 0;
            listNode *ln;
            listIter li;

            listRewind(server.replicas, &li);
            while ((ln = listNext(&li))) {
                client *replica = listNodeValue(ln);
                char ip[NET_IP_STR_LEN], *replica_ip = replica->replica_addr;
                int port;
                long lag = 0;

                if (!replica_ip) {
                    if (connAddrPeerName(replica->conn, ip, sizeof(ip), &port) == -1) continue;
                    replica_ip = ip;
                }
                const char *state = replstateToString(replica->repl_state);
                if (state[0] == '\0') continue;
                if (replica->repl_state == REPLICA_STATE_ONLINE) lag = time(NULL) - replica->repl_ack_time;

                info = sdscatprintf(info,
                                    "slave%d:ip=%s,port=%d,state=%s,"
                                    "offset=%lld,lag=%ld,type=%s\r\n",
                                    replica_id, replica_ip, replica->replica_listening_port, state,
                                    replica->repl_ack_off, lag,
                                    replica->flag.repl_rdb_channel                     ? "rdb-channel"
                                    : replica->repl_state == REPLICA_STATE_BG_RDB_LOAD ? "main-channel"
                                                                                       : "replica");
                replica_id++;
            }
        }
        /* clang-format off */
        info = sdscatprintf(info, FMTARGS(
            "replicas_waiting_psync:%llu\r\n", (unsigned long long)raxSize(server.replicas_waiting_psync),
            "master_failover_state:%s\r\n", getFailoverStateString(),
            "master_replid:%s\r\n", server.replid,
            "master_replid2:%s\r\n", server.replid2,
            "master_repl_offset:%lld\r\n", server.primary_repl_offset,
            "second_repl_offset:%lld\r\n", server.second_replid_offset,
            "repl_backlog_active:%d\r\n", server.repl_backlog != NULL,
            "repl_backlog_size:%lld\r\n", server.repl_backlog_size,
            "repl_backlog_first_byte_offset:%lld\r\n", server.repl_backlog ? server.repl_backlog->offset : 0,
            "repl_backlog_histlen:%lld\r\n", server.repl_backlog ? server.repl_backlog->histlen : 0));
        /* clang-format on */
    }

    /* CPU */
    if (all_sections || (dictFind(section_dict, "cpu") != NULL)) {
        if (sections++) info = sdscat(info, "\r\n");

        struct rusage self_ru, c_ru;
        getrusage(RUSAGE_SELF, &self_ru);
        getrusage(RUSAGE_CHILDREN, &c_ru);
        info = sdscatprintf(info,
                            "# CPU\r\n"
                            "used_cpu_sys:%ld.%06ld\r\n"
                            "used_cpu_user:%ld.%06ld\r\n"
                            "used_cpu_sys_children:%ld.%06ld\r\n"
                            "used_cpu_user_children:%ld.%06ld\r\n",
                            (long)self_ru.ru_stime.tv_sec, (long)self_ru.ru_stime.tv_usec,
                            (long)self_ru.ru_utime.tv_sec, (long)self_ru.ru_utime.tv_usec, (long)c_ru.ru_stime.tv_sec,
                            (long)c_ru.ru_stime.tv_usec, (long)c_ru.ru_utime.tv_sec, (long)c_ru.ru_utime.tv_usec);
#ifdef RUSAGE_THREAD
        struct rusage m_ru;
        getrusage(RUSAGE_THREAD, &m_ru);
        info = sdscatprintf(info,
                            "used_cpu_sys_main_thread:%ld.%06ld\r\n"
                            "used_cpu_user_main_thread:%ld.%06ld\r\n",
                            (long)m_ru.ru_stime.tv_sec, (long)m_ru.ru_stime.tv_usec, (long)m_ru.ru_utime.tv_sec,
                            (long)m_ru.ru_utime.tv_usec);
#endif /* RUSAGE_THREAD */
    }

    /* Modules */
    if (all_sections || (dictFind(section_dict, "module_list") != NULL) ||
        (dictFind(section_dict, "modules") != NULL)) {
        if (sections++) info = sdscat(info, "\r\n");
        info = sdscatprintf(info, "# Modules\r\n");
        info = genModulesInfoString(info);
    }

    /* Command statistics */
    if (all_sections || (dictFind(section_dict, "commandstats") != NULL)) {
        if (sections++) info = sdscat(info, "\r\n");
        info = sdscatprintf(info, "# Commandstats\r\n");
        info = genValkeyInfoStringCommandStats(info, server.commands);
    }

    /* Error statistics */
    if (all_sections || (dictFind(section_dict, "errorstats") != NULL)) {
        if (sections++) info = sdscat(info, "\r\n");
        info = sdscat(info, "# Errorstats\r\n");
        raxIterator ri;
        raxStart(&ri, server.errors);
        raxSeek(&ri, "^", NULL, 0);
        struct serverError *e;
        while (raxNext(&ri)) {
            char *tmpsafe;
            e = (struct serverError *)ri.data;
            info = sdscatprintf(info, "errorstat_%.*s:count=%lld\r\n", (int)ri.key_len,
                                getSafeInfoString((char *)ri.key, ri.key_len, &tmpsafe), e->count);
            if (tmpsafe != NULL) zfree(tmpsafe);
        }
        raxStop(&ri);
    }

    /* Latency by percentile distribution per command */
    if (all_sections || (dictFind(section_dict, "latencystats") != NULL)) {
        if (sections++) info = sdscat(info, "\r\n");
        info = sdscatprintf(info, "# Latencystats\r\n");
        if (server.latency_tracking_enabled) {
            info = genValkeyInfoStringLatencyStats(info, server.commands);
        }
    }

    /* Cluster */
    if (all_sections || (dictFind(section_dict, "cluster") != NULL)) {
        if (sections++) info = sdscat(info, "\r\n");
        info = sdscatprintf(info,
                            "# Cluster\r\n"
                            "cluster_enabled:%d\r\n",
                            server.cluster_enabled);
    }

    /* Key space */
    if (all_sections || (dictFind(section_dict, "keyspace") != NULL)) {
        if (sections++) info = sdscat(info, "\r\n");
        info = sdscatprintf(info, "# Keyspace\r\n");
        for (j = 0; j < server.dbnum; j++) {
            long long keys, vkeys;

            keys = kvstoreSize(server.db[j].keys);
            vkeys = kvstoreSize(server.db[j].expires);
            if (keys || vkeys) {
                info = sdscatprintf(info, "db%d:keys=%lld,expires=%lld,avg_ttl=%lld\r\n", j, keys, vkeys,
                                    server.db[j].avg_ttl);
            }
        }
    }

    /* Get info from modules.
     * Returned when the user asked for "everything", "modules", or a specific module section.
     * We're not aware of the module section names here, and we rather avoid the search when we can.
     * so we proceed if there's a requested section name that's not found yet, or when the user asked
     * for "all" with any additional section names. */
    if (everything || dictFind(section_dict, "modules") != NULL || sections < (int)dictSize(section_dict) ||
        (all_sections && dictSize(section_dict))) {
        info = modulesCollectInfo(info, everything || dictFind(section_dict, "modules") != NULL ? NULL : section_dict,
                                  0, /* not a crash report */
                                  sections);
    }

    if (dictFind(section_dict, "debug") != NULL) {
        if (sections++) info = sdscat(info, "\r\n");
        /* clang-format off */
        info = sdscatprintf(info, "# Debug\r\n" FMTARGS(
            "eventloop_duration_aof_sum:%llu\r\n", server.duration_stats[EL_DURATION_TYPE_AOF].sum,
            "eventloop_duration_cron_sum:%llu\r\n", server.duration_stats[EL_DURATION_TYPE_CRON].sum,
            "eventloop_duration_max:%llu\r\n", server.duration_stats[EL_DURATION_TYPE_EL].max,
            "eventloop_cmd_per_cycle_max:%lld\r\n", server.el_cmd_cnt_max));
        /* clang-format on */
    }

    return info;
}

/* INFO [<section> [<section> ...]] */
void infoCommand(client *c) {
    if (server.sentinel_mode) {
        sentinelInfoCommand(c);
        return;
    }
    int all_sections = 0;
    int everything = 0;
    dict *sections_dict = genInfoSectionDict(c->argv + 1, c->argc - 1, NULL, &all_sections, &everything);
    sds info = genValkeyInfoString(sections_dict, all_sections, everything);
    addReplyVerbatim(c, info, sdslen(info), "txt");
    sdsfree(info);
    releaseInfoSectionDict(sections_dict);
    return;
}

void monitorCommand(client *c) {
    if (c->flag.deny_blocking) {
        /**
         * A client that has CLIENT_DENY_BLOCKING flag on
         * expects a reply per command and so can't execute MONITOR. */
        addReplyError(c, "MONITOR isn't allowed for DENY BLOCKING client");
        return;
    }

    /* ignore MONITOR if already replica or in monitor mode */
    if (c->flag.replica) return;

    c->flag.replica = 1;
    c->flag.monitor = 1;
    listAddNodeTail(server.monitors, c);
    addReply(c, shared.ok);
}

/* =================================== Main! ================================ */

int checkIgnoreWarning(const char *warning) {
    int argc, j;
    sds *argv = sdssplitargs(server.ignore_warnings, &argc);
    if (argv == NULL) return 0;

    for (j = 0; j < argc; j++) {
        char *flag = argv[j];
        if (!strcasecmp(flag, warning)) break;
    }
    sdsfreesplitres(argv, argc);
    return j < argc;
}

#ifdef __linux__
#include <sys/prctl.h>
/* since linux-3.5, kernel supports to set the state of the "THP disable" flag
 * for the calling thread. PR_SET_THP_DISABLE is defined in linux/prctl.h */
static int THPDisable(void) {
    int ret = -EINVAL;

    if (!server.disable_thp) return ret;

#ifdef PR_SET_THP_DISABLE
    ret = prctl(PR_SET_THP_DISABLE, 1, 0, 0, 0);
#endif

    return ret;
}

void linuxMemoryWarnings(void) {
    sds err_msg = NULL;
    if (checkOvercommit(&err_msg) < 0) {
        serverLog(LL_WARNING, "WARNING %s", err_msg);
        sdsfree(err_msg);
    }
    if (checkTHPEnabled(&err_msg) < 0) {
        server.thp_enabled = 1;
        if (THPDisable() == 0) {
            server.thp_enabled = 0;
        } else {
            serverLog(LL_WARNING, "WARNING %s", err_msg);
        }
        sdsfree(err_msg);
    }
}
#endif /* __linux__ */

void createPidFile(void) {
    /* If pidfile requested, but no pidfile defined, use
     * default pidfile path */
    if (!server.pidfile) server.pidfile = zstrdup(CONFIG_DEFAULT_PID_FILE);

    /* Try to write the pid file in a best-effort way. */
    FILE *fp = fopen(server.pidfile, "w");
    if (fp) {
        fprintf(fp, "%d\n", (int)getpid());
        fclose(fp);
    } else {
        serverLog(LL_WARNING, "Failed to write PID file: %s", strerror(errno));
    }
}

void daemonize(void) {
    int fd;

    if (fork() != 0) exit(0); /* parent exits */
    setsid();                 /* create a new session */

    /* Every output goes to /dev/null. If the server is daemonized but
     * the 'logfile' is set to 'stdout' in the configuration file
     * it will not log at all. */
    if ((fd = open("/dev/null", O_RDWR, 0)) != -1) {
        dup2(fd, STDIN_FILENO);
        dup2(fd, STDOUT_FILENO);
        dup2(fd, STDERR_FILENO);
        if (fd > STDERR_FILENO) close(fd);
    }
}

sds getVersion(void) {
    sds version = sdscatprintf(sdsempty(), "v=%s sha=%s:%d malloc=%s bits=%d build=%llx", VALKEY_VERSION,
                               serverGitSHA1(), atoi(serverGitDirty()) > 0, ZMALLOC_LIB, sizeof(long) == 4 ? 32 : 64,
                               (unsigned long long)serverBuildId());
    return version;
}

void usage(void) {
    fprintf(stderr, "Usage: ./valkey-server [/path/to/valkey.conf] [options] [-]\n");
    fprintf(stderr, "       ./valkey-server - (read config from stdin)\n");
    fprintf(stderr, "       ./valkey-server -v or --version\n");
    fprintf(stderr, "       ./valkey-server -h or --help\n");
    fprintf(stderr, "       ./valkey-server --test-memory <megabytes>\n");
    fprintf(stderr, "       ./valkey-server --check-system\n");
    fprintf(stderr, "\n");
    fprintf(stderr, "Examples:\n");
    fprintf(stderr, "       ./valkey-server (run the server with default conf)\n");
    fprintf(stderr, "       echo 'maxmemory 128mb' | ./valkey-server -\n");
    fprintf(stderr, "       ./valkey-server /etc/valkey/6379.conf\n");
    fprintf(stderr, "       ./valkey-server --port 7777\n");
    fprintf(stderr, "       ./valkey-server --port 7777 --replicaof 127.0.0.1 8888\n");
    fprintf(stderr, "       ./valkey-server /etc/myvalkey.conf --loglevel verbose -\n");
    fprintf(stderr, "       ./valkey-server /etc/myvalkey.conf --loglevel verbose\n\n");
    fprintf(stderr, "Sentinel mode:\n");
    fprintf(stderr, "       ./valkey-server /etc/sentinel.conf --sentinel\n");
    exit(1);
}

void serverAsciiArt(void) {
#include "asciilogo.h"
    char *buf = zmalloc(1024 * 16);
    char *mode;

    if (server.cluster_enabled)
        mode = "cluster";
    else if (server.sentinel_mode)
        mode = "sentinel";
    else
        mode = "standalone";

    /* Show the ASCII logo if: log file is stdout AND stdout is a
     * tty AND syslog logging is disabled. Also show logo if the user
     * forced us to do so via valkey.conf. */
    int show_logo =
        ((!server.syslog_enabled && server.logfile[0] == '\0' && isatty(fileno(stdout))) || server.always_show_logo);

    if (!show_logo) {
        serverLog(LL_NOTICE, "Running mode=%s, port=%d.", mode, server.port ? server.port : server.tls_port);
    } else {
        snprintf(buf, 1024 * 16, ascii_logo, VALKEY_VERSION, serverGitSHA1(), strtol(serverGitDirty(), NULL, 10) > 0,
                 (sizeof(long) == 8) ? "64" : "32", mode, server.port ? server.port : server.tls_port, (long)getpid());
        serverLogRaw(LL_NOTICE | LL_RAW, buf);
    }
    zfree(buf);
}

/* Get the server listener by type name */
connListener *listenerByType(const char *typename) {
    int conn_index;

    conn_index = connectionIndexByType(typename);
    if (conn_index < 0) return NULL;

    return &server.listeners[conn_index];
}

/* Close original listener, re-create a new listener from the updated bind address & port */
int changeListener(connListener *listener) {
    /* Close old servers */
    closeListener(listener);

    /* Just close the server if port disabled */
    if (listener->port == 0) {
        if (server.set_proc_title) serverSetProcTitle(NULL);
        return C_OK;
    }

    /* Re-create listener */
    if (connListen(listener) != C_OK) {
        return C_ERR;
    }

    /* Create event handlers */
    if (createSocketAcceptHandler(listener, listener->ct->accept_handler) != C_OK) {
        serverPanic("Unrecoverable error creating %s accept handler.", listener->ct->get_type(NULL));
    }

    if (server.set_proc_title) serverSetProcTitle(NULL);

    return C_OK;
}

static void sigShutdownHandler(int sig) {
    char *msg;

    switch (sig) {
    case SIGINT: msg = "Received SIGINT scheduling shutdown..."; break;
    case SIGTERM: msg = "Received SIGTERM scheduling shutdown..."; break;
    default: msg = "Received shutdown signal, scheduling shutdown...";
    };

    /* SIGINT is often delivered via Ctrl+C in an interactive session.
     * If we receive the signal the second time, we interpret this as
     * the user really wanting to quit ASAP without waiting to persist
     * on disk and without waiting for lagging replicas. */
    if (server.shutdown_asap && sig == SIGINT) {
        serverLogRawFromHandler(LL_WARNING, "You insist... exiting now.");
        rdbRemoveTempFile(getpid(), 1);
        exit(1); /* Exit with an error since this was not a clean shutdown. */
    } else if (server.loading) {
        msg = "Received shutdown signal during loading, scheduling shutdown.";
    }

    serverLogRawFromHandler(LL_WARNING, msg);
    server.shutdown_asap = 1;
    server.last_sig_received = sig;
}

void setupSignalHandlers(void) {
    struct sigaction act;

    sigemptyset(&act.sa_mask);
    act.sa_flags = 0;
    act.sa_handler = sigShutdownHandler;
    sigaction(SIGTERM, &act, NULL);
    sigaction(SIGINT, &act, NULL);

    setupDebugSigHandlers();
}

/* This is the signal handler for children process. It is currently useful
 * in order to track the SIGUSR1, that we send to a child in order to terminate
 * it in a clean way, without the parent detecting an error and stop
 * accepting writes because of a write error condition. */
static void sigKillChildHandler(int sig) {
    UNUSED(sig);
    int level = server.in_fork_child == CHILD_TYPE_MODULE ? LL_VERBOSE : LL_WARNING;
    serverLogRawFromHandler(level, "Received SIGUSR1 in child, exiting now.");
    exitFromChild(SERVER_CHILD_NOERROR_RETVAL);
}

void setupChildSignalHandlers(void) {
    struct sigaction act;

    /* When the SA_SIGINFO flag is set in sa_flags then sa_sigaction is used.
     * Otherwise, sa_handler is used. */
    sigemptyset(&act.sa_mask);
    act.sa_flags = 0;
    act.sa_handler = sigKillChildHandler;
    sigaction(SIGUSR1, &act, NULL);
}

/* After fork, the child process will inherit the resources
 * of the parent process, e.g. fd(socket or flock) etc.
 * should close the resources not used by the child process, so that if the
 * parent restarts it can bind/lock despite the child possibly still running. */
void closeChildUnusedResourceAfterFork(void) {
    closeListeningSockets(0);
    if (server.cluster_enabled && server.cluster_config_file_lock_fd != -1)
        close(server.cluster_config_file_lock_fd); /* don't care if this fails */

    /* Clear server.pidfile, this is the parent pidfile which should not
     * be touched (or deleted) by the child (on exit / crash) */
    zfree(server.pidfile);
    server.pidfile = NULL;
}

/* purpose is one of CHILD_TYPE_ types */
int serverFork(int purpose) {
    if (isMutuallyExclusiveChildType(purpose)) {
        if (hasActiveChildProcess()) {
            errno = EEXIST;
            return -1;
        }

        openChildInfoPipe();
    }

    int childpid;
    long long start = ustime();
    if ((childpid = fork()) == 0) {
        /* Child.
         *
         * The order of setting things up follows some reasoning:
         * Setup signal handlers first because a signal could fire at any time.
         * Adjust OOM score before everything else to assist the OOM killer if
         * memory resources are low.
         */
        server.in_fork_child = purpose;
        setupChildSignalHandlers();
        setOOMScoreAdj(CONFIG_OOM_BGCHILD);
        updateDictResizePolicy();
        dismissMemoryInChild();
        closeChildUnusedResourceAfterFork();
        /* Close the reading part, so that if the parent crashes, the child will
         * get a write error and exit. */
        if (server.child_info_pipe[0] != -1) close(server.child_info_pipe[0]);
    } else {
        /* Parent */
        if (childpid == -1) {
            int fork_errno = errno;
            if (isMutuallyExclusiveChildType(purpose)) closeChildInfoPipe();
            errno = fork_errno;
            return -1;
        }

        server.stat_total_forks++;
        server.stat_fork_time = ustime() - start;
        server.stat_fork_rate =
            (double)zmalloc_used_memory() * 1000000 / server.stat_fork_time / (1024 * 1024 * 1024); /* GB per second. */
        latencyAddSampleIfNeeded("fork", server.stat_fork_time / 1000);

        /* The child_pid and child_type are only for mutually exclusive children.
         * other child types should handle and store their pid's in dedicated variables.
         *
         * Today, we allows CHILD_TYPE_LDB to run in parallel with the other fork types:
         * - it isn't used for production, so it will not make the server be less efficient
         * - used for debugging, and we don't want to block it from running while other
         *   forks are running (like RDB and AOF) */
        if (isMutuallyExclusiveChildType(purpose)) {
            server.child_pid = childpid;
            server.child_type = purpose;
            server.stat_current_cow_peak = 0;
            server.stat_current_cow_bytes = 0;
            server.stat_current_cow_updated = 0;
            server.stat_current_save_keys_processed = 0;
            server.stat_module_progress = 0;
            server.stat_current_save_keys_total = dbTotalServerKeyCount();
        }

        updateDictResizePolicy();
        moduleFireServerEvent(VALKEYMODULE_EVENT_FORK_CHILD, VALKEYMODULE_SUBEVENT_FORK_CHILD_BORN, NULL);
    }
    return childpid;
}

void sendChildCowInfo(childInfoType info_type, char *pname) {
    sendChildInfoGeneric(info_type, 0, -1, pname);
}

void sendChildInfo(childInfoType info_type, size_t keys, char *pname) {
    sendChildInfoGeneric(info_type, keys, -1, pname);
}

/* Try to release pages back to the OS directly (bypassing the allocator),
 * in an effort to decrease CoW during fork. For small allocations, we can't
 * release any full page, so in an effort to avoid getting the size of the
 * allocation from the allocator (malloc_size) when we already know it's small,
 * we check the size_hint. If the size is not already known, passing a size_hint
 * of 0 will lead the checking the real size of the allocation.
 * Also please note that the size may be not accurate, so in order to make this
 * solution effective, the judgement for releasing memory pages should not be
 * too strict. */
void dismissMemory(void *ptr, size_t size_hint) {
    if (ptr == NULL) return;

    /* madvise(MADV_DONTNEED) can not release pages if the size of memory
     * is too small, we try to release only for the memory which the size
     * is more than half of page size. */
    if (size_hint && size_hint <= server.page_size / 2) return;

    zmadvise_dontneed(ptr);
}

/* Dismiss big chunks of memory inside a client structure, see dismissMemory() */
void dismissClientMemory(client *c) {
    /* Dismiss client query buffer and static reply buffer. */
    dismissMemory(c->buf, c->buf_usable_size);
    if (c->querybuf) dismissSds(c->querybuf);
    /* Dismiss argv array only if we estimate it contains a big buffer. */
    if (c->argc && c->argv_len_sum / c->argc >= server.page_size) {
        for (int i = 0; i < c->argc; i++) {
            dismissObject(c->argv[i], 0);
        }
    }
    if (c->argc) dismissMemory(c->argv, c->argc * sizeof(robj *));

    /* Dismiss the reply array only if the average buffer size is bigger
     * than a page. */
    if (listLength(c->reply) && c->reply_bytes / listLength(c->reply) >= server.page_size) {
        listIter li;
        listNode *ln;
        listRewind(c->reply, &li);
        while ((ln = listNext(&li))) {
            clientReplyBlock *bulk = listNodeValue(ln);
            /* Default bulk size is 16k, actually it has extra data, maybe it
             * occupies 20k according to jemalloc bin size if using jemalloc. */
            if (bulk) dismissMemory(bulk, bulk->size);
        }
    }
}

/* In the child process, we don't need some buffers anymore, and these are
 * likely to change in the parent when there's heavy write traffic.
 * We dismiss them right away, to avoid CoW.
 * see dismissMemory(). */
void dismissMemoryInChild(void) {
    /* madvise(MADV_DONTNEED) may not work if Transparent Huge Pages is enabled. */
    if (server.thp_enabled) return;

        /* Currently we use zmadvise_dontneed only when we use jemalloc with Linux.
         * so we avoid these pointless loops when they're not going to do anything. */
#if defined(USE_JEMALLOC) && defined(__linux__)
    listIter li;
    listNode *ln;

    /* Dismiss replication buffer. We don't need to separately dismiss replication
     * backlog and replica' output buffer, because they just reference the global
     * replication buffer but don't cost real memory. */
    listRewind(server.repl_buffer_blocks, &li);
    while ((ln = listNext(&li))) {
        replBufBlock *o = listNodeValue(ln);
        dismissMemory(o, o->size);
    }

    /* Dismiss all clients memory. */
    listRewind(server.clients, &li);
    while ((ln = listNext(&li))) {
        client *c = listNodeValue(ln);
        dismissClientMemory(c);
    }
#endif
}

void memtest(size_t megabytes, int passes);

/* Returns 1 if there is --sentinel among the arguments or if
 * executable name contains "valkey-sentinel". */
int checkForSentinelMode(int argc, char **argv, char *exec_name) {
    if (strstr(exec_name, "valkey-sentinel") != NULL) return 1;

    /* valkey may install symlinks like redis-sentinel -> valkey-sentinel. */
    if (strstr(exec_name, "redis-sentinel") != NULL) return 1;

    for (int j = 1; j < argc; j++)
        if (!strcmp(argv[j], "--sentinel")) return 1;
    return 0;
}

/* Function called at startup to load RDB or AOF file in memory. */
void loadDataFromDisk(void) {
    long long start = ustime();
    if (server.aof_state == AOF_ON) {
        int ret = loadAppendOnlyFiles(server.aof_manifest);
        if (ret == AOF_FAILED || ret == AOF_OPEN_ERR) exit(1);
        if (ret != AOF_NOT_EXIST)
            serverLog(LL_NOTICE, "DB loaded from append only file: %.3f seconds", (float)(ustime() - start) / 1000000);
    } else {
        rdbSaveInfo rsi = RDB_SAVE_INFO_INIT;
        int rsi_is_valid = 0;
        errno = 0; /* Prevent a stale value from affecting error checking */
        int rdb_flags = RDBFLAGS_NONE;
        if (iAmPrimary()) {
            /* Primary may delete expired keys when loading, we should
             * propagate expire to replication backlog. */
            createReplicationBacklog();
            rdb_flags |= RDBFLAGS_FEED_REPL;
        }
        int rdb_load_ret = rdbLoad(server.rdb_filename, &rsi, rdb_flags);
        if (rdb_load_ret == RDB_OK) {
            serverLog(LL_NOTICE, "DB loaded from disk: %.3f seconds", (float)(ustime() - start) / 1000000);

            /* Restore the replication ID / offset from the RDB file. */
            if (rsi.repl_id_is_set && rsi.repl_offset != -1 &&
                /* Note that older implementations may save a repl_stream_db
                 * of -1 inside the RDB file in a wrong way, see more
                 * information in function rdbPopulateSaveInfo. */
                rsi.repl_stream_db != -1) {
                rsi_is_valid = 1;
                if (!iAmPrimary()) {
                    memcpy(server.replid, rsi.repl_id, sizeof(server.replid));
                    server.primary_repl_offset = rsi.repl_offset;
                    /* If this is a replica, create a cached primary from this
                     * information, in order to allow partial resynchronizations
                     * with primaries. */
                    replicationCachePrimaryUsingMyself();
                    selectDb(server.cached_primary, rsi.repl_stream_db);
                } else {
                    /* If this is a primary, we can save the replication info
                     * as secondary ID and offset, in order to allow replicas
                     * to partial resynchronizations with primaries. */
                    memcpy(server.replid2, rsi.repl_id, sizeof(server.replid));
                    server.second_replid_offset = rsi.repl_offset + 1;
                    /* Rebase primary_repl_offset from rsi.repl_offset. */
                    server.primary_repl_offset += rsi.repl_offset;
                    serverAssert(server.repl_backlog);
                    server.repl_backlog->offset = server.primary_repl_offset - server.repl_backlog->histlen + 1;
                    rebaseReplicationBuffer(rsi.repl_offset);
                    server.repl_no_replicas_since = time(NULL);
                }
            }
        } else if (rdb_load_ret != RDB_NOT_EXIST) {
            serverLog(LL_WARNING, "Fatal error loading the DB, check server logs. Exiting.");
            exit(1);
        }

        /* We always create replication backlog if server is a primary, we need
         * it because we put DELs in it when loading expired keys in RDB, but
         * if RDB doesn't have replication info or there is no rdb, it is not
         * possible to support partial resynchronization, to avoid extra memory
         * of replication backlog, we drop it. */
        if (!rsi_is_valid && server.repl_backlog) freeReplicationBacklog();
    }
}

void serverOutOfMemoryHandler(size_t allocation_size) {
    serverLog(LL_WARNING, "Out Of Memory allocating %zu bytes!", allocation_size);
    serverPanic("Valkey aborting for OUT OF MEMORY. Allocating %zu bytes!", allocation_size);
}

/* Callback for sdstemplate on proc-title-template. See valkey.conf for
 * supported variables.
 */
static sds serverProcTitleGetVariable(const sds varname, void *arg) {
    if (!strcmp(varname, "title")) {
        return sdsnew(arg);
    } else if (!strcmp(varname, "listen-addr")) {
        if (server.port || server.tls_port)
            return sdscatprintf(sdsempty(), "%s:%u", server.bindaddr_count ? server.bindaddr[0] : "*",
                                server.port ? server.port : server.tls_port);
        else
            return sdscatprintf(sdsempty(), "unixsocket:%s", server.unixsocket);
    } else if (!strcmp(varname, "server-mode")) {
        if (server.cluster_enabled)
            return sdsnew("[cluster]");
        else if (server.sentinel_mode)
            return sdsnew("[sentinel]");
        else
            return sdsempty();
    } else if (!strcmp(varname, "config-file")) {
        return sdsnew(server.configfile ? server.configfile : "-");
    } else if (!strcmp(varname, "port")) {
        return sdscatprintf(sdsempty(), "%u", server.port);
    } else if (!strcmp(varname, "tls-port")) {
        return sdscatprintf(sdsempty(), "%u", server.tls_port);
    } else if (!strcmp(varname, "unixsocket")) {
        return sdsnew(server.unixsocket);
    } else
        return NULL; /* Unknown variable name */
}

/* Expand the specified proc-title-template string and return a newly
 * allocated sds, or NULL. */
static sds expandProcTitleTemplate(const char *template, const char *title) {
    sds res = sdstemplate(template, serverProcTitleGetVariable, (void *)title);
    if (!res) return NULL;
    return sdstrim(res, " ");
}
/* Validate the specified template, returns 1 if valid or 0 otherwise. */
int validateProcTitleTemplate(const char *template) {
    int ok = 1;
    sds res = expandProcTitleTemplate(template, "");
    if (!res) return 0;
    if (sdslen(res) == 0) ok = 0;
    sdsfree(res);
    return ok;
}

int serverSetProcTitle(char *title) {
#ifdef USE_SETPROCTITLE
    if (!title) title = server.exec_argv[0];
    sds proc_title = expandProcTitleTemplate(server.proc_title_template, title);
    if (!proc_title) return C_ERR; /* Not likely, proc_title_template is validated */

    setproctitle("%s", proc_title);
    sdsfree(proc_title);
#else
    UNUSED(title);
#endif

    return C_OK;
}

void serverSetCpuAffinity(const char *cpulist) {
#ifdef USE_SETCPUAFFINITY
    setcpuaffinity(cpulist);
#else
    UNUSED(cpulist);
#endif
}

/* Send a notify message to systemd. Returns sd_notify return code which is
 * a positive number on success. */
int serverCommunicateSystemd(const char *sd_notify_msg) {
#ifdef HAVE_LIBSYSTEMD
    int ret = sd_notify(0, sd_notify_msg);

    if (ret == 0)
        serverLog(LL_WARNING, "systemd supervision error: NOTIFY_SOCKET not found!");
    else if (ret < 0)
        serverLog(LL_WARNING, "systemd supervision error: sd_notify: %d", ret);
    return ret;
#else
    UNUSED(sd_notify_msg);
    return 0;
#endif
}

/* Attempt to set up upstart supervision. Returns 1 if successful. */
static int serverSupervisedUpstart(void) {
    const char *upstart_job = getenv("UPSTART_JOB");

    if (!upstart_job) {
        serverLog(LL_WARNING, "upstart supervision requested, but UPSTART_JOB not found!");
        return 0;
    }

    serverLog(LL_NOTICE, "supervised by upstart, will stop to signal readiness.");
    raise(SIGSTOP);
    unsetenv("UPSTART_JOB");
    return 1;
}

/* Attempt to set up systemd supervision. Returns 1 if successful. */
static int serverSupervisedSystemd(void) {
#ifndef HAVE_LIBSYSTEMD
    serverLog(LL_WARNING,
              "systemd supervision requested or auto-detected, but Valkey is compiled without libsystemd support!");
    return 0;
#else
    if (serverCommunicateSystemd("STATUS=Valkey is loading...\n") <= 0) return 0;
    serverLog(LL_NOTICE, "Supervised by systemd. Please make sure you set appropriate values for TimeoutStartSec and "
                         "TimeoutStopSec in your service unit.");
    return 1;
#endif
}

int serverIsSupervised(int mode) {
    int ret = 0;

    if (mode == SUPERVISED_AUTODETECT) {
        if (getenv("UPSTART_JOB")) {
            serverLog(LL_VERBOSE, "Upstart supervision detected.");
            mode = SUPERVISED_UPSTART;
        } else if (getenv("NOTIFY_SOCKET")) {
            serverLog(LL_VERBOSE, "Systemd supervision detected.");
            mode = SUPERVISED_SYSTEMD;
        }
    }

    switch (mode) {
    case SUPERVISED_UPSTART: ret = serverSupervisedUpstart(); break;
    case SUPERVISED_SYSTEMD: ret = serverSupervisedSystemd(); break;
    default: break;
    }

    if (ret) server.supervised_mode = mode;

    return ret;
}

int iAmPrimary(void) {
    return ((!server.cluster_enabled && server.primary_host == NULL) ||
            (server.cluster_enabled && clusterNodeIsPrimary(getMyClusterNode())));
}

#ifdef SERVER_TEST
#include "testhelp.h"
#include "intset.h" /* Compact integer set structure */

int __failed_tests = 0;
int __test_num = 0;

/* The flags are the following:
 * --accurate:     Runs tests with more iterations.
 * --large-memory: Enables tests that consume more than 100mb. */
typedef int serverTestProc(int argc, char **argv, int flags);
struct serverTest {
    char *name;
    serverTestProc *proc;
    int failed;
} serverTests[] = {
    {"quicklist", quicklistTest},
    {"zipmap", zipmapTest},
    {"dict", dictTest},
    {"listpack", listpackTest},
};
serverTestProc *getTestProcByName(const char *name) {
    int numtests = sizeof(serverTests) / sizeof(struct serverTest);
    for (int j = 0; j < numtests; j++) {
        if (!strcasecmp(name, serverTests[j].name)) {
            return serverTests[j].proc;
        }
    }
    return NULL;
}
#endif

int main(int argc, char **argv) {
    struct timeval tv;
    int j;
    char config_from_stdin = 0;

#ifdef SERVER_TEST
    monotonicInit(); /* Required for dict tests, that are relying on monotime during dict rehashing. */
    if (argc >= 3 && !strcasecmp(argv[1], "test")) {
        int flags = 0;
        for (j = 3; j < argc; j++) {
            char *arg = argv[j];
            if (!strcasecmp(arg, "--accurate"))
                flags |= TEST_ACCURATE;
            else if (!strcasecmp(arg, "--large-memory"))
                flags |= TEST_LARGE_MEMORY;
            else if (!strcasecmp(arg, "--valgrind"))
                flags |= TEST_VALGRIND;
        }

        if (!strcasecmp(argv[2], "all")) {
            int numtests = sizeof(serverTests) / sizeof(struct serverTest);
            for (j = 0; j < numtests; j++) {
                serverTests[j].failed = (serverTests[j].proc(argc, argv, flags) != 0);
            }

            /* Report tests result */
            int failed_num = 0;
            for (j = 0; j < numtests; j++) {
                if (serverTests[j].failed) {
                    failed_num++;
                    printf("[failed] Test - %s\n", serverTests[j].name);
                } else {
                    printf("[ok] Test - %s\n", serverTests[j].name);
                }
            }

            printf("%d tests, %d passed, %d failed\n", numtests, numtests - failed_num, failed_num);

            return failed_num == 0 ? 0 : 1;
        } else {
            serverTestProc *proc = getTestProcByName(argv[2]);
            if (!proc) return -1; /* test not found */
            return proc(argc, argv, flags);
        }

        return 0;
    }
#endif

    /* We need to initialize our libraries, and the server configuration. */
#ifdef INIT_SETPROCTITLE_REPLACEMENT
    spt_init(argc, argv);
#endif
    tzset(); /* Populates 'timezone' global. */
    zmalloc_set_oom_handler(serverOutOfMemoryHandler);

    /* To achieve entropy, in case of containers, their time() and getpid() can
     * be the same. But value of tv_usec is fast enough to make the difference */
    gettimeofday(&tv, NULL);
    srand(time(NULL) ^ getpid() ^ tv.tv_usec);
    srandom(time(NULL) ^ getpid() ^ tv.tv_usec);
    init_genrand64(((long long)tv.tv_sec * 1000000 + tv.tv_usec) ^ getpid());
    crc64_init();

    /* Store umask value. Because umask(2) only offers a set-and-get API we have
     * to reset it and restore it back. We do this early to avoid a potential
     * race condition with threads that could be creating files or directories.
     */
    umask(server.umask = umask(0777));

    uint8_t hashseed[16];
    getRandomBytes(hashseed, sizeof(hashseed));
    dictSetHashFunctionSeed(hashseed);

    char *exec_name = strrchr(argv[0], '/');
    if (exec_name == NULL) exec_name = argv[0];
    server.sentinel_mode = checkForSentinelMode(argc, argv, exec_name);
    initServerConfig();
    ACLInit(); /* The ACL subsystem must be initialized ASAP because the
                  basic networking code and client creation depends on it. */
    moduleInitModulesSystem();
    connTypeInitialize();

    /* Store the executable path and arguments in a safe place in order
     * to be able to restart the server later. */
    server.executable = getAbsolutePath(argv[0]);
    server.exec_argv = zmalloc(sizeof(char *) * (argc + 1));
    server.exec_argv[argc] = NULL;
    for (j = 0; j < argc; j++) server.exec_argv[j] = zstrdup(argv[j]);

    /* We need to init sentinel right now as parsing the configuration file
     * in sentinel mode will have the effect of populating the sentinel
     * data structures with primary nodes to monitor. */
    if (server.sentinel_mode) {
        initSentinelConfig();
        initSentinel();
    }

    /* Check if we need to start in valkey-check-rdb/aof mode. We just execute
     * the program main. However the program is part of the server executable
     * so that we can easily execute an RDB check on loading errors. */
    if (strstr(exec_name, "valkey-check-rdb") != NULL)
        redis_check_rdb_main(argc, argv, NULL);
    else if (strstr(exec_name, "valkey-check-aof") != NULL)
        redis_check_aof_main(argc, argv);

    /* valkey may install symlinks like
     * redis-server -> valkey-server, redis-check-rdb -> valkey-check-rdb,
     * redis-check-aof -> valkey-check-aof, etc. */
    if (strstr(exec_name, "redis-check-rdb") != NULL)
        redis_check_rdb_main(argc, argv, NULL);
    else if (strstr(exec_name, "redis-check-aof") != NULL)
        redis_check_aof_main(argc, argv);

    if (argc >= 2) {
        j = 1; /* First option to parse in argv[] */
        sds options = sdsempty();

        /* Handle special options --help and --version */
        if (strcmp(argv[1], "-v") == 0 || strcmp(argv[1], "--version") == 0) {
            sds version = getVersion();
            printf("Valkey server %s\n", version);
            sdsfree(version);
            exit(0);
        }
        if (strcmp(argv[1], "--help") == 0 || strcmp(argv[1], "-h") == 0) usage();
        if (strcmp(argv[1], "--test-memory") == 0) {
            if (argc == 3) {
                memtest(atoi(argv[2]), 50);
                exit(0);
            } else {
                fprintf(stderr, "Please specify the amount of memory to test in megabytes.\n");
                fprintf(stderr, "Example: ./valkey-server --test-memory 4096\n\n");
                exit(1);
            }
        }
        if (strcmp(argv[1], "--check-system") == 0) {
            exit(syscheck() ? 0 : 1);
        }
        /* Parse command line options
         * Precedence wise, File, stdin, explicit options -- last config is the one that matters.
         *
         * First argument is the config file name? */
        if (argv[1][0] != '-') {
            /* Replace the config file in server.exec_argv with its absolute path. */
            server.configfile = getAbsolutePath(argv[1]);
            zfree(server.exec_argv[1]);
            server.exec_argv[1] = zstrdup(server.configfile);
            j = 2; // Skip this arg when parsing options
        }
        sds *argv_tmp;
        int argc_tmp;
        int handled_last_config_arg = 1;
        while (j < argc) {
            /* Either first or last argument - Should we read config from stdin? */
            if (argv[j][0] == '-' && argv[j][1] == '\0' && (j == 1 || j == argc - 1)) {
                config_from_stdin = 1;
            }
            /* All the other options are parsed and conceptually appended to the
             * configuration file. For instance --port 6380 will generate the
             * string "port 6380\n" to be parsed after the actual config file
             * and stdin input are parsed (if they exist).
             * Only consider that if the last config has at least one argument. */
            else if (handled_last_config_arg && argv[j][0] == '-' && argv[j][1] == '-') {
                /* Option name */
                if (sdslen(options)) options = sdscat(options, "\n");
                /* argv[j]+2 for removing the preceding `--` */
                options = sdscat(options, argv[j] + 2);
                options = sdscat(options, " ");

                argv_tmp = sdssplitargs(argv[j], &argc_tmp);
                if (argc_tmp == 1) {
                    /* Means that we only have one option name, like --port or "--port " */
                    handled_last_config_arg = 0;

                    if ((j != argc - 1) && argv[j + 1][0] == '-' && argv[j + 1][1] == '-' &&
                        !strcasecmp(argv[j], "--save")) {
                        /* Special case: handle some things like `--save --config value`.
                         * In this case, if next argument starts with `--`, we will reset
                         * handled_last_config_arg flag and append an empty "" config value
                         * to the options, so it will become `--save "" --config value`.
                         * We are doing it to be compatible with pre 7.0 behavior (which we
                         * break it in #10660, 7.0.1), since there might be users who generate
                         * a command line from an array and when it's empty that's what they produce. */
                        options = sdscat(options, "\"\"");
                        handled_last_config_arg = 1;
                    } else if ((j == argc - 1) && !strcasecmp(argv[j], "--save")) {
                        /* Special case: when empty save is the last argument.
                         * In this case, we append an empty "" config value to the options,
                         * so it will become `--save ""` and will follow the same reset thing. */
                        options = sdscat(options, "\"\"");
                    } else if ((j != argc - 1) && argv[j + 1][0] == '-' && argv[j + 1][1] == '-' &&
                               !strcasecmp(argv[j], "--sentinel")) {
                        /* Special case: handle some things like `--sentinel --config value`.
                         * It is a pseudo config option with no value. In this case, if next
                         * argument starts with `--`, we will reset handled_last_config_arg flag.
                         * We are doing it to be compatible with pre 7.0 behavior (which we
                         * break it in #10660, 7.0.1). */
                        options = sdscat(options, "");
                        handled_last_config_arg = 1;
                    } else if ((j == argc - 1) && !strcasecmp(argv[j], "--sentinel")) {
                        /* Special case: when --sentinel is the last argument.
                         * It is a pseudo config option with no value. In this case, do nothing.
                         * We are doing it to be compatible with pre 7.0 behavior (which we
                         * break it in #10660, 7.0.1). */
                        options = sdscat(options, "");
                    }
                } else {
                    /* Means that we are passing both config name and it's value in the same arg,
                     * like "--port 6380", so we need to reset handled_last_config_arg flag. */
                    handled_last_config_arg = 1;
                }
                sdsfreesplitres(argv_tmp, argc_tmp);
            } else {
                /* Option argument */
                options = sdscatrepr(options, argv[j], strlen(argv[j]));
                options = sdscat(options, " ");
                handled_last_config_arg = 1;
            }
            j++;
        }

        loadServerConfig(server.configfile, config_from_stdin, options);
        if (server.sentinel_mode) loadSentinelConfigFromQueue();
        sdsfree(options);
    }
    if (server.sentinel_mode) sentinelCheckConfigFile();

        /* Do system checks */
#ifdef __linux__
    linuxMemoryWarnings();
    sds err_msg = NULL;
    if (checkXenClocksource(&err_msg) < 0) {
        serverLog(LL_WARNING, "WARNING %s", err_msg);
        sdsfree(err_msg);
    }
#if defined(__arm64__)
    int ret;
    if ((ret = checkLinuxMadvFreeForkBug(&err_msg)) <= 0) {
        if (ret < 0) {
            serverLog(LL_WARNING, "WARNING %s", err_msg);
            sdsfree(err_msg);
        } else
            serverLog(LL_WARNING,
                      "Failed to test the kernel for a bug that could lead to data corruption during background save. "
                      "Your system could be affected, please report this error.");
        if (!checkIgnoreWarning("ARM64-COW-BUG")) {
            serverLog(LL_WARNING, "Valkey will now exit to prevent data corruption. "
                                  "Note that it is possible to suppress this warning by setting the following config: "
                                  "ignore-warnings ARM64-COW-BUG");
            exit(1);
        }
    }
#endif /* __arm64__ */
#endif /* __linux__ */

    /* Daemonize if needed */
    server.supervised = serverIsSupervised(server.supervised_mode);
    int background = server.daemonize && !server.supervised;
    if (background) daemonize();

    serverLog(LL_NOTICE, "oO0OoO0OoO0Oo Valkey is starting oO0OoO0OoO0Oo");
    serverLog(LL_NOTICE, "Valkey version=%s, bits=%d, commit=%s, modified=%d, pid=%d, just started", VALKEY_VERSION,
              (sizeof(long) == 8) ? 64 : 32, serverGitSHA1(), strtol(serverGitDirty(), NULL, 10) > 0, (int)getpid());

    if (argc == 1) {
        serverLog(LL_WARNING,
                  "Warning: no config file specified, using the default config. In order to specify a config file use "
                  "%s /path/to/valkey.conf",
                  argv[0]);
    } else {
        serverLog(LL_NOTICE, "Configuration loaded");
    }

    initServer();
    if (background || server.pidfile) createPidFile();
    if (server.set_proc_title) serverSetProcTitle(NULL);
    serverAsciiArt();
    checkTcpBacklogSettings();
    if (server.cluster_enabled) {
        clusterInit();
    }
    if (!server.sentinel_mode) {
        moduleInitModulesSystemLast();
        moduleLoadFromQueue();
    }
    ACLLoadUsersAtStartup();
    initListeners();
    if (server.cluster_enabled) {
        clusterInitLast();
    }
    InitServerLast();

    if (!server.sentinel_mode) {
        /* Things not needed when running in Sentinel mode. */
        serverLog(LL_NOTICE, "Server initialized");
        aofLoadManifestFromDisk();
        loadDataFromDisk();
        aofOpenIfNeededOnServerStart();
        aofDelHistoryFiles();
        if (server.cluster_enabled) {
            serverAssert(verifyClusterConfigWithData() == C_OK);
        }

        for (j = 0; j < CONN_TYPE_MAX; j++) {
            connListener *listener = &server.listeners[j];
            if (listener->ct == NULL) continue;

            serverLog(LL_NOTICE, "Ready to accept connections %s", listener->ct->get_type(NULL));
        }

        if (server.supervised_mode == SUPERVISED_SYSTEMD) {
            if (!server.primary_host) {
                serverCommunicateSystemd("STATUS=Ready to accept connections\n");
            } else {
                serverCommunicateSystemd(
                    "STATUS=Ready to accept connections in read-only mode. Waiting for MASTER <-> REPLICA sync\n");
            }
            serverCommunicateSystemd("READY=1\n");
        }
    } else {
        sentinelIsRunning();
        if (server.supervised_mode == SUPERVISED_SYSTEMD) {
            serverCommunicateSystemd("STATUS=Ready to accept connections\n");
            serverCommunicateSystemd("READY=1\n");
        }
    }

    /* Warning the user about suspicious maxmemory setting. */
    if (server.maxmemory > 0 && server.maxmemory < 1024 * 1024) {
        serverLog(LL_WARNING,
                  "WARNING: You specified a maxmemory value that is less than 1MB (current value is %llu bytes). Are "
                  "you sure this is what you really want?",
                  server.maxmemory);
    }

    serverSetCpuAffinity(server.server_cpulist);
    setOOMScoreAdj(-1);

    aeMain(server.el);
    aeDeleteEventLoop(server.el);
    return 0;
}

/* The End */<|MERGE_RESOLUTION|>--- conflicted
+++ resolved
@@ -3912,16 +3912,6 @@
 
     if (!server.cluster_enabled && c->capa & CLIENT_CAPA_REDIRECT && server.primary_host && !mustObeyClient(c) &&
         (is_write_command || (is_read_command && !c->flag.readonly))) {
-<<<<<<< HEAD
-        if (c->cmd->proc == execCommand) {
-            discardTransaction(c);
-        } else {
-            flagTransaction(c);
-        }
-        c->duration = 0;
-        c->cmd->rejected_calls++;
-        addReplyErrorSds(c, sdscatprintf(sdsempty(), "-REDIRECT %s:%d", server.primary_host, server.primary_port));
-=======
         if (server.failover_state == FAILOVER_IN_PROGRESS) {
             /* During the FAILOVER process, when conditions are met (such as
              * when the force time is reached or the primary and replica offsets
@@ -3944,9 +3934,15 @@
              * and then resume the execution. */
             blockPostponeClient(c);
         } else {
+            if (c->cmd->proc == execCommand) {
+                discardTransaction(c);
+            } else {
+                flagTransaction(c);
+            }
+            c->duration = 0;
+            c->cmd->rejected_calls++;
             addReplyErrorSds(c, sdscatprintf(sdsempty(), "-REDIRECT %s:%d", server.primary_host, server.primary_port));
         }
->>>>>>> 131857e8
         return C_OK;
     }
 
