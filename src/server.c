--- conflicted
+++ resolved
@@ -1331,19 +1331,13 @@
     /* Show information about connected clients */
     if (!server.sentinel_mode) {
         run_with_period(5000) {
-<<<<<<< HEAD
             char hmem[64];
             size_t zmalloc_used = zmalloc_used_memory();
             bytesToHuman(hmem, sizeof(hmem), zmalloc_used);
 
             serverLog(LL_DEBUG, "Total: %lu clients connected (%lu replicas), %zu (%s) bytes in use",
-                      listLength(server.clients) - listLength(server.slaves), listLength(server.slaves),
+                      listLength(server.clients) - listLength(server.replicas), listLength(server.replicas),
                       zmalloc_used, hmem);
-=======
-            serverLog(LL_DEBUG, "%lu clients connected (%lu replicas), %zu bytes in use",
-                      listLength(server.clients) - listLength(server.replicas), listLength(server.replicas),
-                      zmalloc_used_memory());
->>>>>>> b48596a9
         }
     }
 
