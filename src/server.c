/*
 * Copyright (c) 2009-2016, Redis Ltd.
 * All rights reserved.
 *
 * Redistribution and use in source and binary forms, with or without
 * modification, are permitted provided that the following conditions are met:
 *
 *   * Redistributions of source code must retain the above copyright notice,
 *     this list of conditions and the following disclaimer.
 *   * Redistributions in binary form must reproduce the above copyright
 *     notice, this list of conditions and the following disclaimer in the
 *     documentation and/or other materials provided with the distribution.
 *   * Neither the name of Redis nor the names of its contributors may be used
 *     to endorse or promote products derived from this software without
 *     specific prior written permission.
 *
 * THIS SOFTWARE IS PROVIDED BY THE COPYRIGHT HOLDERS AND CONTRIBUTORS "AS IS"
 * AND ANY EXPRESS OR IMPLIED WARRANTIES, INCLUDING, BUT NOT LIMITED TO, THE
 * IMPLIED WARRANTIES OF MERCHANTABILITY AND FITNESS FOR A PARTICULAR PURPOSE
 * ARE DISCLAIMED. IN NO EVENT SHALL THE COPYRIGHT OWNER OR CONTRIBUTORS BE
 * LIABLE FOR ANY DIRECT, INDIRECT, INCIDENTAL, SPECIAL, EXEMPLARY, OR
 * CONSEQUENTIAL DAMAGES (INCLUDING, BUT NOT LIMITED TO, PROCUREMENT OF
 * SUBSTITUTE GOODS OR SERVICES; LOSS OF USE, DATA, OR PROFITS; OR BUSINESS
 * INTERRUPTION) HOWEVER CAUSED AND ON ANY THEORY OF LIABILITY, WHETHER IN
 * CONTRACT, STRICT LIABILITY, OR TORT (INCLUDING NEGLIGENCE OR OTHERWISE)
 * ARISING IN ANY WAY OUT OF THE USE OF THIS SOFTWARE, EVEN IF ADVISED OF THE
 * POSSIBILITY OF SUCH DAMAGE.
 */

#include "server.h"
#include "monotonic.h"
#include "cluster.h"
#include "cluster_slot_stats.h"
#include "slowlog.h"
#include "bio.h"
#include "latency.h"
#include "mt19937-64.h"
#include "functions.h"
#include "hdr_histogram.h"
#include "syscheck.h"
#include "threads_mngr.h"
#include "fmtargs.h"
#include "io_threads.h"
#include "sds.h"

#include <time.h>
#include <signal.h>
#include <sys/wait.h>
#include <errno.h>
#include <ctype.h>
#include <stdarg.h>
#include <arpa/inet.h>
#include <sys/stat.h>
#include <fcntl.h>
#include <sys/file.h>
#include <sys/time.h>
#include <sys/resource.h>
#include <sys/uio.h>
#include <sys/un.h>
#include <limits.h>
#include <float.h>
#include <math.h>
#include <sys/utsname.h>
#include <locale.h>
#include <sys/socket.h>

#ifdef __linux__
#include <sys/mman.h>
#endif

#if defined(HAVE_SYSCTL_KIPC_SOMAXCONN) || defined(HAVE_SYSCTL_KERN_SOMAXCONN)
#include <sys/sysctl.h>
#endif

#ifdef __GNUC__
#define GNUC_VERSION_STR STRINGIFY(__GNUC__) "." STRINGIFY(__GNUC_MINOR__) "." STRINGIFY(__GNUC_PATCHLEVEL__)
#else
#define GNUC_VERSION_STR "0.0.0"
#endif

/* Our shared "common" objects */

struct sharedObjectsStruct shared;

/* Global vars that are actually used as constants. The following double
 * values are used for double on-disk serialization, and are initialized
 * at runtime to avoid strange compiler optimizations. */

double R_Zero, R_PosInf, R_NegInf, R_Nan;

/*================================= Globals ================================= */

/* Global vars */
struct valkeyServer server; /* Server global state */

/*============================ Internal prototypes ========================== */

static inline int isShutdownInitiated(void);
int isReadyToShutdown(void);
int finishShutdown(void);
const char *replstateToString(int replstate);

/*============================ Utility functions ============================ */

/* This macro tells if we are in the context of loading an AOF. */
#define isAOFLoadingContext() ((server.current_client && server.current_client->id == CLIENT_ID_AOF) ? 1 : 0)

/* We use a private localtime implementation which is fork-safe. The logging
 * function of the server may be called from other threads. */
void nolocks_localtime(struct tm *tmp, time_t t, time_t tz, int dst);

/* Formats the timezone offset into a string. daylight_active indicates whether dst is active (1)
 * or not (0). */
void formatTimezone(char *buf, size_t buflen, int timezone, int daylight_active) {
    serverAssert(buflen >= 7);
    serverAssert(timezone >= -50400 && timezone <= 43200);
    // Adjust the timezone for daylight saving, if active
    int total_offset = (-1) * timezone + 3600 * daylight_active;
    int hours = abs(total_offset / 3600);
    int minutes = abs(total_offset % 3600) / 60;
    buf[0] = total_offset >= 0 ? '+' : '-';
    buf[1] = '0' + hours / 10;
    buf[2] = '0' + hours % 10;
    buf[3] = ':';
    buf[4] = '0' + minutes / 10;
    buf[5] = '0' + minutes % 10;
    buf[6] = '\0';
}

bool hasInvalidLogfmtChar(const char *msg) {
    if (msg == NULL) return false;

    for (int i = 0; msg[i] != '\0'; i++) {
        if (msg[i] == '"' || msg[i] == '\n' || msg[i] == '\r') {
            return true;
        }
    }
    return false;
}

/* Modifies the input string by:
 *      replacing \r and \n with whitespace
 *      replacing " with '
 *
 * Parameters:
 *   safemsg    - A char pointer where the modified message will be stored
 *   safemsglen - size of safemsg
 *   msg        - The original message */
void filterInvalidLogfmtChar(char *safemsg, size_t safemsglen, const char *msg) {
    serverAssert(safemsglen == LOG_MAX_LEN);
    if (msg == NULL) return;

    size_t index = 0;
    while (index < safemsglen - 1 && msg[index] != '\0') {
        if (msg[index] == '"') {
            safemsg[index] = '\'';
        } else if (msg[index] == '\n' || msg[index] == '\r') {
            safemsg[index] = ' ';
        } else {
            safemsg[index] = msg[index];
        }
        index++;
    }
    safemsg[index] = '\0';
}

/* Low level logging. To use only for very big messages, otherwise
 * serverLog() is to prefer. */
void serverLogRaw(int level, const char *msg) {
    const int syslogLevelMap[] = {LOG_DEBUG, LOG_INFO, LOG_NOTICE, LOG_WARNING};
    const char *c = ".-*#";
    const char *verbose_level[] = {"debug", "info", "notice", "warning"};
    const char *roles[] = {"sentinel", "RDB/AOF", "replica", "primary"};
    const char *role_chars = "XCSM";
    FILE *fp;
    char buf[64];
    int rawmode = (level & LL_RAW);
    int log_to_stdout = server.logfile[0] == '\0';

    level &= 0xff; /* clear flags */
    if (level < server.verbosity) return;

    /* We open and close the log file in every call to support log rotation.
     * This allows external processes to move or truncate the log file without
     * disrupting logging. */
    fp = log_to_stdout ? stdout : fopen(server.logfile, "a");
    if (!fp) return;

    if (rawmode) {
        fprintf(fp, "%s", msg);
    } else {
        int off;
        struct timeval tv;
        pid_t pid = getpid();
        int daylight_active = atomic_load_explicit(&server.daylight_active, memory_order_relaxed);

        gettimeofday(&tv, NULL);
        struct tm tm;
        nolocks_localtime(&tm, tv.tv_sec, server.timezone, daylight_active);
        switch (server.log_timestamp_format) {
        case LOG_TIMESTAMP_LEGACY:
            off = strftime(buf, sizeof(buf), "%d %b %Y %H:%M:%S.", &tm);
            snprintf(buf + off, sizeof(buf) - off, "%03d", (int)tv.tv_usec / 1000);
            break;

        case LOG_TIMESTAMP_ISO8601:
            off = strftime(buf, sizeof(buf), "%Y-%m-%dT%H:%M:%S.", &tm);
            char tzbuf[7];
            formatTimezone(tzbuf, sizeof(tzbuf), server.timezone, server.daylight_active);
            snprintf(buf + off, sizeof(buf) - off, "%03d%s", (int)tv.tv_usec / 1000, tzbuf);
            break;

        case LOG_TIMESTAMP_MILLISECONDS:
            snprintf(buf, sizeof(buf), "%lld", (long long)tv.tv_sec * 1000 + (long long)tv.tv_usec / 1000);
            break;
        }
        int role_index;
        if (server.sentinel_mode) {
            role_index = 0; /* Sentinel. */
        } else if (pid != server.pid) {
            role_index = 1; /* RDB / AOF writing child. */
        } else {
            role_index = (server.primary_host ? 2 : 3); /* Replica or Primary. */
        }
        switch (server.log_format) {
        case LOG_FORMAT_LOGFMT:
            if (hasInvalidLogfmtChar(msg)) {
                char safemsg[LOG_MAX_LEN];
                filterInvalidLogfmtChar(safemsg, LOG_MAX_LEN, msg);
                fprintf(fp, "pid=%d role=%s timestamp=\"%s\" level=%s message=\"%s\"\n", (int)getpid(), roles[role_index],
                        buf, verbose_level[level], safemsg);
            } else {
                fprintf(fp, "pid=%d role=%s timestamp=\"%s\" level=%s message=\"%s\"\n", (int)getpid(), roles[role_index],
                        buf, verbose_level[level], msg);
            }
            break;

        case LOG_FORMAT_LEGACY:
            fprintf(fp, "%d:%c %s %c %s\n", (int)getpid(), role_chars[role_index], buf, c[level], msg);
            break;
        }
    }
    fflush(fp);

    if (!log_to_stdout) fclose(fp);
    if (server.syslog_enabled) syslog(syslogLevelMap[level], "%s", msg);
}

/* Like serverLogRaw() but with printf-alike support. This is the function that
 * is used across the code. The raw version is only used in order to dump
 * the INFO output on crash. */
void _serverLog(int level, const char *fmt, ...) {
    va_list ap;
    char msg[LOG_MAX_LEN];

    va_start(ap, fmt);
    vsnprintf(msg, sizeof(msg), fmt, ap);
    va_end(ap);

    serverLogRaw(level, msg);
}

/* Low level logging from signal handler. Should be used with pre-formatted strings.
   See serverLogFromHandler. */
void serverLogRawFromHandler(int level, const char *msg) {
    int fd;
    int log_to_stdout = server.logfile[0] == '\0';
    char buf[64];

    if ((level & 0xff) < server.verbosity || (log_to_stdout && server.daemonize)) return;
    fd = log_to_stdout ? STDOUT_FILENO : open(server.logfile, O_APPEND | O_CREAT | O_WRONLY, 0644);
    if (fd == -1) return;
    if (level & LL_RAW) {
        if (write(fd, msg, strlen(msg)) == -1) goto err;
    } else {
        ll2string(buf, sizeof(buf), getpid());
        if (write(fd, buf, strlen(buf)) == -1) goto err;
        if (write(fd, ":signal-handler (", 17) == -1) goto err;
        ll2string(buf, sizeof(buf), time(NULL));
        if (write(fd, buf, strlen(buf)) == -1) goto err;
        if (write(fd, ") ", 2) == -1) goto err;
        if (write(fd, msg, strlen(msg)) == -1) goto err;
        if (write(fd, "\n", 1) == -1) goto err;
    }
err:
    if (!log_to_stdout) close(fd);
}

/* An async-signal-safe version of serverLog. if LL_RAW is not included in level flags,
 * The message format is: <pid>:signal-handler (<time>) <msg> \n
 * with LL_RAW flag only the msg is printed (with no new line at the end)
 *
 * We actually use this only for signals that are not fatal from the point
 * of view of the server. Signals that are going to kill the server anyway and
 * where we need printf-alike features are served by serverLog(). */
void serverLogFromHandler(int level, const char *fmt, ...) {
    va_list ap;
    char msg[LOG_MAX_LEN];

    va_start(ap, fmt);
    vsnprintf_async_signal_safe(msg, sizeof(msg), fmt, ap);
    va_end(ap);

    serverLogRawFromHandler(level, msg);
}

/* Return the UNIX time in microseconds */
long long ustime(void) {
    struct timeval tv;
    long long ust;

    gettimeofday(&tv, NULL);
    ust = ((long long)tv.tv_sec) * 1000000;
    ust += tv.tv_usec;
    return ust;
}

/* Return the UNIX time in milliseconds */
mstime_t mstime(void) {
    return ustime() / 1000;
}

/* Return the command time snapshot in milliseconds.
 * The time the command started is the logical time it runs,
 * and all the time readings during the execution time should
 * reflect the same time.
 * More details can be found in the comments below. */
mstime_t commandTimeSnapshot(void) {
    /* When we are in the middle of a command execution, we want to use a
     * reference time that does not change: in that case we just use the
     * cached time, that we update before each call in the call() function.
     * This way we avoid that commands such as RPOPLPUSH or similar, that
     * may re-open the same key multiple times, can invalidate an already
     * open object in a next call, if the next call will see the key expired,
     * while the first did not.
     * This is specifically important in the context of scripts, where we
     * pretend that time freezes. This way a key can expire only the first time
     * it is accessed and not in the middle of the script execution, making
     * propagation to replicas / AOF consistent. See issue #1525 for more info.
     * Note that we cannot use the cached server.mstime because it can change
     * in processEventsWhileBlocked etc. */
    return server.cmd_time_snapshot;
}

/* After an RDB dump or AOF rewrite we exit from children using _exit() instead of
 * exit(), because the latter may interact with the same file objects used by
 * the parent process. However if we are testing the coverage normal exit() is
 * used in order to obtain the right coverage information. */
void exitFromChild(int retcode) {
#ifdef COVERAGE_TEST
    exit(retcode);
#else
    _exit(retcode);
#endif
}

/*====================== Hash table type implementation  ==================== */

/* This is a hash table type that uses the SDS dynamic strings library as
 * keys and Objects as values (Objects can hold SDS strings,
 * lists, sets). */

void dictVanillaFree(void *val) {
    zfree(val);
}

void dictListDestructor(void *val) {
    listRelease((list *)val);
}

void dictDictDestructor(void *val) {
    dictRelease((dict *)val);
}

/* Returns 1 when keys match */
int dictSdsKeyCompare(const void *key1, const void *key2) {
    int l1, l2;
    l1 = sdslen((sds)key1);
    l2 = sdslen((sds)key2);
    if (l1 != l2) return 0;
    return memcmp(key1, key2, l1) == 0;
}

/* Returns 0 when keys match */
int hashtableSdsKeyCompare(const void *key1, const void *key2) {
    const sds sds1 = (const sds)key1, sds2 = (const sds)key2;
    return sdslen(sds1) != sdslen(sds2) || sdscmp(sds1, sds2);
}

size_t dictSdsEmbedKey(unsigned char *buf, size_t buf_len, const void *key, uint8_t *key_offset) {
    return sdscopytobuffer(buf, buf_len, (sds)key, key_offset);
}

/* A case insensitive version used for the command lookup table and other
 * places where case insensitive non binary-safe comparison is needed. */
int dictSdsKeyCaseCompare(const void *key1, const void *key2) {
    return strcasecmp(key1, key2) == 0;
}

/* Case insensitive key comparison */
int hashtableStringKeyCaseCompare(const void *key1, const void *key2) {
    return strcasecmp(key1, key2);
}

void dictObjectDestructor(void *val) {
    if (val == NULL) return; /* Lazy freeing will set value to NULL. */
    decrRefCount(val);
}

void dictSdsDestructor(void *val) {
    sdsfree(val);
}

void *dictSdsDup(const void *key) {
    return sdsdup((const sds)key);
}

int dictObjKeyCompare(const void *key1, const void *key2) {
    const robj *o1 = key1, *o2 = key2;
    return dictSdsKeyCompare(o1->ptr, o2->ptr);
}

uint64_t dictObjHash(const void *key) {
    const robj *o = key;
    return dictGenHashFunction(o->ptr, sdslen((sds)o->ptr));
}

uint64_t dictSdsHash(const void *key) {
    return dictGenHashFunction((unsigned char *)key, sdslen((char *)key));
}

uint64_t dictSdsCaseHash(const void *key) {
    return dictGenCaseHashFunction((unsigned char *)key, sdslen((char *)key));
}

/* Dict hash function for null terminated string */
uint64_t dictCStrHash(const void *key) {
    return dictGenHashFunction((unsigned char *)key, strlen((char *)key));
}

/* Dict hash function for null terminated string */
uint64_t dictCStrCaseHash(const void *key) {
    return dictGenCaseHashFunction((unsigned char *)key, strlen((char *)key));
}

/* Dict hash function for client */
uint64_t dictClientHash(const void *key) {
    return ((client *)key)->id;
}

/* Dict compare function for client */
int dictClientKeyCompare(const void *key1, const void *key2) {
    return ((client *)key1)->id == ((client *)key2)->id;
}

/* Dict compare function for null terminated string */
int dictCStrKeyCompare(const void *key1, const void *key2) {
    int l1, l2;
    l1 = strlen((char *)key1);
    l2 = strlen((char *)key2);
    if (l1 != l2) return 0;
    return memcmp(key1, key2, l1) == 0;
}

/* Dict case insensitive compare function for null terminated string */
int dictCStrKeyCaseCompare(const void *key1, const void *key2) {
    return strcasecmp(key1, key2) == 0;
}

int dictEncObjKeyCompare(const void *key1, const void *key2) {
    robj *o1 = (robj *)key1, *o2 = (robj *)key2;
    int cmp;

    if (o1->encoding == OBJ_ENCODING_INT && o2->encoding == OBJ_ENCODING_INT) return o1->ptr == o2->ptr;

    /* Due to OBJ_STATIC_REFCOUNT, we avoid calling getDecodedObject() without
     * good reasons, because it would incrRefCount() the object, which
     * is invalid. So we check to make sure dictFind() works with static
     * objects as well. */
    if (o1->refcount != OBJ_STATIC_REFCOUNT) o1 = getDecodedObject(o1);
    if (o2->refcount != OBJ_STATIC_REFCOUNT) o2 = getDecodedObject(o2);
    cmp = dictSdsKeyCompare(o1->ptr, o2->ptr);
    if (o1->refcount != OBJ_STATIC_REFCOUNT) decrRefCount(o1);
    if (o2->refcount != OBJ_STATIC_REFCOUNT) decrRefCount(o2);
    return cmp;
}

uint64_t dictEncObjHash(const void *key) {
    robj *o = (robj *)key;

    if (sdsEncodedObject(o)) {
        return dictGenHashFunction(o->ptr, sdslen((sds)o->ptr));
    } else if (o->encoding == OBJ_ENCODING_INT) {
        char buf[32];
        int len;

        len = ll2string(buf, 32, (long)o->ptr);
        return dictGenHashFunction((unsigned char *)buf, len);
    } else {
        serverPanic("Unknown string encoding");
    }
}

/* Return 1 if we allow a hash table to expand. It may allocate a huge amount of
 * memory to contain hash buckets when it expands, that may lead the server to
 * reject user's requests or evict some keys. We can prevent expansion
 * provisionally if used memory will be over maxmemory after it expands,
 * but to guarantee the performance of the server, we still allow it to expand
 * if the load factor exceeds the hard limit defined in hashtable.c. */
int hashtableResizeAllowed(size_t moreMem, double usedRatio) {
    UNUSED(usedRatio);

    /* For debug purposes, not allowed to be resized. */
    if (!server.dict_resizing) return 0;

    /* Avoid resizing over max memory. */
    return !overMaxmemoryAfterAlloc(moreMem);
}

const void *hashtableCommandGetKey(const void *element) {
    struct serverCommand *command = (struct serverCommand *)element;
    return command->fullname;
}

const void *hashtableSubcommandGetKey(const void *element) {
    struct serverCommand *command = (struct serverCommand *)element;
    return command->declared_name;
}

/* Generic hash table type where keys are Objects, Values
 * dummy pointers. */
dictType objectKeyPointerValueDictType = {
    dictEncObjHash,       /* hash function */
    NULL,                 /* key dup */
    dictEncObjKeyCompare, /* key compare */
    dictObjectDestructor, /* key destructor */
    NULL,                 /* val destructor */
    NULL                  /* allow to expand */
};

/* Like objectKeyPointerValueDictType(), but values can be destroyed, if
 * not NULL, calling zfree(). */
dictType objectKeyHeapPointerValueDictType = {
    dictEncObjHash,       /* hash function */
    NULL,                 /* key dup */
    dictEncObjKeyCompare, /* key compare */
    dictObjectDestructor, /* key destructor */
    dictVanillaFree,      /* val destructor */
    NULL                  /* allow to expand */
};

/* Set hashtable type. Items are SDS strings */
hashtableType setHashtableType = {
    .hashFunction = dictSdsHash,
    .keyCompare = hashtableSdsKeyCompare,
    .entryDestructor = dictSdsDestructor};

/* Sorted sets hash (note: a skiplist is used in addition to the hash table) */
dictType zsetDictType = {
    dictSdsHash,       /* hash function */
    NULL,              /* key dup */
    dictSdsKeyCompare, /* key compare */
    NULL,              /* Note: SDS string shared & freed by skiplist */
    NULL,              /* val destructor */
    NULL,              /* allow to expand */
};

uint64_t hashtableSdsHash(const void *key) {
    return hashtableGenHashFunction((const char *)key, sdslen((char *)key));
}

const void *hashtableObjectGetKey(const void *entry) {
    return objectGetKey(entry);
}

int hashtableObjKeyCompare(const void *key1, const void *key2) {
    const robj *o1 = key1, *o2 = key2;
    return hashtableSdsKeyCompare(o1->ptr, o2->ptr);
}

void hashtableObjectDestructor(void *val) {
    if (val == NULL) return; /* Lazy freeing will set value to NULL. */
    decrRefCount(val);
}

/* Kvstore->keys, keys are sds strings, vals are Objects. */
hashtableType kvstoreKeysHashtableType = {
    .entryGetKey = hashtableObjectGetKey,
    .hashFunction = hashtableSdsHash,
    .keyCompare = hashtableSdsKeyCompare,
    .entryDestructor = hashtableObjectDestructor,
    .resizeAllowed = hashtableResizeAllowed,
    .rehashingStarted = kvstoreHashtableRehashingStarted,
    .rehashingCompleted = kvstoreHashtableRehashingCompleted,
    .trackMemUsage = kvstoreHashtableTrackMemUsage,
    .getMetadataSize = kvstoreHashtableMetadataSize,
};

/* Kvstore->expires */
hashtableType kvstoreExpiresHashtableType = {
    .entryGetKey = hashtableObjectGetKey,
    .hashFunction = hashtableSdsHash,
    .keyCompare = hashtableSdsKeyCompare,
    .entryDestructor = NULL, /* shared with keyspace table */
    .resizeAllowed = hashtableResizeAllowed,
    .rehashingStarted = kvstoreHashtableRehashingStarted,
    .rehashingCompleted = kvstoreHashtableRehashingCompleted,
    .trackMemUsage = kvstoreHashtableTrackMemUsage,
    .getMetadataSize = kvstoreHashtableMetadataSize,
};

/* Command set, hashed by sds string, stores serverCommand structs. */
hashtableType commandSetType = {.entryGetKey = hashtableCommandGetKey,
                                .hashFunction = dictSdsCaseHash,
                                .keyCompare = hashtableStringKeyCaseCompare,
                                .instant_rehashing = 1};

/* Sub-command set, hashed by char* string, stores serverCommand structs. */
hashtableType subcommandSetType = {.entryGetKey = hashtableSubcommandGetKey,
                                   .hashFunction = dictCStrCaseHash,
                                   .keyCompare = hashtableStringKeyCaseCompare,
                                   .instant_rehashing = 1};

/* Hash type hash table (note that small hashes are represented with listpacks) */
dictType hashDictType = {
    dictSdsHash,       /* hash function */
    NULL,              /* key dup */
    dictSdsKeyCompare, /* key compare */
    dictSdsDestructor, /* key destructor */
    dictSdsDestructor, /* val destructor */
    NULL,              /* allow to expand */
};

/* Dict type without destructor */
dictType sdsReplyDictType = {
    dictSdsHash,       /* hash function */
    NULL,              /* key dup */
    dictSdsKeyCompare, /* key compare */
    NULL,              /* key destructor */
    NULL,              /* val destructor */
    NULL               /* allow to expand */
};

/* Hashtable type without destructor */
hashtableType sdsReplyHashtableType = {
    .hashFunction = dictSdsCaseHash,
    .keyCompare = hashtableSdsKeyCompare};

/* Keylist hash table type has unencoded Objects as keys and
 * lists as values. It's used for blocking operations (BLPOP) and to
 * map swapped keys to a list of clients waiting for this keys to be loaded. */
dictType keylistDictType = {
    dictObjHash,          /* hash function */
    NULL,                 /* key dup */
    dictObjKeyCompare,    /* key compare */
    dictObjectDestructor, /* key destructor */
    dictListDestructor,   /* val destructor */
    NULL                  /* allow to expand */
};

/* KeyDict hash table type has unencoded Objects as keys and
 * dicts as values. It's used for PUBSUB command to track clients subscribing the patterns. */
dictType objToDictDictType = {
    dictObjHash,          /* hash function */
    NULL,                 /* key dup */
    dictObjKeyCompare,    /* key compare */
    dictObjectDestructor, /* key destructor */
    dictDictDestructor,   /* val destructor */
    NULL                  /* allow to expand */
};

/* Callback used for hash tables where the entries are dicts and the key
 * (channel name) is stored in each dict's metadata. */
const void *hashtableChannelsDictGetKey(const void *entry) {
    const dict *d = entry;
    return *((const void **)dictMetadata(d));
}

void hashtableChannelsDictDestructor(void *entry) {
    dict *d = entry;
    robj *channel = *((void **)dictMetadata(d));
    decrRefCount(channel);
    dictRelease(d);
}

/* Similar to objToDictDictType, but changed to hashtable and added some kvstore
 * callbacks, it's used for PUBSUB command to track clients subscribing the
 * channels. The elements are dicts where the keys are clients. The metadata in
 * each dict stores a pointer to the channel name. */
hashtableType kvstoreChannelHashtableType = {
    .entryGetKey = hashtableChannelsDictGetKey,
    .hashFunction = dictObjHash,
    .keyCompare = hashtableObjKeyCompare,
    .entryDestructor = hashtableChannelsDictDestructor,
    .rehashingStarted = kvstoreHashtableRehashingStarted,
    .rehashingCompleted = kvstoreHashtableRehashingCompleted,
    .trackMemUsage = kvstoreHashtableTrackMemUsage,
    .getMetadataSize = kvstoreHashtableMetadataSize,
};

/* Modules system dictionary type. Keys are module name,
 * values are pointer to ValkeyModule struct. */
dictType modulesDictType = {
    dictSdsCaseHash,       /* hash function */
    NULL,                  /* key dup */
    dictSdsKeyCaseCompare, /* key compare */
    dictSdsDestructor,     /* key destructor */
    NULL,                  /* val destructor */
    NULL                   /* allow to expand */
};

/* Migrate cache dict type. */
dictType migrateCacheDictType = {
    dictSdsHash,       /* hash function */
    NULL,              /* key dup */
    dictSdsKeyCompare, /* key compare */
    dictSdsDestructor, /* key destructor */
    NULL,              /* val destructor */
    NULL               /* allow to expand */
};

/* Dict for for case-insensitive search using null terminated C strings.
 * The keys stored in dict are sds though. */
dictType stringSetDictType = {
    dictCStrCaseHash,       /* hash function */
    NULL,                   /* key dup */
    dictCStrKeyCaseCompare, /* key compare */
    dictSdsDestructor,      /* key destructor */
    NULL,                   /* val destructor */
    NULL                    /* allow to expand */
};

/* Dict for for case-insensitive search using null terminated C strings.
 * The key and value do not have a destructor. */
dictType externalStringType = {
    dictCStrCaseHash,       /* hash function */
    NULL,                   /* key dup */
    dictCStrKeyCaseCompare, /* key compare */
    NULL,                   /* key destructor */
    NULL,                   /* val destructor */
    NULL                    /* allow to expand */
};

/* Dict for case-insensitive search using sds objects with a zmalloc
 * allocated object as the value. */
dictType sdsHashDictType = {
    dictSdsCaseHash,       /* hash function */
    NULL,                  /* key dup */
    dictSdsKeyCaseCompare, /* key compare */
    dictSdsDestructor,     /* key destructor */
    dictVanillaFree,       /* val destructor */
    NULL                   /* allow to expand */
};

size_t clientSetDictTypeMetadataBytes(dict *d) {
    UNUSED(d);
    return sizeof(void *);
}

/* Client Set dictionary type. Keys are client, values are not used. */
dictType clientDictType = {
    dictClientHash,       /* hash function */
    NULL,                 /* key dup */
    dictClientKeyCompare, /* key compare */
    .dictMetadataBytes = clientSetDictTypeMetadataBytes,
    .no_value = 1 /* no values in this dict */
};

/* This function is called once a background process of some kind terminates,
 * as we want to avoid resizing the hash tables when there is a child in order
 * to play well with copy-on-write (otherwise when a resize happens lots of
 * memory pages are copied). The goal of this function is to update the ability
 * for dict.c to resize or rehash the tables accordingly to the fact we have an
 * active fork child running. */
void updateDictResizePolicy(void) {
    if (server.in_fork_child != CHILD_TYPE_NONE) {
        dictSetResizeEnabled(DICT_RESIZE_FORBID);
        hashtableSetResizePolicy(HASHTABLE_RESIZE_FORBID);
    } else if (hasActiveChildProcess()) {
        dictSetResizeEnabled(DICT_RESIZE_AVOID);
        hashtableSetResizePolicy(HASHTABLE_RESIZE_AVOID);
    } else {
        dictSetResizeEnabled(DICT_RESIZE_ENABLE);
        hashtableSetResizePolicy(HASHTABLE_RESIZE_ALLOW);
    }
}

const char *strChildType(int type) {
    switch (type) {
    case CHILD_TYPE_RDB: return "RDB";
    case CHILD_TYPE_AOF: return "AOF";
    case CHILD_TYPE_LDB: return "LDB";
    case CHILD_TYPE_MODULE: return "MODULE";
    default: return "Unknown";
    }
}

/* Return true if there are active children processes doing RDB saving,
 * AOF rewriting, or some side process spawned by a loaded module. */
int hasActiveChildProcess(void) {
    return server.child_pid != -1;
}

void resetChildState(void) {
    server.child_type = CHILD_TYPE_NONE;
    server.child_pid = -1;
    server.stat_current_cow_peak = 0;
    server.stat_current_cow_bytes = 0;
    server.stat_current_cow_updated = 0;
    server.stat_current_save_keys_processed = 0;
    server.stat_module_progress = 0;
    server.stat_current_save_keys_total = 0;
    updateDictResizePolicy();
    closeChildInfoPipe();
    moduleFireServerEvent(VALKEYMODULE_EVENT_FORK_CHILD, VALKEYMODULE_SUBEVENT_FORK_CHILD_DIED, NULL);
}

/* Return if child type is mutually exclusive with other fork children */
int isMutuallyExclusiveChildType(int type) {
    return type == CHILD_TYPE_RDB || type == CHILD_TYPE_AOF || type == CHILD_TYPE_MODULE;
}

/* Returns true when we're inside a long command that yielded to the event loop. */
int isInsideYieldingLongCommand(void) {
    return scriptIsTimedout() || server.busy_module_yield_flags;
}

/* Return true if this instance has persistence completely turned off:
 * both RDB and AOF are disabled. */
int allPersistenceDisabled(void) {
    return server.saveparamslen == 0 && server.aof_state == AOF_OFF;
}

/* ======================= Cron: called every 100 ms ======================== */

/* Add a sample to the instantaneous metric. This function computes the quotient
 * of the increment of value and base, which is useful to record operation count
 * per second, or the average time consumption of an operation.
 *
 * current_value - The dividend
 * current_base - The divisor
 * */
void trackInstantaneousMetric(int metric, long long current_value, long long current_base, long long factor) {
    if (server.inst_metric[metric].last_sample_base > 0) {
        long long base = current_base - server.inst_metric[metric].last_sample_base;
        long long value = current_value - server.inst_metric[metric].last_sample_value;
        long long avg = base > 0 ? (value * factor / base) : 0;
        server.inst_metric[metric].samples[server.inst_metric[metric].idx] = avg;
        server.inst_metric[metric].idx++;
        server.inst_metric[metric].idx %= STATS_METRIC_SAMPLES;
    }
    server.inst_metric[metric].last_sample_base = current_base;
    server.inst_metric[metric].last_sample_value = current_value;
}

/* Return the mean of all the samples. */
long long getInstantaneousMetric(int metric) {
    int j;
    long long sum = 0;

    for (j = 0; j < STATS_METRIC_SAMPLES; j++) sum += server.inst_metric[metric].samples[j];
    return sum / STATS_METRIC_SAMPLES;
}

/* The client query buffer is an sds.c string that can end with a lot of
 * free space not used, this function reclaims space if needed.
 *
 * The function always returns 0 as it never terminates the client. */
int clientsCronResizeQueryBuffer(client *c) {
    /* If the client query buffer is NULL, it is using the shared query buffer and there is nothing to do. */
    if (c->querybuf == NULL) return 0;
    size_t querybuf_size = sdsalloc(c->querybuf);
    time_t idletime = server.unixtime - c->last_interaction;

    /* Only resize the query buffer if the buffer is actually wasting at least a
     * few kbytes */
    if (sdsavail(c->querybuf) > 1024 * 4) {
        /* There are two conditions to resize the query buffer: */
        if (idletime > 2) {
            /* 1) Query is idle for a long time. */
            size_t remaining = sdslen(c->querybuf) - c->qb_pos;
            if (!c->flag.primary && !remaining) {
                /* If the client is not a primary and no data is pending,
                 * The client can safely use the shared query buffer in the next read - free the client's querybuf. */
                sdsfree(c->querybuf);
                /* By setting the querybuf to NULL, the client will use the shared query buffer in the next read.
                 * We don't move the client to the shared query buffer immediately, because if we allocated a private
                 * query buffer for the client, it's likely that the client will use it again soon. */
                c->querybuf = NULL;
            } else {
                c->querybuf = sdsRemoveFreeSpace(c->querybuf, 1);
            }
        } else if (querybuf_size > PROTO_RESIZE_THRESHOLD && querybuf_size / 2 > c->querybuf_peak) {
            /* 2) Query buffer is too big for latest peak and is larger than
             *    resize threshold. Trim excess space but only up to a limit,
             *    not below the recent peak and current c->querybuf (which will
             *    be soon get used). If we're in the middle of a bulk then make
             *    sure not to resize to less than the bulk length. */
            size_t resize = sdslen(c->querybuf);
            if (resize < c->querybuf_peak) resize = c->querybuf_peak;
            if (c->bulklen != -1 && resize < (size_t)c->bulklen + 2) resize = c->bulklen + 2;
            c->querybuf = sdsResize(c->querybuf, resize, 1);
        }
    }

    /* Reset the peak again to capture the peak memory usage in the next
     * cycle. */
    c->querybuf_peak = c->querybuf ? sdslen(c->querybuf) : 0;
    /* We reset to either the current used, or currently processed bulk size,
     * which ever is bigger. */
    if (c->bulklen != -1 && (size_t)c->bulklen + 2 > c->querybuf_peak) c->querybuf_peak = c->bulklen + 2;
    return 0;
}

/* The client output buffer can be adjusted to better fit the memory requirements.
 *
 * the logic is:
 * in case the last observed peak size of the buffer equals the buffer size - we double the size
 * in case the last observed peak size of the buffer is less than half the buffer size - we shrink by half.
 * The buffer peak will be reset back to the buffer position every server.reply_buffer_peak_reset_time milliseconds
 * The function always returns 0 as it never terminates the client. */
int clientsCronResizeOutputBuffer(client *c, mstime_t now_ms) {
    if (c->io_write_state != CLIENT_IDLE) return 0;

    size_t new_buffer_size = 0;
    char *oldbuf = NULL;
    const size_t buffer_target_shrink_size = c->buf_usable_size / 2;
    const size_t buffer_target_expand_size = c->buf_usable_size * 2;

    /* in case the resizing is disabled return immediately */
    if (!server.reply_buffer_resizing_enabled) return 0;

    if (buffer_target_shrink_size >= PROTO_REPLY_MIN_BYTES && c->buf_peak < buffer_target_shrink_size) {
        new_buffer_size = max(PROTO_REPLY_MIN_BYTES, c->buf_peak + 1);
        server.stat_reply_buffer_shrinks++;
    } else if (buffer_target_expand_size < PROTO_REPLY_CHUNK_BYTES * 2 && c->buf_peak == c->buf_usable_size) {
        new_buffer_size = min(PROTO_REPLY_CHUNK_BYTES, buffer_target_expand_size);
        server.stat_reply_buffer_expands++;
    }

    serverAssertWithInfo(c, NULL, (!new_buffer_size) || (new_buffer_size >= (size_t)c->bufpos));

    /* reset the peak value each server.reply_buffer_peak_reset_time seconds. in case the client will be idle
     * it will start to shrink.
     */
    if (server.reply_buffer_peak_reset_time >= 0 &&
        now_ms - c->buf_peak_last_reset_time >= server.reply_buffer_peak_reset_time) {
        c->buf_peak = c->bufpos;
        c->buf_peak_last_reset_time = now_ms;
    }

    if (new_buffer_size) {
        oldbuf = c->buf;
        size_t oldbuf_size = c->buf_usable_size;
        c->buf = zmalloc_usable(new_buffer_size, &c->buf_usable_size);
        memcpy(c->buf, oldbuf, c->bufpos);
        zfree_with_size(oldbuf, oldbuf_size);
    }
    return 0;
}

/* This function is used in order to track clients using the biggest amount
 * of memory in the latest few seconds. This way we can provide such information
 * in the INFO output (clients section), without having to do an O(N) scan for
 * all the clients.
 *
 * This is how it works. We have an array of CLIENTS_PEAK_MEM_USAGE_SLOTS slots
 * where we track, for each, the biggest client output and input buffers we
 * saw in that slot. Every slot corresponds to one of the latest seconds, since
 * the array is indexed by doing UNIXTIME % CLIENTS_PEAK_MEM_USAGE_SLOTS.
 *
 * When we want to know what was recently the peak memory usage, we just scan
 * such few slots searching for the maximum value. */
#define CLIENTS_PEAK_MEM_USAGE_SLOTS 8
size_t ClientsPeakMemInput[CLIENTS_PEAK_MEM_USAGE_SLOTS] = {0};
size_t ClientsPeakMemOutput[CLIENTS_PEAK_MEM_USAGE_SLOTS] = {0};

int clientsCronTrackExpansiveClients(client *c, int time_idx) {
    size_t qb_size = c->querybuf ? sdsAllocSize(c->querybuf) : 0;
    size_t argv_size = c->argv ? zmalloc_size(c->argv) : 0;
    size_t in_usage = qb_size + c->argv_len_sum + argv_size;
    size_t out_usage = getClientOutputBufferMemoryUsage(c);

    /* Track the biggest values observed so far in this slot. */
    if (in_usage > ClientsPeakMemInput[time_idx]) ClientsPeakMemInput[time_idx] = in_usage;
    if (out_usage > ClientsPeakMemOutput[time_idx]) ClientsPeakMemOutput[time_idx] = out_usage;

    return 0; /* This function never terminates the client. */
}

/* All normal clients are placed in one of the "mem usage buckets" according
 * to how much memory they currently use. We use this function to find the
 * appropriate bucket based on a given memory usage value. The algorithm simply
 * does a log2(mem) to ge the bucket. This means, for examples, that if a
 * client's memory usage doubles it's moved up to the next bucket, if it's
 * halved we move it down a bucket.
 * For more details see CLIENT_MEM_USAGE_BUCKETS documentation in server.h. */
static inline clientMemUsageBucket *getMemUsageBucket(size_t mem) {
    int size_in_bits = 8 * (int)sizeof(mem);
    int clz = mem > 0 ? __builtin_clzl(mem) : size_in_bits;
    int bucket_idx = size_in_bits - clz;
    if (bucket_idx > CLIENT_MEM_USAGE_BUCKET_MAX_LOG)
        bucket_idx = CLIENT_MEM_USAGE_BUCKET_MAX_LOG;
    else if (bucket_idx < CLIENT_MEM_USAGE_BUCKET_MIN_LOG)
        bucket_idx = CLIENT_MEM_USAGE_BUCKET_MIN_LOG;
    bucket_idx -= CLIENT_MEM_USAGE_BUCKET_MIN_LOG;
    return &server.client_mem_usage_buckets[bucket_idx];
}

/*
 * This method updates the client memory usage and update the
 * server stats for client type.
 *
 * This method is called from the clientsCron to have updated
 * stats for non CLIENT_TYPE_NORMAL/PUBSUB clients to accurately
 * provide information around clients memory usage.
 *
 * It is also used in updateClientMemUsageAndBucket to have latest
 * client memory usage information to place it into appropriate client memory
 * usage bucket.
 */
void updateClientMemoryUsage(client *c) {
    serverAssert(c->conn);
    size_t mem = getClientMemoryUsage(c, NULL);
    int type = getClientType(c);
    /* Now that we have the memory used by the client, remove the old
     * value from the old category, and add it back. */
    server.stat_clients_type_memory[c->last_memory_type] -= c->last_memory_usage;
    server.stat_clients_type_memory[type] += mem;
    /* Remember what we added and where, to remove it next time. */
    c->last_memory_type = type;
    c->last_memory_usage = mem;
}

int clientEvictionAllowed(client *c) {
    if (server.maxmemory_clients == 0 || c->flag.no_evict || c->flag.fake) {
        return 0;
    }
    serverAssert(c->conn);
    int type = getClientType(c);
    return (type == CLIENT_TYPE_NORMAL || type == CLIENT_TYPE_PUBSUB);
}


/* This function is used to cleanup the client's previously tracked memory usage.
 * This is called during incremental client memory usage tracking as well as
 * used to reset when client to bucket allocation is not required when
 * client eviction is disabled.  */
void removeClientFromMemUsageBucket(client *c, int allow_eviction) {
    if (c->mem_usage_bucket) {
        c->mem_usage_bucket->mem_usage_sum -= c->last_memory_usage;
        /* If this client can't be evicted then remove it from the mem usage
         * buckets */
        if (!allow_eviction) {
            listDelNode(c->mem_usage_bucket->clients, c->mem_usage_bucket_node);
            c->mem_usage_bucket = NULL;
            c->mem_usage_bucket_node = NULL;
        }
    }
}

/* This is called only if explicit clients when something changed their buffers,
 * so we can track clients' memory and enforce clients' maxmemory in real time.
 *
 * This also adds the client to the correct memory usage bucket. Each bucket contains
 * all clients with roughly the same amount of memory. This way we group
 * together clients consuming about the same amount of memory and can quickly
 * free them in case we reach maxmemory-clients (client eviction).
 *
 * Note: This function filters clients of type no-evict, primary or replica regardless
 * of whether the eviction is enabled or not, so the memory usage we get from these
 * types of clients via the INFO command may be out of date.
 *
 * returns 1 if client eviction for this client is allowed, 0 otherwise.
 */
int updateClientMemUsageAndBucket(client *c) {
    int allow_eviction = clientEvictionAllowed(c);
    removeClientFromMemUsageBucket(c, allow_eviction);

    if (!allow_eviction) {
        return 0;
    }

    /* Update client memory usage. */
    updateClientMemoryUsage(c);

    /* Update the client in the mem usage buckets */
    clientMemUsageBucket *bucket = getMemUsageBucket(c->last_memory_usage);
    bucket->mem_usage_sum += c->last_memory_usage;
    if (bucket != c->mem_usage_bucket) {
        if (c->mem_usage_bucket) listDelNode(c->mem_usage_bucket->clients, c->mem_usage_bucket_node);
        c->mem_usage_bucket = bucket;
        listAddNodeTail(bucket->clients, c);
        c->mem_usage_bucket_node = listLast(bucket->clients);
    }
    return 1;
}

/* Return the max samples in the memory usage of clients tracked by
 * the function clientsCronTrackExpansiveClients(). */
void getExpansiveClientsInfo(size_t *in_usage, size_t *out_usage) {
    size_t i = 0, o = 0;
    for (int j = 0; j < CLIENTS_PEAK_MEM_USAGE_SLOTS; j++) {
        if (ClientsPeakMemInput[j] > i) i = ClientsPeakMemInput[j];
        if (ClientsPeakMemOutput[j] > o) o = ClientsPeakMemOutput[j];
    }
    *in_usage = i;
    *out_usage = o;
}

/* This function is called by serverCron() and is used in order to perform
 * operations on clients that are important to perform constantly. For instance
 * we use this function in order to disconnect clients after a timeout, including
 * clients blocked in some blocking command with a non-zero timeout.
 *
 * The function makes some effort to process all the clients every second, even
 * if this cannot be strictly guaranteed, since serverCron() may be called with
 * an actual frequency lower than server.hz in case of latency events like slow
 * commands.
 *
 * It is very important for this function, and the functions it calls, to be
 * very fast: sometimes the server has tens of hundreds of connected clients, and the
 * default server.hz value is 10, so sometimes here we need to process thousands
 * of clients per second, turning this function into a source of latency.
 */
#define CLIENTS_CRON_MIN_ITERATIONS 5
void clientsCron(void) {
    /* Try to process at least numclients/server.hz of clients
     * per call. Since normally (if there are no big latency events) this
     * function is called server.hz times per second, in the average case we
     * process all the clients in 1 second. */
    int numclients = listLength(server.clients);
    int iterations = numclients / server.hz;
    mstime_t now = mstime();

    /* Process at least a few clients while we are at it, even if we need
     * to process less than CLIENTS_CRON_MIN_ITERATIONS to meet our contract
     * of processing each client once per second. */
    if (iterations < CLIENTS_CRON_MIN_ITERATIONS)
        iterations = (numclients < CLIENTS_CRON_MIN_ITERATIONS) ? numclients : CLIENTS_CRON_MIN_ITERATIONS;


    int curr_peak_mem_usage_slot = server.unixtime % CLIENTS_PEAK_MEM_USAGE_SLOTS;
    /* Always zero the next sample, so that when we switch to that second, we'll
     * only register samples that are greater in that second without considering
     * the history of such slot.
     *
     * Note: our index may jump to any random position if serverCron() is not
     * called for some reason with the normal frequency, for instance because
     * some slow command is called taking multiple seconds to execute. In that
     * case our array may end containing data which is potentially older
     * than CLIENTS_PEAK_MEM_USAGE_SLOTS seconds: however this is not a problem
     * since here we want just to track if "recently" there were very expansive
     * clients from the POV of memory usage. */
    int zeroidx = (curr_peak_mem_usage_slot + 1) % CLIENTS_PEAK_MEM_USAGE_SLOTS;
    ClientsPeakMemInput[zeroidx] = 0;
    ClientsPeakMemOutput[zeroidx] = 0;


    while (listLength(server.clients) && iterations--) {
        client *c;
        listNode *head;

        /* Take the current head, process, and then rotate the head to tail.
         * This way we can fairly iterate all clients step by step. */
        head = listFirst(server.clients);
        c = listNodeValue(head);
        listRotateHeadToTail(server.clients);
        if (c->io_read_state != CLIENT_IDLE || c->io_write_state != CLIENT_IDLE) continue;
        /* The following functions do different service checks on the client.
         * The protocol is that they return non-zero if the client was
         * terminated. */
        if (clientsCronHandleTimeout(c, now)) continue;
        if (clientsCronResizeQueryBuffer(c)) continue;
        if (clientsCronResizeOutputBuffer(c, now)) continue;

        if (clientsCronTrackExpansiveClients(c, curr_peak_mem_usage_slot)) continue;

        /* Iterating all the clients in getMemoryOverheadData() is too slow and
         * in turn would make the INFO command too slow. So we perform this
         * computation incrementally and track the (not instantaneous but updated
         * to the second) total memory used by clients using clientsCron() in
         * a more incremental way (depending on server.hz).
         * If client eviction is enabled, update the bucket as well. */
        if (!updateClientMemUsageAndBucket(c)) updateClientMemoryUsage(c);

        if (closeClientOnOutputBufferLimitReached(c, 0)) continue;
    }
}

/* This function handles 'background' operations we are required to do
 * incrementally in the databases, such as active key expiring, resizing,
 * rehashing. */
void databasesCron(void) {
    /* Expire keys by random sampling. Not required for replicas
     * as primary will synthesize DELs for us. */
    if (server.active_expire_enabled) {
        if (!iAmPrimary()) {
            expireReplicaKeys();
        } else if (!server.import_mode) {
            activeExpireCycle(ACTIVE_EXPIRE_CYCLE_SLOW);
        }
    }

    /* Start active defrag cycle or adjust defrag CPU if needed. */
    monitorActiveDefrag();

    /* Perform hash tables rehashing if needed, but only if there are no
     * other processes saving the DB on disk. Otherwise rehashing is bad
     * as will cause a lot of copy-on-write of memory pages. */
    if (!hasActiveChildProcess()) {
        /* We use global counters so if we stop the computation at a given
         * DB we'll be able to start from the successive in the next
         * cron loop iteration. */
        static unsigned int resize_db = 0;
        static unsigned int rehash_db = 0;
        int dbs_per_call = CRON_DBS_PER_CALL;
        int j;

        /* Don't test more DBs than we have. */
        if (dbs_per_call > server.dbnum) dbs_per_call = server.dbnum;

        for (j = 0; j < dbs_per_call; j++) {
            serverDb *db = &server.db[resize_db % server.dbnum];
            kvstoreTryResizeHashtables(db->keys, CRON_DICTS_PER_DB);
            kvstoreTryResizeHashtables(db->expires, CRON_DICTS_PER_DB);
            resize_db++;
        }

        /* Rehash */
        if (server.activerehashing) {
            uint64_t elapsed_us = 0;
            uint64_t threshold_us = 1 * 1000000 / server.hz / 100;
            for (j = 0; j < dbs_per_call; j++) {
                serverDb *db = &server.db[rehash_db % server.dbnum];
                elapsed_us += kvstoreIncrementallyRehash(db->keys, threshold_us - elapsed_us);
                if (elapsed_us >= threshold_us) break;
                elapsed_us += kvstoreIncrementallyRehash(db->expires, threshold_us - elapsed_us);
                if (elapsed_us >= threshold_us) break;
                rehash_db++;
            }
        }
    }
}

static inline void updateCachedTimeWithUs(int update_daylight_info, const long long ustime) {
    server.ustime = ustime;
    server.mstime = server.ustime / 1000;
    server.unixtime = server.mstime / 1000;

    /* To get information about daylight saving time, we need to call
     * localtime_r and cache the result. However calling localtime_r in this
     * context is safe since we will never fork() while here, in the main
     * thread. The logging function will call a thread safe version of
     * localtime that has no locks. */
    if (update_daylight_info) {
        struct tm tm;
        time_t ut = server.unixtime;
        localtime_r(&ut, &tm);
        atomic_store_explicit(&server.daylight_active, tm.tm_isdst, memory_order_relaxed);
    }
}

/* We take a cached value of the unix time in the global state because with
 * virtual memory and aging there is to store the current time in objects at
 * every object access, and accuracy is not needed. To access a global var is
 * a lot faster than calling time(NULL).
 *
 * This function should be fast because it is called at every command execution
 * in call(), so it is possible to decide if to update the daylight saving
 * info or not using the 'update_daylight_info' argument. Normally we update
 * such info only when calling this function from serverCron() but not when
 * calling it from call(). */
void updateCachedTime(int update_daylight_info) {
    const long long us = ustime();
    updateCachedTimeWithUs(update_daylight_info, us);
}

/* Performing required operations in order to enter an execution unit.
 * In general, if we are already inside an execution unit then there is nothing to do,
 * otherwise we need to update cache times so the same cached time will be used all over
 * the execution unit.
 * update_cached_time - if 0, will not update the cached time even if required.
 * us - if not zero, use this time for cached time, otherwise get current time. */
void enterExecutionUnit(int update_cached_time, long long us) {
    if (server.execution_nesting++ == 0 && update_cached_time) {
        if (us == 0) {
            us = ustime();
        }
        updateCachedTimeWithUs(0, us);
        server.cmd_time_snapshot = server.mstime;
    }
}

void exitExecutionUnit(void) {
    --server.execution_nesting;
}

void checkChildrenDone(void) {
    int statloc = 0;
    pid_t pid;

    if ((pid = waitpid(-1, &statloc, WNOHANG)) != 0) {
        int exitcode = WIFEXITED(statloc) ? WEXITSTATUS(statloc) : -1;
        int bysignal = 0;

        if (WIFSIGNALED(statloc)) bysignal = WTERMSIG(statloc);

        /* sigKillChildHandler catches the signal and calls exit(), but we
         * must make sure not to flag lastbgsave_status, etc incorrectly.
         * We could directly terminate the child process via SIGUSR1
         * without handling it */
        if (exitcode == SERVER_CHILD_NOERROR_RETVAL) {
            bysignal = SIGUSR1;
            exitcode = 1;
        }

        if (pid == -1) {
            serverLog(LL_WARNING,
                      "waitpid() returned an error: %s. "
                      "child_type: %s, child_pid = %d",
                      strerror(errno), strChildType(server.child_type), (int)server.child_pid);
        } else if (pid == server.child_pid) {
            if (server.child_type == CHILD_TYPE_RDB) {
                backgroundSaveDoneHandler(exitcode, bysignal);
            } else if (server.child_type == CHILD_TYPE_AOF) {
                backgroundRewriteDoneHandler(exitcode, bysignal);
            } else if (server.child_type == CHILD_TYPE_MODULE) {
                ModuleForkDoneHandler(exitcode, bysignal);
            } else {
                serverPanic("Unknown child type %d for child pid %d", server.child_type, server.child_pid);
                exit(1);
            }
            if (!bysignal && exitcode == 0) receiveChildInfo();
            resetChildState();
        } else {
            if (!ldbRemoveChild(pid)) {
                serverLog(LL_WARNING, "Warning, detected child with unmatched pid: %ld", (long)pid);
            }
        }

        /* start any pending forks immediately. */
        replicationStartPendingFork();
    }
}

/* Called from serverCron and cronUpdateMemoryStats to update cached memory metrics. */
void cronUpdateMemoryStats(void) {
    /* Record the max memory used since the server was started. */
    if (zmalloc_used_memory() > server.stat_peak_memory) server.stat_peak_memory = zmalloc_used_memory();

    run_with_period(100) {
        /* Sample the RSS and other metrics here since this is a relatively slow call.
         * We must sample the zmalloc_used at the same time we take the rss, otherwise
         * the frag ratio calculate may be off (ratio of two samples at different times) */
        server.cron_malloc_stats.process_rss = zmalloc_get_rss();
        server.cron_malloc_stats.zmalloc_used = zmalloc_used_memory();
        /* Sampling the allocator info can be slow too.
         * The fragmentation ratio it'll show is potentially more accurate
         * it excludes other RSS pages such as: shared libraries, LUA and other non-zmalloc
         * allocations, and allocator reserved pages that can be pursed (all not actual frag) */
        zmalloc_get_allocator_info(
            &server.cron_malloc_stats.allocator_allocated, &server.cron_malloc_stats.allocator_active,
            &server.cron_malloc_stats.allocator_resident, NULL, &server.cron_malloc_stats.allocator_muzzy);
        server.cron_malloc_stats.allocator_frag_smallbins_bytes = allocatorDefragGetFragSmallbins();
        /* in case the allocator isn't providing these stats, fake them so that
         * fragmentation info still shows some (inaccurate metrics) */
        if (!server.cron_malloc_stats.allocator_resident) {
            /* LUA memory isn't part of zmalloc_used, but it is part of the process RSS,
             * so we must deduct it in order to be able to calculate correct
             * "allocator fragmentation" ratio */
            size_t lua_memory = evalMemory();
            server.cron_malloc_stats.allocator_resident = server.cron_malloc_stats.process_rss - lua_memory;
        }
        if (!server.cron_malloc_stats.allocator_active)
            server.cron_malloc_stats.allocator_active = server.cron_malloc_stats.allocator_resident;
        if (!server.cron_malloc_stats.allocator_allocated)
            server.cron_malloc_stats.allocator_allocated = server.cron_malloc_stats.zmalloc_used;
    }
}

/* This is our timer interrupt, called server.hz times per second.
 * Here is where we do a number of things that need to be done asynchronously.
 * For instance:
 *
 * - Active expired keys collection (it is also performed in a lazy way on
 *   lookup).
 * - Software watchdog.
 * - Update some statistic.
 * - Incremental rehashing of the DBs hash tables.
 * - Triggering BGSAVE / AOF rewrite, and handling of terminated children.
 * - Clients timeout of different kinds.
 * - Replication reconnection.
 * - Many more...
 *
 * Everything directly called here will be called server.hz times per second,
 * so in order to throttle execution of things we want to do less frequently
 * a macro is used: run_with_period(milliseconds) { .... }
 */

long long serverCron(struct aeEventLoop *eventLoop, long long id, void *clientData) {
    int j;
    UNUSED(eventLoop);
    UNUSED(id);
    UNUSED(clientData);

    /* Software watchdog: deliver the SIGALRM that will reach the signal
     * handler if we don't return here fast enough. */
    if (server.watchdog_period) watchdogScheduleSignal(server.watchdog_period);

    server.hz = server.config_hz;
    /* Adapt the server.hz value to the number of configured clients. If we have
     * many clients, we want to call serverCron() with an higher frequency. */
    if (server.dynamic_hz) {
        while (listLength(server.clients) / server.hz > MAX_CLIENTS_PER_CLOCK_TICK) {
            server.hz *= 2;
            if (server.hz > CONFIG_MAX_HZ) {
                server.hz = CONFIG_MAX_HZ;
                break;
            }
        }
    }

    /* for debug purposes: skip actual cron work if pause_cron is on */
    if (server.pause_cron) return 1000 / server.hz;

    monotime cron_start = getMonotonicUs();

    run_with_period(100) {
        monotime current_time = getMonotonicUs();
        long long factor = 1000000; // us
        trackInstantaneousMetric(STATS_METRIC_COMMAND, server.stat_numcommands, current_time, factor);
        trackInstantaneousMetric(STATS_METRIC_NET_INPUT, server.stat_net_input_bytes + server.stat_net_repl_input_bytes,
                                 current_time, factor);
        trackInstantaneousMetric(STATS_METRIC_NET_OUTPUT,
                                 server.stat_net_output_bytes + server.stat_net_repl_output_bytes, current_time,
                                 factor);
        trackInstantaneousMetric(STATS_METRIC_NET_INPUT_REPLICATION, server.stat_net_repl_input_bytes, current_time,
                                 factor);
        trackInstantaneousMetric(STATS_METRIC_NET_OUTPUT_REPLICATION, server.stat_net_repl_output_bytes, current_time,
                                 factor);
        trackInstantaneousMetric(STATS_METRIC_EL_CYCLE, server.duration_stats[EL_DURATION_TYPE_EL].cnt, current_time,
                                 factor);
        trackInstantaneousMetric(STATS_METRIC_EL_DURATION, server.duration_stats[EL_DURATION_TYPE_EL].sum,
                                 server.duration_stats[EL_DURATION_TYPE_EL].cnt, 1);
    }

    /* We have just LRU_BITS bits per object for LRU information.
     * So we use an (eventually wrapping) LRU clock.
     *
     * Note that even if the counter wraps it's not a big problem,
     * everything will still work but some object will appear younger
     * to the server. However for this to happen a given object should never be
     * touched for all the time needed to the counter to wrap, which is
     * not likely.
     *
     * Note that you can change the resolution altering the
     * LRU_CLOCK_RESOLUTION define. */
    server.lruclock = getLRUClock();

    cronUpdateMemoryStats();

    /* We received a SIGTERM or SIGINT, shutting down here in a safe way, as it is
     * not ok doing so inside the signal handler. */
    if (server.shutdown_asap && !isShutdownInitiated()) {
        int shutdownFlags = SHUTDOWN_NOFLAGS;
        if (server.last_sig_received == SIGINT && server.shutdown_on_sigint)
            shutdownFlags = server.shutdown_on_sigint;
        else if (server.last_sig_received == SIGTERM && server.shutdown_on_sigterm)
            shutdownFlags = server.shutdown_on_sigterm;

        if (prepareForShutdown(NULL, shutdownFlags) == C_OK) exit(0);
    } else if (isShutdownInitiated()) {
        if (server.mstime >= server.shutdown_mstime || isReadyToShutdown()) {
            if (finishShutdown() == C_OK) exit(0);
            /* Shutdown failed. Continue running. An error has been logged. */
        }
    }

    /* Show some info about non-empty databases */
    if (server.verbosity <= LL_VERBOSE) {
        run_with_period(5000) {
            for (j = 0; j < server.dbnum; j++) {
                long long size, used, vkeys;

                size = kvstoreBuckets(server.db[j].keys);
                used = kvstoreSize(server.db[j].keys);
                vkeys = kvstoreSize(server.db[j].expires);
                if (used || vkeys) {
                    serverLog(LL_VERBOSE, "DB %d: %lld keys (%lld volatile) in %lld slots HT.", j, used, vkeys, size);
                }
            }
        }
    }

    /* Show information about connected clients */
    if (!server.sentinel_mode) {
        run_with_period(5000) {
            char hmem[64];
            size_t zmalloc_used = zmalloc_used_memory();
            bytesToHuman(hmem, sizeof(hmem), zmalloc_used);

            serverLog(LL_DEBUG, "Total: %lu clients connected (%lu replicas), %zu (%s) bytes in use",
                      listLength(server.clients) - listLength(server.replicas), listLength(server.replicas),
                      zmalloc_used, hmem);
        }
    }

    /* We need to do a few operations on clients asynchronously. */
    clientsCron();

    /* Handle background operations on databases. */
    databasesCron();

    /* Start a scheduled AOF rewrite if this was requested by the user while
     * a BGSAVE was in progress. */
    if (!hasActiveChildProcess() && server.aof_rewrite_scheduled && !aofRewriteLimited()) {
        rewriteAppendOnlyFileBackground();
    }

    /* Check if a background saving or AOF rewrite in progress terminated. */
    if (hasActiveChildProcess() || ldbPendingChildren()) {
        run_with_period(1000) receiveChildInfo();
        checkChildrenDone();
    } else {
        /* If there is not a background saving/rewrite in progress check if
         * we have to save/rewrite now. */
        for (j = 0; j < server.saveparamslen; j++) {
            struct saveparam *sp = server.saveparams + j;

            /* Save if we reached the given amount of changes,
             * the given amount of seconds, and if the latest bgsave was
             * successful or if, in case of an error, at least
             * CONFIG_BGSAVE_RETRY_DELAY seconds already elapsed. */
            if (server.dirty >= sp->changes && server.unixtime - server.lastsave > sp->seconds &&
                (server.unixtime - server.lastbgsave_try > CONFIG_BGSAVE_RETRY_DELAY ||
                 server.lastbgsave_status == C_OK)) {
                serverLog(LL_NOTICE, "%d changes in %d seconds. Saving...", sp->changes, (int)sp->seconds);
                rdbSaveInfo rsi, *rsiptr;
                rsiptr = rdbPopulateSaveInfo(&rsi);
                rdbSaveBackground(REPLICA_REQ_NONE, server.rdb_filename, rsiptr, RDBFLAGS_NONE);
                break;
            }
        }

        /* Trigger an AOF rewrite if needed. */
        if (server.aof_state == AOF_ON && !hasActiveChildProcess() && server.aof_rewrite_perc &&
            server.aof_current_size > server.aof_rewrite_min_size) {
            long long base = server.aof_rewrite_base_size ? server.aof_rewrite_base_size : 1;
            long long growth = (server.aof_current_size * 100 / base) - 100;
            if (growth >= server.aof_rewrite_perc && !aofRewriteLimited()) {
                serverLog(LL_NOTICE, "Starting automatic rewriting of AOF on %lld%% growth", growth);
                rewriteAppendOnlyFileBackground();
            }
        }
    }
    /* Just for the sake of defensive programming, to avoid forgetting to
     * call this function when needed. */
    updateDictResizePolicy();

    /* AOF postponed flush: Try at every cron cycle if the slow fsync
     * completed. */
    if ((server.aof_state == AOF_ON || server.aof_state == AOF_WAIT_REWRITE) && server.aof_flush_postponed_start) {
        flushAppendOnlyFile(0);
    }

    /* AOF write errors: in this case we have a buffer to flush as well and
     * clear the AOF error in case of success to make the DB writable again,
     * however to try every second is enough in case of 'hz' is set to
     * a higher frequency. */
    run_with_period(1000) {
        if ((server.aof_state == AOF_ON || server.aof_state == AOF_WAIT_REWRITE) &&
            server.aof_last_write_status == C_ERR) {
            flushAppendOnlyFile(0);
        }
    }

    /* Clear the paused actions state if needed. */
    updatePausedActions();

    /* Replication cron function -- used to reconnect to primary,
     * detect transfer failures, start background RDB transfers and so forth.
     *
     * If the server is trying to failover then run the replication cron faster so
     * progress on the handshake happens more quickly. */
    if (server.failover_state != NO_FAILOVER) {
        run_with_period(100) replicationCron();
    } else {
        run_with_period(1000) replicationCron();
    }

    /* Run the Cluster cron. */
    if (server.cluster_enabled) {
        run_with_period(100) clusterCron();
    }

    /* Run the Sentinel timer if we are in sentinel mode. */
    if (server.sentinel_mode) sentinelTimer();

    /* Cleanup expired MIGRATE cached sockets. */
    run_with_period(1000) {
        migrateCloseTimedoutSockets();
    }

    /* Resize tracking keys table if needed. This is also done at every
     * command execution, but we want to be sure that if the last command
     * executed changes the value via CONFIG SET, the server will perform
     * the operation even if completely idle. */
    if (server.tracking_clients) trackingLimitUsedSlots();

    /* Start a scheduled BGSAVE if the corresponding flag is set. This is
     * useful when we are forced to postpone a BGSAVE because an AOF
     * rewrite is in progress.
     *
     * Note: this code must be after the replicationCron() call above so
     * make sure when refactoring this file to keep this order. This is useful
     * because we want to give priority to RDB savings for replication. */
    if (!hasActiveChildProcess() && server.rdb_bgsave_scheduled &&
        (server.unixtime - server.lastbgsave_try > CONFIG_BGSAVE_RETRY_DELAY || server.lastbgsave_status == C_OK)) {
        rdbSaveInfo rsi, *rsiptr;
        rsiptr = rdbPopulateSaveInfo(&rsi);
        if (rdbSaveBackground(REPLICA_REQ_NONE, server.rdb_filename, rsiptr, RDBFLAGS_NONE) == C_OK)
            server.rdb_bgsave_scheduled = 0;
    }

    if (moduleCount()) {
        run_with_period(100) modulesCron();
    }

    /* Fire the cron loop modules event. */
    ValkeyModuleCronLoopV1 ei = {VALKEYMODULE_CRON_LOOP_VERSION, server.hz};
    moduleFireServerEvent(VALKEYMODULE_EVENT_CRON_LOOP, 0, &ei);

    server.cronloops++;

    server.el_cron_duration = getMonotonicUs() - cron_start;

    return 1000 / server.hz;
}


void blockingOperationStarts(void) {
    if (!server.blocking_op_nesting++) {
        updateCachedTime(0);
        server.blocked_last_cron = server.mstime;
    }
}

void blockingOperationEnds(void) {
    if (!(--server.blocking_op_nesting)) {
        server.blocked_last_cron = 0;
    }
}

/* This function fills in the role of serverCron during RDB or AOF loading, and
 * also during blocked scripts.
 * It attempts to do its duties at a similar rate as the configured server.hz,
 * and updates cronloops variable so that similarly to serverCron, the
 * run_with_period can be used. */
void whileBlockedCron(void) {
    /* Here we may want to perform some cron jobs (normally done server.hz times
     * per second). */

    /* Since this function depends on a call to blockingOperationStarts, let's
     * make sure it was done. */
    serverAssert(server.blocked_last_cron);

    /* In case we were called too soon, leave right away. This way one time
     * jobs after the loop below don't need an if. and we don't bother to start
     * latency monitor if this function is called too often. */
    if (server.blocked_last_cron >= server.mstime) return;

    /* Increment server.cronloops so that run_with_period works. */
    long hz_ms = 1000 / server.hz;
    int cronloops = (server.mstime - server.blocked_last_cron + (hz_ms - 1)) / hz_ms; // rounding up
    server.blocked_last_cron += cronloops * hz_ms;
    server.cronloops += cronloops;

    mstime_t latency;
    latencyStartMonitor(latency);

    defragWhileBlocked();

    /* Update memory stats during loading (excluding blocked scripts) */
    if (server.loading) cronUpdateMemoryStats();

    latencyEndMonitor(latency);
    latencyAddSampleIfNeeded("while-blocked-cron", latency);

    /* We received a SIGTERM during loading, shutting down here in a safe way,
     * as it isn't ok doing so inside the signal handler. */
    if (server.shutdown_asap && server.loading) {
        if (prepareForShutdown(NULL, SHUTDOWN_NOSAVE) == C_OK) exit(0);
        serverLog(LL_WARNING,
                  "SIGTERM received but errors trying to shut down the server, check the logs for more information");
        server.shutdown_asap = 0;
        server.last_sig_received = 0;
    }
}

static void sendGetackToReplicas(void) {
    robj *argv[3];
    argv[0] = shared.replconf;
    argv[1] = shared.getack;
    argv[2] = shared.special_asterisk; /* Not used argument. */
    replicationFeedReplicas(-1, argv, 3);
}

extern int ProcessingEventsWhileBlocked;

/* This function gets called every time the server is entering the
 * main loop of the event driven library, that is, before to sleep
 * for ready file descriptors.
 *
 * Note: This function is (currently) called from two functions:
 * 1. aeMain - The main server loop
 * 2. processEventsWhileBlocked - Process clients during RDB/AOF load
 *
 * If it was called from processEventsWhileBlocked we don't want
 * to perform all actions (For example, we don't want to expire
 * keys), but we do need to perform some actions.
 *
 * The most important is freeClientsInAsyncFreeQueue but we also
 * call some other low-risk functions. */
void beforeSleep(struct aeEventLoop *eventLoop) {
    UNUSED(eventLoop);

    /* When I/O threads are enabled and there are pending I/O jobs, the poll is offloaded to one of the I/O threads. */
    trySendPollJobToIOThreads();

    size_t zmalloc_used = zmalloc_used_memory();
    if (zmalloc_used > server.stat_peak_memory) server.stat_peak_memory = zmalloc_used;

    /* Just call a subset of vital functions in case we are re-entering
     * the event loop from processEventsWhileBlocked(). Note that in this
     * case we keep track of the number of events we are processing, since
     * processEventsWhileBlocked() wants to stop ASAP if there are no longer
     * events to handle. */
    if (ProcessingEventsWhileBlocked) {
        uint64_t processed = 0;
        processed += processIOThreadsReadDone();
        processed += connTypeProcessPendingData();
        if (server.aof_state == AOF_ON || server.aof_state == AOF_WAIT_REWRITE) flushAppendOnlyFile(0);
        processed += handleClientsWithPendingWrites();
        int last_processed = 0;
        do {
            /* Try to process all the pending IO events. */
            last_processed = processIOThreadsReadDone() + processIOThreadsWriteDone();
            processed += last_processed;
        } while (last_processed != 0);
        processed += freeClientsInAsyncFreeQueue();
        server.events_processed_while_blocked += processed;
        return;
    }

    /* We should handle pending reads clients ASAP after event loop. */
    processIOThreadsReadDone();

    /* Handle pending data(typical TLS). (must be done before flushAppendOnlyFile) */
    connTypeProcessPendingData();

    /* If any connection type(typical TLS) still has pending unread data don't sleep at all. */
    int dont_sleep = connTypeHasPendingData();

    /* Call the Cluster before sleep function. Note that this function
     * may change the state of Cluster (from ok to fail or vice versa),
     * so it's a good idea to call it before serving the unblocked clients
     * later in this function, must be done before blockedBeforeSleep. */
    if (server.cluster_enabled) clusterBeforeSleep();

    /* Handle blocked clients.
     * must be done before flushAppendOnlyFile, in case of appendfsync=always,
     * since the unblocked clients may write data. */
    blockedBeforeSleep();

    /* Record cron time in beforeSleep, which is the sum of active-expire, active-defrag and all other
     * tasks done by cron and beforeSleep, but excluding read, write and AOF, that are counted by other
     * sets of metrics. */
    monotime cron_start_time_before_aof = getMonotonicUs();

    /* Run a fast expire cycle (the called function will return
     * ASAP if a fast cycle is not needed). */
    if (server.active_expire_enabled && !server.import_mode && iAmPrimary()) activeExpireCycle(ACTIVE_EXPIRE_CYCLE_FAST);

    if (moduleCount()) {
        moduleFireServerEvent(VALKEYMODULE_EVENT_EVENTLOOP, VALKEYMODULE_SUBEVENT_EVENTLOOP_BEFORE_SLEEP, NULL);
    }

    /* Send all the replicas an ACK request if at least one client blocked
     * during the previous event loop iteration. Note that we do this after
     * processUnblockedClients(), so if there are multiple pipelined WAITs
     * and the just unblocked WAIT gets blocked again, we don't have to wait
     * a server cron cycle in absence of other event loop events. See #6623.
     *
     * We also don't send the ACKs while clients are paused, since it can
     * increment the replication backlog, they'll be sent after the pause
     * if we are still the primary. */
    if (server.get_ack_from_replicas && !isPausedActionsWithUpdate(PAUSE_ACTION_REPLICA)) {
        sendGetackToReplicas();
        server.get_ack_from_replicas = 0;
    }

    /* We may have received updates from clients about their current offset. NOTE:
     * this can't be done where the ACK is received since failover will disconnect
     * our clients. */
    updateFailoverStatus();

    /* Since we rely on current_client to send scheduled invalidation messages
     * we have to flush them after each command, so when we get here, the list
     * must be empty. */
    serverAssert(listLength(server.tracking_pending_keys) == 0);
    serverAssert(listLength(server.pending_push_messages) == 0);

    /* Send the invalidation messages to clients participating to the
     * client side caching protocol in broadcasting (BCAST) mode. */
    trackingBroadcastInvalidationMessages();

    /* Record time consumption of AOF writing. */
    monotime aof_start_time = getMonotonicUs();
    /* Record cron time in beforeSleep. This does not include the time consumed by AOF writing and IO writing below. */
    monotime duration_before_aof = aof_start_time - cron_start_time_before_aof;
    /* Record the fsync'd offset before flushAppendOnly */
    long long prev_fsynced_reploff = server.fsynced_reploff;

    /* Write the AOF buffer on disk,
     * must be done before handleClientsWithPendingWrites,
     * in case of appendfsync=always. */
    if (server.aof_state == AOF_ON || server.aof_state == AOF_WAIT_REWRITE) flushAppendOnlyFile(0);

    /* Record time consumption of AOF writing. */
    durationAddSample(EL_DURATION_TYPE_AOF, getMonotonicUs() - aof_start_time);

    /* Update the fsynced replica offset.
     * If an initial rewrite is in progress then not all data is guaranteed to have actually been
     * persisted to disk yet, so we cannot update the field. We will wait for the rewrite to complete. */
    if (server.aof_state == AOF_ON && server.fsynced_reploff != -1) {
        long long fsynced_reploff_pending = atomic_load_explicit(&server.fsynced_reploff_pending, memory_order_relaxed);
        server.fsynced_reploff = fsynced_reploff_pending;

        /* If we have blocked [WAIT]AOF clients, and fsynced_reploff changed, we want to try to
         * wake them up ASAP. */
        if (listLength(server.clients_waiting_acks) && prev_fsynced_reploff != server.fsynced_reploff) dont_sleep = 1;
    }

    /* Handle writes with pending output buffers. */
    handleClientsWithPendingWrites();

    /* Try to process more IO reads that are ready to be processed. */
    if (server.aof_fsync != AOF_FSYNC_ALWAYS) {
        processIOThreadsReadDone();
    }

    processIOThreadsWriteDone();

    /* Record cron time in beforeSleep. This does not include the time consumed by AOF writing and IO writing above. */
    monotime cron_start_time_after_write = getMonotonicUs();

    /* Close clients that need to be closed asynchronous */
    freeClientsInAsyncFreeQueue();

    /* Incrementally trim replication backlog, 10 times the normal speed is
     * to free replication backlog as much as possible. */
    if (server.repl_backlog) incrementalTrimReplicationBacklog(10 * REPL_BACKLOG_TRIM_BLOCKS_PER_CALL);

    /* Disconnect some clients if they are consuming too much memory. */
    evictClients();

    /* Record cron time in beforeSleep. */
    monotime duration_after_write = getMonotonicUs() - cron_start_time_after_write;

    /* Record eventloop latency. */
    if (server.el_start > 0) {
        monotime el_duration = getMonotonicUs() - server.el_start;
        durationAddSample(EL_DURATION_TYPE_EL, el_duration);
    }
    server.el_cron_duration += duration_before_aof + duration_after_write;
    durationAddSample(EL_DURATION_TYPE_CRON, server.el_cron_duration);
    server.el_cron_duration = 0;
    /* Record max command count per cycle. */
    if (server.stat_numcommands > server.el_cmd_cnt_start) {
        long long el_command_cnt = server.stat_numcommands - server.el_cmd_cnt_start;
        if (el_command_cnt > server.el_cmd_cnt_max) {
            server.el_cmd_cnt_max = el_command_cnt;
        }
    }

    /* Don't sleep at all before the next beforeSleep() if needed (e.g. a
     * connection has pending data) */
    aeSetDontWait(server.el, dont_sleep);

    /* Before we are going to sleep, let the threads access the dataset by
     * releasing the GIL. The server main thread will not touch anything at this
     * time. */
    if (moduleCount()) moduleReleaseGIL();
    /********************* WARNING ********************
     * Do NOT add anything below moduleReleaseGIL !!! *
     ***************************** ********************/
}

/* This function is called immediately after the event loop multiplexing
 * API returned, and the control is going to soon return to the server by invoking
 * the different events callbacks. */
void afterSleep(struct aeEventLoop *eventLoop, int numevents) {
    UNUSED(eventLoop);
    /********************* WARNING ********************
     * Do NOT add anything above moduleAcquireGIL !!! *
     ***************************** ********************/
    if (!ProcessingEventsWhileBlocked) {
        /* Acquire the modules GIL so that their threads won't touch anything. */
        if (moduleCount()) {
            mstime_t latency;
            latencyStartMonitor(latency);
            atomic_store_explicit(&server.module_gil_acquiring, 1, memory_order_relaxed);
            moduleAcquireGIL();
            atomic_store_explicit(&server.module_gil_acquiring, 0, memory_order_relaxed);
            moduleFireServerEvent(VALKEYMODULE_EVENT_EVENTLOOP, VALKEYMODULE_SUBEVENT_EVENTLOOP_AFTER_SLEEP, NULL);
            latencyEndMonitor(latency);
            latencyAddSampleIfNeeded("module-acquire-GIL", latency);
        }
        /* Set the eventloop start time. */
        server.el_start = getMonotonicUs();
        /* Set the eventloop command count at start. */
        server.el_cmd_cnt_start = server.stat_numcommands;
    }

    /* Update the time cache. */
    updateCachedTime(1);

    /* Update command time snapshot in case it'll be required without a command
     * e.g. somehow used by module timers. Don't update it while yielding to a
     * blocked command, call() will handle that and restore the original time. */
    if (!ProcessingEventsWhileBlocked) {
        server.cmd_time_snapshot = server.mstime;
    }

    adjustIOThreadsByEventLoad(numevents, 0);
}

/* =========================== Server initialization ======================== */

/* These shared strings depend on the extended-redis-compatibility config and is
 * called when the config changes. When the config is phased out, these
 * initializations can be moved back inside createSharedObjects() below. */
void createSharedObjectsWithCompat(void) {
    const char *name = server.extended_redis_compat ? "Redis" : SERVER_TITLE;
    if (shared.loadingerr) decrRefCount(shared.loadingerr);
    shared.loadingerr =
        createObject(OBJ_STRING, sdscatfmt(sdsempty(), "-LOADING %s is loading the dataset in memory\r\n", name));
    if (shared.slowevalerr) decrRefCount(shared.slowevalerr);
    shared.slowevalerr = createObject(
        OBJ_STRING,
        sdscatfmt(sdsempty(),
                  "-BUSY %s is busy running a script. You can only call SCRIPT KILL or SHUTDOWN NOSAVE.\r\n", name));
    if (shared.slowscripterr) decrRefCount(shared.slowscripterr);
    shared.slowscripterr = createObject(
        OBJ_STRING,
        sdscatfmt(sdsempty(),
                  "-BUSY %s is busy running a script. You can only call FUNCTION KILL or SHUTDOWN NOSAVE.\r\n", name));
    if (shared.slowmoduleerr) decrRefCount(shared.slowmoduleerr);
    shared.slowmoduleerr =
        createObject(OBJ_STRING, sdscatfmt(sdsempty(), "-BUSY %s is busy running a module command.\r\n", name));
    if (shared.bgsaveerr) decrRefCount(shared.bgsaveerr);
    shared.bgsaveerr =
        createObject(OBJ_STRING, sdscatfmt(sdsempty(),
                                           "-MISCONF %s is configured to save RDB snapshots, but it's currently"
                                           " unable to persist to disk. Commands that may modify the data set are"
                                           " disabled, because this instance is configured to report errors during"
                                           " writes if RDB snapshotting fails (stop-writes-on-bgsave-error option)."
                                           " Please check the %s logs for details about the RDB error.\r\n",
                                           name, name));
}

void createSharedObjects(void) {
    int j;

    /* Shared command responses */
    shared.ok = createObject(OBJ_STRING, sdsnew("+OK\r\n"));
    shared.emptybulk = createObject(OBJ_STRING, sdsnew("$0\r\n\r\n"));
    shared.czero = createObject(OBJ_STRING, sdsnew(":0\r\n"));
    shared.cone = createObject(OBJ_STRING, sdsnew(":1\r\n"));
    shared.emptyarray = createObject(OBJ_STRING, sdsnew("*0\r\n"));
    shared.pong = createObject(OBJ_STRING, sdsnew("+PONG\r\n"));
    shared.queued = createObject(OBJ_STRING, sdsnew("+QUEUED\r\n"));
    shared.emptyscan = createObject(OBJ_STRING, sdsnew("*2\r\n$1\r\n0\r\n*0\r\n"));
    shared.space = createObject(OBJ_STRING, sdsnew(" "));
    shared.plus = createObject(OBJ_STRING, sdsnew("+"));

    /* Shared command error responses */
    shared.wrongtypeerr =
        createObject(OBJ_STRING, sdsnew("-WRONGTYPE Operation against a key holding the wrong kind of value\r\n"));
    shared.err = createObject(OBJ_STRING, sdsnew("-ERR\r\n"));
    shared.nokeyerr = createObject(OBJ_STRING, sdsnew("-ERR no such key\r\n"));
    shared.syntaxerr = createObject(OBJ_STRING, sdsnew("-ERR syntax error\r\n"));
    shared.sameobjecterr = createObject(OBJ_STRING, sdsnew("-ERR source and destination objects are the same\r\n"));
    shared.outofrangeerr = createObject(OBJ_STRING, sdsnew("-ERR index out of range\r\n"));
    shared.noscripterr = createObject(OBJ_STRING, sdsnew("-NOSCRIPT No matching script.\r\n"));
    createSharedObjectsWithCompat();
    shared.primarydownerr = createObject(
        OBJ_STRING, sdsnew("-MASTERDOWN Link with MASTER is down and replica-serve-stale-data is set to 'no'.\r\n"));
    shared.roreplicaerr =
        createObject(OBJ_STRING, sdsnew("-READONLY You can't write against a read only replica.\r\n"));
    shared.noautherr = createObject(OBJ_STRING, sdsnew("-NOAUTH Authentication required.\r\n"));
    shared.oomerr = createObject(OBJ_STRING, sdsnew("-OOM command not allowed when used memory > 'maxmemory'.\r\n"));
    shared.execaborterr =
        createObject(OBJ_STRING, sdsnew("-EXECABORT Transaction discarded because of previous errors.\r\n"));
    shared.noreplicaserr = createObject(OBJ_STRING, sdsnew("-NOREPLICAS Not enough good replicas to write.\r\n"));
    shared.busykeyerr = createObject(OBJ_STRING, sdsnew("-BUSYKEY Target key name already exists.\r\n"));

    /* The shared NULL depends on the protocol version. */
    shared.null[0] = NULL;
    shared.null[1] = NULL;
    shared.null[2] = createObject(OBJ_STRING, sdsnew("$-1\r\n"));
    shared.null[3] = createObject(OBJ_STRING, sdsnew("_\r\n"));

    shared.nullarray[0] = NULL;
    shared.nullarray[1] = NULL;
    shared.nullarray[2] = createObject(OBJ_STRING, sdsnew("*-1\r\n"));
    shared.nullarray[3] = createObject(OBJ_STRING, sdsnew("_\r\n"));

    shared.emptymap[0] = NULL;
    shared.emptymap[1] = NULL;
    shared.emptymap[2] = createObject(OBJ_STRING, sdsnew("*0\r\n"));
    shared.emptymap[3] = createObject(OBJ_STRING, sdsnew("%0\r\n"));

    shared.emptyset[0] = NULL;
    shared.emptyset[1] = NULL;
    shared.emptyset[2] = createObject(OBJ_STRING, sdsnew("*0\r\n"));
    shared.emptyset[3] = createObject(OBJ_STRING, sdsnew("~0\r\n"));

    for (j = 0; j < PROTO_SHARED_SELECT_CMDS; j++) {
        char dictid_str[64];
        int dictid_len;

        dictid_len = ll2string(dictid_str, sizeof(dictid_str), j);
        shared.select[j] = createObject(
            OBJ_STRING, sdscatprintf(sdsempty(), "*2\r\n$6\r\nSELECT\r\n$%d\r\n%s\r\n", dictid_len, dictid_str));
    }
    shared.messagebulk = createStringObject("$7\r\nmessage\r\n", 13);
    shared.pmessagebulk = createStringObject("$8\r\npmessage\r\n", 14);
    shared.subscribebulk = createStringObject("$9\r\nsubscribe\r\n", 15);
    shared.unsubscribebulk = createStringObject("$11\r\nunsubscribe\r\n", 18);
    shared.ssubscribebulk = createStringObject("$10\r\nssubscribe\r\n", 17);
    shared.sunsubscribebulk = createStringObject("$12\r\nsunsubscribe\r\n", 19);
    shared.smessagebulk = createStringObject("$8\r\nsmessage\r\n", 14);
    shared.psubscribebulk = createStringObject("$10\r\npsubscribe\r\n", 17);
    shared.punsubscribebulk = createStringObject("$12\r\npunsubscribe\r\n", 19);

    /* Shared command names */
    shared.del = createStringObject("DEL", 3);
    shared.unlink = createStringObject("UNLINK", 6);
    shared.rpop = createStringObject("RPOP", 4);
    shared.lpop = createStringObject("LPOP", 4);
    shared.lpush = createStringObject("LPUSH", 5);
    shared.rpoplpush = createStringObject("RPOPLPUSH", 9);
    shared.lmove = createStringObject("LMOVE", 5);
    shared.blmove = createStringObject("BLMOVE", 6);
    shared.zpopmin = createStringObject("ZPOPMIN", 7);
    shared.zpopmax = createStringObject("ZPOPMAX", 7);
    shared.multi = createStringObject("MULTI", 5);
    shared.exec = createStringObject("EXEC", 4);
    shared.hset = createStringObject("HSET", 4);
    shared.srem = createStringObject("SREM", 4);
    shared.xgroup = createStringObject("XGROUP", 6);
    shared.xclaim = createStringObject("XCLAIM", 6);
    shared.script = createStringObject("SCRIPT", 6);
    shared.replconf = createStringObject("REPLCONF", 8);
    shared.pexpireat = createStringObject("PEXPIREAT", 9);
    shared.pexpire = createStringObject("PEXPIRE", 7);
    shared.persist = createStringObject("PERSIST", 7);
    shared.set = createStringObject("SET", 3);
    shared.eval = createStringObject("EVAL", 4);

    /* Shared command argument */
    shared.left = createStringObject("left", 4);
    shared.right = createStringObject("right", 5);
    shared.pxat = createStringObject("PXAT", 4);
    shared.time = createStringObject("TIME", 4);
    shared.retrycount = createStringObject("RETRYCOUNT", 10);
    shared.force = createStringObject("FORCE", 5);
    shared.justid = createStringObject("JUSTID", 6);
    shared.entriesread = createStringObject("ENTRIESREAD", 11);
    shared.lastid = createStringObject("LASTID", 6);
    shared.default_username = createStringObject("default", 7);
    shared.ping = createStringObject("ping", 4);
    shared.setid = createStringObject("SETID", 5);
    shared.keepttl = createStringObject("KEEPTTL", 7);
    shared.absttl = createStringObject("ABSTTL", 6);
    shared.load = createStringObject("LOAD", 4);
    shared.createconsumer = createStringObject("CREATECONSUMER", 14);
    shared.getack = createStringObject("GETACK", 6);
    shared.special_asterisk = createStringObject("*", 1);
    shared.special_equals = createStringObject("=", 1);
    shared.redacted = makeObjectShared(createStringObject("(redacted)", 10));

    for (j = 0; j < OBJ_SHARED_INTEGERS; j++) {
        shared.integers[j] = makeObjectShared(createObject(OBJ_STRING, (void *)(long)j));
        initObjectLRUOrLFU(shared.integers[j]);
        shared.integers[j]->encoding = OBJ_ENCODING_INT;
    }
    for (j = 0; j < OBJ_SHARED_BULKHDR_LEN; j++) {
        shared.mbulkhdr[j] = createObject(OBJ_STRING, sdscatprintf(sdsempty(), "*%d\r\n", j));
        shared.bulkhdr[j] = createObject(OBJ_STRING, sdscatprintf(sdsempty(), "$%d\r\n", j));
        shared.maphdr[j] = createObject(OBJ_STRING, sdscatprintf(sdsempty(), "%%%d\r\n", j));
        shared.sethdr[j] = createObject(OBJ_STRING, sdscatprintf(sdsempty(), "~%d\r\n", j));
    }
    /* The following two shared objects, minstring and maxstring, are not
     * actually used for their value but as a special object meaning
     * respectively the minimum possible string and the maximum possible
     * string in string comparisons for the ZRANGEBYLEX command. */
    shared.minstring = sdsnew("minstring");
    shared.maxstring = sdsnew("maxstring");
}

void initServerClientMemUsageBuckets(void) {
    if (server.client_mem_usage_buckets) return;
    server.client_mem_usage_buckets = zmalloc(sizeof(clientMemUsageBucket) * CLIENT_MEM_USAGE_BUCKETS);
    for (int j = 0; j < CLIENT_MEM_USAGE_BUCKETS; j++) {
        server.client_mem_usage_buckets[j].mem_usage_sum = 0;
        server.client_mem_usage_buckets[j].clients = listCreate();
    }
}

void freeServerClientMemUsageBuckets(void) {
    if (!server.client_mem_usage_buckets) return;
    for (int j = 0; j < CLIENT_MEM_USAGE_BUCKETS; j++) listRelease(server.client_mem_usage_buckets[j].clients);
    zfree(server.client_mem_usage_buckets);
    server.client_mem_usage_buckets = NULL;
}

void initServerConfig(void) {
    int j;
    char *default_bindaddr[CONFIG_DEFAULT_BINDADDR_COUNT] = CONFIG_DEFAULT_BINDADDR;

    initConfigValues();
    updateCachedTime(1);
    server.cmd_time_snapshot = server.mstime;
    getRandomHexChars(server.runid, CONFIG_RUN_ID_SIZE);
    server.runid[CONFIG_RUN_ID_SIZE] = '\0';
    changeReplicationId();
    clearReplicationId2();
    server.hz = CONFIG_DEFAULT_HZ;   /* Initialize it ASAP, even if it may get
                                        updated later after loading the config.
                                        This value may be used before the server
                                        is initialized. */
    server.timezone = getTimeZone(); /* Initialized by tzset(). */
    server.configfile = NULL;
    server.executable = NULL;
    server.arch_bits = (sizeof(long) == 8) ? 64 : 32;
    server.bindaddr_count = CONFIG_DEFAULT_BINDADDR_COUNT;
    for (j = 0; j < CONFIG_DEFAULT_BINDADDR_COUNT; j++) server.bindaddr[j] = zstrdup(default_bindaddr[j]);
    memset(server.listeners, 0x00, sizeof(server.listeners));
    server.active_expire_enabled = 1;
    server.lazy_expire_disabled = 0;
    server.skip_checksum_validation = 0;
    server.loading = 0;
    server.async_loading = 0;
    server.loading_rdb_used_mem = 0;
    server.aof_state = AOF_OFF;
    server.aof_rewrite_base_size = 0;
    server.aof_rewrite_scheduled = 0;
    server.aof_flush_sleep = 0;
    server.aof_last_fsync = time(NULL) * 1000;
    server.aof_cur_timestamp = 0;
    atomic_store_explicit(&server.aof_bio_fsync_status, C_OK, memory_order_relaxed);
    server.aof_rewrite_time_last = -1;
    server.aof_rewrite_time_start = -1;
    server.aof_lastbgrewrite_status = C_OK;
    server.aof_delayed_fsync = 0;
    server.aof_fd = -1;
    server.aof_selected_db = -1; /* Make sure the first time will not match */
    server.aof_flush_postponed_start = 0;
    server.aof_last_incr_size = 0;
    server.aof_last_incr_fsync_offset = 0;
    server.active_defrag_cpu_percent = 0;
    server.active_defrag_configuration_changed = 0;
    server.notify_keyspace_events = 0;
    server.blocked_clients = 0;
    memset(server.blocked_clients_by_type, 0, sizeof(server.blocked_clients_by_type));
    server.shutdown_asap = 0;
    server.shutdown_flags = 0;
    server.shutdown_mstime = 0;
    server.cluster_module_flags = CLUSTER_MODULE_FLAG_NONE;
    server.migrate_cached_sockets = dictCreate(&migrateCacheDictType);
    server.next_client_id = 1; /* Client IDs, start from 1 .*/
    server.page_size = sysconf(_SC_PAGESIZE);
    server.extended_redis_compat = 0;
    server.pause_cron = 0;
    server.dict_resizing = 1;
    server.import_mode = 0;

    server.latency_tracking_info_percentiles_len = 3;
    server.latency_tracking_info_percentiles = zmalloc(sizeof(double) * (server.latency_tracking_info_percentiles_len));
    server.latency_tracking_info_percentiles[0] = 50.0; /* p50 */
    server.latency_tracking_info_percentiles[1] = 99.0; /* p99 */
    server.latency_tracking_info_percentiles[2] = 99.9; /* p999 */

    server.lruclock = getLRUClock();
    resetServerSaveParams();

    appendServerSaveParams(60 * 60, 1); /* save after 1 hour and 1 change */
    appendServerSaveParams(300, 100);   /* save after 5 minutes and 100 changes */
    appendServerSaveParams(60, 10000);  /* save after 1 minute and 10000 changes */

    /* Replication related */
    server.primary_host = NULL;
    server.primary_port = 6379;
    server.primary = NULL;
    server.cached_primary = NULL;
    server.primary_initial_offset = -1;
    server.repl_state = REPL_STATE_NONE;
    server.repl_rdb_channel_state = REPL_DUAL_CHANNEL_STATE_NONE;
    server.repl_transfer_tmpfile = NULL;
    server.repl_transfer_fd = -1;
    server.repl_transfer_s = NULL;
    server.repl_syncio_timeout = CONFIG_REPL_SYNCIO_TIMEOUT;
    server.repl_down_since = 0; /* Never connected, repl is down since EVER. */
    server.primary_repl_offset = 0;
    server.fsynced_reploff_pending = 0;
    server.rdb_client_id = -1;
    server.loading_process_events_interval_ms = LOADING_PROCESS_EVENTS_INTERVAL_DEFAULT;
<<<<<<< HEAD
    server.bypass_crc = 1;
=======
    server.loading_rio = NULL;
>>>>>>> e470735d

    /* Replication partial resync backlog */
    server.repl_backlog = NULL;
    server.repl_no_replicas_since = time(NULL);

    /* Failover related */
    server.failover_end_time = 0;
    server.force_failover = 0;
    server.target_replica_host = NULL;
    server.target_replica_port = 0;
    server.failover_state = NO_FAILOVER;

    /* Client output buffer limits */
    for (j = 0; j < CLIENT_TYPE_OBUF_COUNT; j++) server.client_obuf_limits[j] = clientBufferLimitsDefaults[j];

    /* Linux OOM Score config */
    for (j = 0; j < CONFIG_OOM_COUNT; j++) server.oom_score_adj_values[j] = configOOMScoreAdjValuesDefaults[j];

    /* Double constants initialization */
    R_Zero = 0.0;
    R_PosInf = 1.0 / R_Zero;
    R_NegInf = -1.0 / R_Zero;
    R_Nan = R_Zero / R_Zero;

    /* Command table -- we initialize it here as it is part of the
     * initial configuration, since command names may be changed via
     * valkey.conf using the rename-command directive. */
    server.commands = hashtableCreate(&commandSetType);
    server.orig_commands = hashtableCreate(&commandSetType);
    populateCommandTable();

    /* Debugging */
    server.watchdog_period = 0;
}

extern char **environ;

/* Restart the server, executing the same executable that started this
 * instance, with the same arguments and configuration file.
 *
 * The function is designed to directly call execve() so that the new
 * server instance will retain the PID of the previous one.
 *
 * The list of flags, that may be bitwise ORed together, alter the
 * behavior of this function:
 *
 * RESTART_SERVER_NONE              No flags.
 * RESTART_SERVER_GRACEFULLY        Do a proper shutdown before restarting.
 * RESTART_SERVER_CONFIG_REWRITE    Rewrite the config file before restarting.
 *
 * On success the function does not return, because the process turns into
 * a different process. On error C_ERR is returned. */
int restartServer(client *c, int flags, mstime_t delay) {
    int j;

    /* Check if we still have accesses to the executable that started this
     * server instance. */
    if (access(server.executable, X_OK) == -1) {
        serverLog(LL_WARNING,
                  "Can't restart: this process has no "
                  "permissions to execute %s",
                  server.executable);
        return C_ERR;
    }

    /* Config rewriting. */
    if (flags & RESTART_SERVER_CONFIG_REWRITE && server.configfile && rewriteConfig(server.configfile, 0) == -1) {
        serverLog(LL_WARNING,
                  "Can't restart: configuration rewrite process "
                  "failed: %s",
                  strerror(errno));
        return C_ERR;
    }

    /* Perform a proper shutdown. We don't wait for lagging replicas though. */
    if (flags & RESTART_SERVER_GRACEFULLY && prepareForShutdown(c, SHUTDOWN_NOW) != C_OK) {
        serverLog(LL_WARNING, "Can't restart: error preparing for shutdown");
        return C_ERR;
    }

    /* Close all file descriptors, with the exception of stdin, stdout, stderr
     * which are useful if we restart a server which is not daemonized. */
    for (j = 3; j < (int)server.maxclients + 1024; j++) {
        /* Test the descriptor validity before closing it, otherwise
         * Valgrind issues a warning on close(). */
        if (fcntl(j, F_GETFD) != -1) close(j);
    }

    /* Execute the server with the original command line. */
    if (delay) usleep(delay * 1000);
    zfree(server.exec_argv[0]);
    server.exec_argv[0] = zstrdup(server.executable);
    execve(server.executable, server.exec_argv, environ);

    /* If an error occurred here, there is nothing we can do, but exit. */
    _exit(1);

    return C_ERR; /* Never reached. */
}

/* This function will configure the current process's oom_score_adj according
 * to user specified configuration. This is currently implemented on Linux
 * only.
 *
 * A process_class value of -1 implies OOM_CONFIG_PRIMARY or OOM_CONFIG_REPLICA,
 * depending on current role.
 */
int setOOMScoreAdj(int process_class) {
    if (process_class == -1) process_class = (server.primary_host ? CONFIG_OOM_REPLICA : CONFIG_OOM_PRIMARY);

    serverAssert(process_class >= 0 && process_class < CONFIG_OOM_COUNT);

#ifdef HAVE_PROC_OOM_SCORE_ADJ
    /* The following statics are used to indicate the server has changed the process's oom score.
     * And to save the original score so we can restore it later if needed.
     * We need this so when we disabled oom-score-adj (also during configuration rollback
     * when another configuration parameter was invalid and causes a rollback after
     * applying a new oom-score) we can return to the oom-score value from before our
     * adjustments. */
    static int oom_score_adjusted_by_valkey = 0;
    static int oom_score_adj_base = 0;

    int fd;
    int val;
    char buf[64];

    if (server.oom_score_adj != OOM_SCORE_ADJ_NO) {
        if (!oom_score_adjusted_by_valkey) {
            oom_score_adjusted_by_valkey = 1;
            /* Backup base value before enabling the server control over oom score */
            fd = open("/proc/self/oom_score_adj", O_RDONLY);
            if (fd < 0 || read(fd, buf, sizeof(buf)) < 0) {
                serverLog(LL_WARNING, "Unable to read oom_score_adj: %s", strerror(errno));
                if (fd != -1) close(fd);
                return C_ERR;
            }
            oom_score_adj_base = atoi(buf);
            close(fd);
        }

        val = server.oom_score_adj_values[process_class];
        if (server.oom_score_adj == OOM_SCORE_RELATIVE) val += oom_score_adj_base;
        if (val > 1000) val = 1000;
        if (val < -1000) val = -1000;
    } else if (oom_score_adjusted_by_valkey) {
        oom_score_adjusted_by_valkey = 0;
        val = oom_score_adj_base;
    } else {
        return C_OK;
    }

    snprintf(buf, sizeof(buf) - 1, "%d\n", val);

    fd = open("/proc/self/oom_score_adj", O_WRONLY);
    if (fd < 0 || write(fd, buf, strlen(buf)) < 0) {
        serverLog(LL_WARNING, "Unable to write oom_score_adj: %s", strerror(errno));
        if (fd != -1) close(fd);
        return C_ERR;
    }

    close(fd);
    return C_OK;
#else
    /* Unsupported */
    return C_ERR;
#endif
}

/* This function will try to raise the max number of open files accordingly to
 * the configured max number of clients. It also reserves a number of file
 * descriptors (CONFIG_MIN_RESERVED_FDS) for extra operations of
 * persistence, listening sockets, log files and so forth.
 *
 * If it will not be possible to set the limit accordingly to the configured
 * max number of clients, the function will do the reverse setting
 * server.maxclients to the value that we can actually handle. */
void adjustOpenFilesLimit(void) {
    rlim_t maxfiles = server.maxclients + CONFIG_MIN_RESERVED_FDS;
    struct rlimit limit;

    if (getrlimit(RLIMIT_NOFILE, &limit) == -1) {
        serverLog(LL_WARNING,
                  "Unable to obtain the current NOFILE limit (%s), assuming 1024 and setting the max clients "
                  "configuration accordingly.",
                  strerror(errno));
        server.maxclients = 1024 - CONFIG_MIN_RESERVED_FDS;
    } else {
        rlim_t oldlimit = limit.rlim_cur;

        /* Set the max number of files if the current limit is not enough
         * for our needs. */
        if (oldlimit < maxfiles) {
            rlim_t bestlimit;
            int setrlimit_error = 0;

            /* Try to set the file limit to match 'maxfiles' or at least
             * to the higher value supported less than maxfiles. */
            bestlimit = maxfiles;
            while (bestlimit > oldlimit) {
                rlim_t decr_step = 16;

                limit.rlim_cur = bestlimit;
                limit.rlim_max = bestlimit;
                if (setrlimit(RLIMIT_NOFILE, &limit) != -1) break;
                setrlimit_error = errno;

                /* We failed to set file limit to 'bestlimit'. Try with a
                 * smaller limit decrementing by a few FDs per iteration. */
                if (bestlimit < decr_step) {
                    bestlimit = oldlimit;
                    break;
                }
                bestlimit -= decr_step;
            }

            /* Assume that the limit we get initially is still valid if
             * our last try was even lower. */
            if (bestlimit < oldlimit) bestlimit = oldlimit;

            if (bestlimit < maxfiles) {
                unsigned int old_maxclients = server.maxclients;
                server.maxclients = bestlimit - CONFIG_MIN_RESERVED_FDS;
                /* maxclients is unsigned so may overflow: in order
                 * to check if maxclients is now logically less than 1
                 * we test indirectly via bestlimit. */
                if (bestlimit <= CONFIG_MIN_RESERVED_FDS) {
                    serverLog(LL_WARNING,
                              "Your current 'ulimit -n' "
                              "of %llu is not enough for the server to start. "
                              "Please increase your open file limit to at least "
                              "%llu. Exiting.",
                              (unsigned long long)oldlimit, (unsigned long long)maxfiles);
                    exit(1);
                }
                serverLog(LL_WARNING,
                          "You requested maxclients of %d "
                          "requiring at least %llu max file descriptors.",
                          old_maxclients, (unsigned long long)maxfiles);
                serverLog(LL_WARNING,
                          "Server can't set maximum open files "
                          "to %llu because of OS error: %s.",
                          (unsigned long long)maxfiles, strerror(setrlimit_error));
                serverLog(LL_WARNING,
                          "Current maximum open files is %llu. "
                          "maxclients has been reduced to %d to compensate for "
                          "low ulimit. "
                          "If you need higher maxclients increase 'ulimit -n'.",
                          (unsigned long long)bestlimit, server.maxclients);
            } else {
                serverLog(LL_NOTICE,
                          "Increased maximum number of open files "
                          "to %llu (it was originally set to %llu).",
                          (unsigned long long)maxfiles, (unsigned long long)oldlimit);
            }
        }
    }
}

/* Check that server.tcp_backlog can be actually enforced in Linux according
 * to the value of /proc/sys/net/core/somaxconn, or warn about it. */
void checkTcpBacklogSettings(void) {
#if defined(HAVE_PROC_SOMAXCONN)
    FILE *fp = fopen("/proc/sys/net/core/somaxconn", "r");
    char buf[1024];
    if (!fp) return;
    if (fgets(buf, sizeof(buf), fp) != NULL) {
        int somaxconn = atoi(buf);
        if (somaxconn > 0 && somaxconn < server.tcp_backlog) {
            serverLog(LL_WARNING,
                      "WARNING: The TCP backlog setting of %d cannot be enforced because /proc/sys/net/core/somaxconn "
                      "is set to the lower value of %d.",
                      server.tcp_backlog, somaxconn);
        }
    }
    fclose(fp);
#elif defined(HAVE_SYSCTL_KIPC_SOMAXCONN)
    int somaxconn, mib[3];
    size_t len = sizeof(int);

    mib[0] = CTL_KERN;
    mib[1] = KERN_IPC;
    mib[2] = KIPC_SOMAXCONN;

    if (sysctl(mib, 3, &somaxconn, &len, NULL, 0) == 0) {
        if (somaxconn > 0 && somaxconn < server.tcp_backlog) {
            serverLog(LL_WARNING,
                      "WARNING: The TCP backlog setting of %d cannot be enforced because kern.ipc.somaxconn is set to "
                      "the lower value of %d.",
                      server.tcp_backlog, somaxconn);
        }
    }
#elif defined(HAVE_SYSCTL_KERN_SOMAXCONN)
    int somaxconn, mib[2];
    size_t len = sizeof(int);

    mib[0] = CTL_KERN;
    mib[1] = KERN_SOMAXCONN;

    if (sysctl(mib, 2, &somaxconn, &len, NULL, 0) == 0) {
        if (somaxconn > 0 && somaxconn < server.tcp_backlog) {
            serverLog(LL_WARNING,
                      "WARNING: The TCP backlog setting of %d cannot be enforced because kern.somaxconn is set to the "
                      "lower value of %d.",
                      server.tcp_backlog, somaxconn);
        }
    }
#elif defined(SOMAXCONN)
    if (SOMAXCONN < server.tcp_backlog) {
        serverLog(LL_WARNING,
                  "WARNING: The TCP backlog setting of %d cannot be enforced because SOMAXCONN is set to the lower "
                  "value of %d.",
                  server.tcp_backlog, SOMAXCONN);
    }
#endif
}

/* Create an event handler for accepting new connections in TCP or TLS domain sockets.
 * This works atomically for all socket fds */
int createSocketAcceptHandler(connListener *sfd, aeFileProc *accept_handler) {
    int j;

    for (j = 0; j < sfd->count; j++) {
        if (aeCreateFileEvent(server.el, sfd->fd[j], AE_READABLE, accept_handler, sfd) == AE_ERR) {
            /* Rollback */
            for (j = j - 1; j >= 0; j--) aeDeleteFileEvent(server.el, sfd->fd[j], AE_READABLE);
            return C_ERR;
        }
    }
    return C_OK;
}

/* Initialize a set of file descriptors to listen to the specified 'port'
 * binding the addresses specified in the server configuration.
 *
 * The listening file descriptors are stored in the integer array 'fds'
 * and their number is set in '*count'. Actually @sfd should be 'listener',
 * for the historical reasons, let's keep 'sfd' here.
 *
 * The addresses to bind are specified in the global server.bindaddr array
 * and their number is server.bindaddr_count. If the server configuration
 * contains no specific addresses to bind, this function will try to
 * bind * (all addresses) for both the IPv4 and IPv6 protocols.
 *
 * On success the function returns C_OK.
 *
 * On error the function returns C_ERR. For the function to be on
 * error, at least one of the server.bindaddr addresses was
 * impossible to bind, or no bind addresses were specified in the server
 * configuration but the function is not able to bind * for at least
 * one of the IPv4 or IPv6 protocols. */
int listenToPort(connListener *sfd) {
    int j;
    int port = sfd->port;
    char **bindaddr = sfd->bindaddr;

    /* If we have no bind address, we don't listen on a TCP socket */
    if (sfd->bindaddr_count == 0) return C_OK;

    for (j = 0; j < sfd->bindaddr_count; j++) {
        char *addr = bindaddr[j];
        int optional = *addr == '-';
        if (optional) addr++;
        if (strchr(addr, ':')) {
            /* Bind IPv6 address. */
            sfd->fd[sfd->count] = anetTcp6Server(server.neterr, port, addr, server.tcp_backlog);
        } else {
            /* Bind IPv4 address. */
            sfd->fd[sfd->count] = anetTcpServer(server.neterr, port, addr, server.tcp_backlog);
        }
        if (sfd->fd[sfd->count] == ANET_ERR) {
            int net_errno = errno;
            serverLog(LL_WARNING, "Warning: Could not create server TCP listening socket %s:%d: %s", addr, port,
                      server.neterr);
            if (net_errno == EADDRNOTAVAIL && optional) continue;
            if (net_errno == ENOPROTOOPT || net_errno == EPROTONOSUPPORT || net_errno == ESOCKTNOSUPPORT ||
                net_errno == EPFNOSUPPORT || net_errno == EAFNOSUPPORT)
                continue;

            /* Rollback successful listens before exiting */
            connCloseListener(sfd);
            return C_ERR;
        }
        if (server.socket_mark_id > 0) anetSetSockMarkId(NULL, sfd->fd[sfd->count], server.socket_mark_id);
        anetNonBlock(NULL, sfd->fd[sfd->count]);
        anetCloexec(sfd->fd[sfd->count]);
        sfd->count++;
    }
    return C_OK;
}

/* Resets the stats that we expose via INFO or other means that we want
 * to reset via CONFIG RESETSTAT. The function is also used in order to
 * initialize these fields in initServer() at server startup. */
void resetServerStats(void) {
    int j;

    server.stat_numcommands = 0;
    server.stat_numconnections = 0;
    server.stat_expiredkeys = 0;
    server.stat_expired_stale_perc = 0;
    server.stat_expired_time_cap_reached_count = 0;
    server.stat_expire_cycle_time_used = 0;
    server.stat_evictedkeys = 0;
    server.stat_evictedclients = 0;
    server.stat_evictedscripts = 0;
    server.stat_total_eviction_exceeded_time = 0;
    server.stat_last_eviction_exceeded_time = 0;
    server.stat_keyspace_misses = 0;
    server.stat_keyspace_hits = 0;
    server.stat_active_defrag_hits = 0;
    server.stat_active_defrag_misses = 0;
    server.stat_active_defrag_key_hits = 0;
    server.stat_active_defrag_key_misses = 0;
    server.stat_active_defrag_scanned = 0;
    server.stat_total_active_defrag_time = 0;
    server.stat_last_active_defrag_time = 0;
    server.stat_fork_time = 0;
    server.stat_fork_rate = 0;
    server.stat_total_forks = 0;
    server.stat_rejected_conn = 0;
    server.stat_total_sync_bypass_crc = 0;
    server.stat_sync_full = 0;
    server.stat_sync_partial_ok = 0;
    server.stat_sync_partial_err = 0;
    server.stat_io_reads_processed = 0;
    server.stat_total_reads_processed = 0;
    server.stat_io_writes_processed = 0;
    server.stat_io_freed_objects = 0;
    server.stat_io_accept_offloaded = 0;
    server.stat_poll_processed_by_io_threads = 0;
    server.stat_total_writes_processed = 0;
    server.stat_client_qbuf_limit_disconnections = 0;
    server.stat_client_outbuf_limit_disconnections = 0;
    for (j = 0; j < STATS_METRIC_COUNT; j++) {
        server.inst_metric[j].idx = 0;
        server.inst_metric[j].last_sample_base = 0;
        server.inst_metric[j].last_sample_value = 0;
        memset(server.inst_metric[j].samples, 0, sizeof(server.inst_metric[j].samples));
    }
    server.stat_aof_rewrites = 0;
    server.stat_rdb_saves = 0;
    server.stat_aofrw_consecutive_failures = 0;
    server.stat_net_input_bytes = 0;
    server.stat_net_output_bytes = 0;
    server.stat_net_repl_input_bytes = 0;
    server.stat_net_repl_output_bytes = 0;
    server.stat_unexpected_error_replies = 0;
    server.stat_total_error_replies = 0;
    server.stat_dump_payload_sanitizations = 0;
    server.aof_delayed_fsync = 0;
    server.stat_reply_buffer_shrinks = 0;
    server.stat_reply_buffer_expands = 0;
    memset(server.duration_stats, 0, sizeof(durationStats) * EL_DURATION_TYPE_NUM);
    server.el_cmd_cnt_max = 0;
    lazyfreeResetStats();
}

/* Make the thread killable at any time, so that kill threads functions
 * can work reliably (default cancellability type is PTHREAD_CANCEL_DEFERRED).
 * Needed for pthread_cancel used by the fast memory test used by the crash report. */
void makeThreadKillable(void) {
    pthread_setcancelstate(PTHREAD_CANCEL_ENABLE, NULL);
    pthread_setcanceltype(PTHREAD_CANCEL_ASYNCHRONOUS, NULL);
}

void initServer(void) {
    int j;

    signal(SIGHUP, SIG_IGN);
    signal(SIGPIPE, SIG_IGN);
    setupSignalHandlers();
    ThreadsManager_init();
    makeThreadKillable();

    if (server.syslog_enabled) {
        openlog(server.syslog_ident, LOG_PID | LOG_NDELAY | LOG_NOWAIT, server.syslog_facility);
    }

    /* Initialization after setting defaults from the config system. */
    server.aof_state = server.aof_enabled ? AOF_ON : AOF_OFF;
    server.fsynced_reploff = server.aof_enabled ? 0 : -1;
    server.hz = server.config_hz;
    server.in_fork_child = CHILD_TYPE_NONE;
    server.rdb_pipe_read = -1;
    server.rdb_child_exit_pipe = -1;
    server.main_thread_id = pthread_self();
    server.current_client = NULL;
    server.errors = raxNew();
    server.execution_nesting = 0;
    server.clients = listCreate();
    server.clients_index = raxNew();
    server.clients_to_close = listCreate();
    server.replicas = listCreate();
    server.monitors = listCreate();
    server.replicas_waiting_psync = raxNew();
    server.wait_before_rdb_client_free = DEFAULT_WAIT_BEFORE_RDB_CLIENT_FREE;
    server.clients_pending_write = listCreate();
    server.clients_pending_io_write = listCreate();
    server.clients_pending_io_read = listCreate();
    server.clients_timeout_table = raxNew();
    server.replication_allowed = 1;
    server.replicas_eldb = -1; /* Force to emit the first SELECT command. */
    server.unblocked_clients = listCreate();
    server.ready_keys = listCreate();
    server.tracking_pending_keys = listCreate();
    server.pending_push_messages = listCreate();
    server.clients_waiting_acks = listCreate();
    server.get_ack_from_replicas = 0;
    server.paused_actions = 0;
    memset(server.client_pause_per_purpose, 0, sizeof(server.client_pause_per_purpose));
    server.postponed_clients = listCreate();
    server.events_processed_while_blocked = 0;
    server.system_memory_size = zmalloc_get_memory_size();
    server.blocked_last_cron = 0;
    server.blocking_op_nesting = 0;
    server.thp_enabled = 0;
    server.cluster_drop_packet_filter = -1;
    server.debug_cluster_disable_random_ping = 0;
    server.reply_buffer_peak_reset_time = REPLY_BUFFER_DEFAULT_PEAK_RESET_TIME;
    server.reply_buffer_resizing_enabled = 1;
    server.client_mem_usage_buckets = NULL;
    resetReplicationBuffer();

    /* Make sure the locale is set on startup based on the config file. */
    if (setlocale(LC_COLLATE, server.locale_collate) == NULL) {
        serverLog(LL_WARNING, "Failed to configure LOCALE for invalid locale name.");
        exit(1);
    }

    createSharedObjects();
    adjustOpenFilesLimit();
    const char *clk_msg = monotonicInit();
    serverLog(LL_NOTICE, "monotonic clock: %s", clk_msg);
    server.el = aeCreateEventLoop(server.maxclients + CONFIG_FDSET_INCR);
    if (server.el == NULL) {
        serverLog(LL_WARNING, "Failed creating the event loop. Error message: '%s'", strerror(errno));
        exit(1);
    }
    server.db = zmalloc(sizeof(serverDb) * server.dbnum);

    /* Create the databases, and initialize other internal state. */
    int slot_count_bits = 0;
    int flags = KVSTORE_ALLOCATE_HASHTABLES_ON_DEMAND;
    if (server.cluster_enabled) {
        slot_count_bits = CLUSTER_SLOT_MASK_BITS;
        flags |= KVSTORE_FREE_EMPTY_HASHTABLES;
    }
    for (j = 0; j < server.dbnum; j++) {
        server.db[j].keys = kvstoreCreate(&kvstoreKeysHashtableType, slot_count_bits, flags);
        server.db[j].expires = kvstoreCreate(&kvstoreExpiresHashtableType, slot_count_bits, flags);
        server.db[j].expires_cursor = 0;
        server.db[j].blocking_keys = dictCreate(&keylistDictType);
        server.db[j].blocking_keys_unblock_on_nokey = dictCreate(&objectKeyPointerValueDictType);
        server.db[j].ready_keys = dictCreate(&objectKeyPointerValueDictType);
        server.db[j].watched_keys = dictCreate(&keylistDictType);
        server.db[j].id = j;
        server.db[j].avg_ttl = 0;
    }
    evictionPoolAlloc(); /* Initialize the LRU keys pool. */
    /* Note that server.pubsub_channels was chosen to be a kvstore (with only one dict, which
     * seems odd) just to make the code cleaner by making it be the same type as server.pubsubshard_channels
     * (which has to be kvstore), see pubsubtype.serverPubSubChannels */
    server.pubsub_channels = kvstoreCreate(&kvstoreChannelHashtableType, 0, KVSTORE_ALLOCATE_HASHTABLES_ON_DEMAND);
    server.pubsub_patterns = dictCreate(&objToDictDictType);
    server.pubsubshard_channels = kvstoreCreate(&kvstoreChannelHashtableType, slot_count_bits,
                                                KVSTORE_ALLOCATE_HASHTABLES_ON_DEMAND | KVSTORE_FREE_EMPTY_HASHTABLES);
    server.pubsub_clients = 0;
    server.watching_clients = 0;
    server.cronloops = 0;
    server.in_exec = 0;
    server.busy_module_yield_flags = BUSY_MODULE_YIELD_NONE;
    server.busy_module_yield_reply = NULL;
    server.client_pause_in_transaction = 0;
    server.child_pid = -1;
    server.child_type = CHILD_TYPE_NONE;
    server.rdb_child_type = RDB_CHILD_TYPE_NONE;
    server.rdb_pipe_conns = NULL;
    server.rdb_pipe_numconns = 0;
    server.rdb_pipe_numconns_writing = 0;
    server.rdb_pipe_buff = NULL;
    server.rdb_pipe_bufflen = 0;
    server.rdb_bgsave_scheduled = 0;
    server.child_info_pipe[0] = -1;
    server.child_info_pipe[1] = -1;
    server.child_info_nread = 0;
    server.aof_buf = sdsempty();
    server.lastsave = time(NULL); /* At startup we consider the DB saved. */
    server.lastbgsave_try = 0;    /* At startup we never tried to BGSAVE. */
    server.rdb_save_time_last = -1;
    server.rdb_save_time_start = -1;
    server.rdb_last_load_keys_expired = 0;
    server.rdb_last_load_keys_loaded = 0;
    server.dirty = 0;
    server.crashed = 0;
    resetServerStats();
    /* A few stats we don't want to reset: server startup time, and peak mem. */
    server.stat_starttime = time(NULL);
    server.stat_peak_memory = 0;
    server.stat_current_cow_peak = 0;
    server.stat_current_cow_bytes = 0;
    server.stat_current_cow_updated = 0;
    server.stat_current_save_keys_processed = 0;
    server.stat_current_save_keys_total = 0;
    server.stat_rdb_cow_bytes = 0;
    server.stat_aof_cow_bytes = 0;
    server.stat_module_cow_bytes = 0;
    server.stat_module_progress = 0;
    for (int j = 0; j < CLIENT_TYPE_COUNT; j++) server.stat_clients_type_memory[j] = 0;
    server.stat_cluster_links_memory = 0;
    server.cron_malloc_stats.zmalloc_used = 0;
    server.cron_malloc_stats.process_rss = 0;
    server.cron_malloc_stats.allocator_allocated = 0;
    server.cron_malloc_stats.allocator_active = 0;
    server.cron_malloc_stats.allocator_resident = 0;
    server.lastbgsave_status = C_OK;
    server.aof_last_write_status = C_OK;
    server.aof_last_write_errno = 0;
    server.repl_good_replicas_count = 0;
    server.last_sig_received = 0;

    /* Initiate acl info struct */
    server.acl_info.invalid_cmd_accesses = 0;
    server.acl_info.invalid_key_accesses = 0;
    server.acl_info.user_auth_failures = 0;
    server.acl_info.invalid_channel_accesses = 0;

    /* Create the timer callback, this is our way to process many background
     * operations incrementally, like clients timeout, eviction of unaccessed
     * expired keys and so forth. */
    if (aeCreateTimeEvent(server.el, 1, serverCron, NULL, NULL) == AE_ERR) {
        serverPanic("Can't create event loop timers.");
        exit(1);
    }

    /* Register a readable event for the pipe used to awake the event loop
     * from module threads. */
    if (aeCreateFileEvent(server.el, server.module_pipe[0], AE_READABLE, modulePipeReadable, NULL) == AE_ERR) {
        serverPanic("Error registering the readable event for the module pipe.");
    }

    /* Register before and after sleep handlers (note this needs to be done
     * before loading persistence since it is used by processEventsWhileBlocked. */
    aeSetBeforeSleepProc(server.el, beforeSleep);
    aeSetAfterSleepProc(server.el, afterSleep);

    /* 32 bit instances are limited to 4GB of address space, so if there is
     * no explicit limit in the user provided configuration we set a limit
     * at 3 GB using maxmemory with 'noeviction' policy'. This avoids
     * useless crashes of the instance for out of memory. */
    if (server.arch_bits == 32 && server.maxmemory == 0) {
        serverLog(LL_WARNING, "Warning: 32 bit instance detected but no memory limit set. Setting 3 GB maxmemory limit "
                              "with 'noeviction' policy now.");
        server.maxmemory = 3072LL * (1024 * 1024); /* 3 GB */
        server.maxmemory_policy = MAXMEMORY_NO_EVICTION;
    }

    /* Initialize the LUA scripting engine. */
    scriptingInit(1);
    /* Initialize the functions engine based off of LUA initialization. */
    if (functionsInit() == C_ERR) {
        serverPanic("Functions initialization failed, check the server logs.");
        exit(1);
    }
    slowlogInit();
    latencyMonitorInit();
    initSharedQueryBuf();

    /* Initialize ACL default password if it exists */
    ACLUpdateDefaultUserPassword(server.requirepass);

    applyWatchdogPeriod();

    if (server.maxmemory_clients != 0) initServerClientMemUsageBuckets();
}

void initListeners(void) {
    /* Setup listeners from server config for TCP/TLS/Unix */
    int conn_index;
    connListener *listener;
    if (server.port != 0) {
        conn_index = connectionIndexByType(CONN_TYPE_SOCKET);
        if (conn_index < 0) serverPanic("Failed finding connection listener of %s", CONN_TYPE_SOCKET);
        listener = &server.listeners[conn_index];
        listener->bindaddr = server.bindaddr;
        listener->bindaddr_count = server.bindaddr_count;
        listener->port = server.port;
        listener->ct = connectionByType(CONN_TYPE_SOCKET);
    }

    if (server.tls_port || server.tls_replication || server.tls_cluster) {
        ConnectionType *ct_tls = connectionTypeTls();
        if (!ct_tls) {
            serverLog(LL_WARNING, "Failed finding TLS support.");
            exit(1);
        }
        if (connTypeConfigure(ct_tls, &server.tls_ctx_config, 1) == C_ERR) {
            serverLog(LL_WARNING, "Failed to configure TLS. Check logs for more info.");
            exit(1);
        }
    }

    if (server.tls_port != 0) {
        conn_index = connectionIndexByType(CONN_TYPE_TLS);
        if (conn_index < 0) serverPanic("Failed finding connection listener of %s", CONN_TYPE_TLS);
        listener = &server.listeners[conn_index];
        listener->bindaddr = server.bindaddr;
        listener->bindaddr_count = server.bindaddr_count;
        listener->port = server.tls_port;
        listener->ct = connectionByType(CONN_TYPE_TLS);
    }
    if (server.unixsocket != NULL) {
        conn_index = connectionIndexByType(CONN_TYPE_UNIX);
        if (conn_index < 0) serverPanic("Failed finding connection listener of %s", CONN_TYPE_UNIX);
        listener = &server.listeners[conn_index];
        listener->bindaddr = &server.unixsocket;
        listener->bindaddr_count = 1;
        listener->ct = connectionByType(CONN_TYPE_UNIX);
        listener->priv = &server.unix_ctx_config; /* Unix socket specified */
    }

    if (server.rdma_ctx_config.port != 0) {
        conn_index = connectionIndexByType(CONN_TYPE_RDMA);
        if (conn_index < 0) serverPanic("Failed finding connection listener of %s", CONN_TYPE_RDMA);
        listener = &server.listeners[conn_index];
        listener->bindaddr = server.rdma_ctx_config.bindaddr;
        listener->bindaddr_count = server.rdma_ctx_config.bindaddr_count;
        listener->port = server.rdma_ctx_config.port;
        listener->ct = connectionByType(CONN_TYPE_RDMA);
        listener->priv = &server.rdma_ctx_config;
    }

    /* create all the configured listener, and add handler to start to accept */
    int listen_fds = 0;
    for (int j = 0; j < CONN_TYPE_MAX; j++) {
        listener = &server.listeners[j];
        if (listener->ct == NULL) continue;

        if (connListen(listener) == C_ERR) {
            serverLog(LL_WARNING, "Failed listening on port %u (%s), aborting.", listener->port,
                      listener->ct->get_type(NULL));
            exit(1);
        }

        if (createSocketAcceptHandler(listener, connAcceptHandler(listener->ct)) != C_OK)
            serverPanic("Unrecoverable error creating %s listener accept handler.", listener->ct->get_type(NULL));

        listen_fds += listener->count;
    }

    if (listen_fds == 0) {
        serverLog(LL_WARNING, "Configured to not listen anywhere, exiting.");
        exit(1);
    }
}

/* Some steps in server initialization need to be done last (after modules
 * are loaded).
 * Specifically, creation of threads due to a race bug in ld.so, in which
 * Thread Local Storage initialization collides with dlopen call.
 * see: https://sourceware.org/bugzilla/show_bug.cgi?id=19329 */
void InitServerLast(void) {
    bioInit();
    initIOThreads();
    set_jemalloc_bg_thread(server.jemalloc_bg_thread);
    server.initial_memory_usage = zmalloc_used_memory();
}

/* The purpose of this function is to try to "glue" consecutive range
 * key specs in order to build the legacy (first,last,step) spec
 * used by the COMMAND command.
 * By far the most common case is just one range spec (e.g. SET)
 * but some commands' ranges were split into two or more ranges
 * in order to have different flags for different keys (e.g. SMOVE,
 * first key is "RW ACCESS DELETE", second key is "RW INSERT").
 *
 * Additionally set the CMD_MOVABLE_KEYS flag for commands that may have key
 * names in their arguments, but the legacy range spec doesn't cover all of them.
 *
 * This function uses very basic heuristics and is "best effort":
 * 1. Only commands which have only "range" specs are considered.
 * 2. Only range specs with keystep of 1 are considered.
 * 3. The order of the range specs must be ascending (i.e.
 *    lastkey of spec[i] == firstkey-1 of spec[i+1]).
 *
 * This function will succeed on all native commands and may
 * fail on module commands, even if it only has "range" specs that
 * could actually be "glued", in the following cases:
 * 1. The order of "range" specs is not ascending (e.g. the spec for
 *    the key at index 2 was added before the spec of the key at
 *    index 1).
 * 2. The "range" specs have keystep >1.
 *
 * If this functions fails it means that the legacy (first,last,step)
 * spec used by COMMAND will show 0,0,0. This is not a dire situation
 * because anyway the legacy (first,last,step) spec is to be deprecated
 * and one should use the new key specs scheme.
 */
void populateCommandLegacyRangeSpec(struct serverCommand *c) {
    memset(&c->legacy_range_key_spec, 0, sizeof(c->legacy_range_key_spec));

    /* Set the movablekeys flag if we have a GETKEYS flag for modules.
     * Note that for native commands, we always have keyspecs,
     * with enough information to rely on for movablekeys. */
    if (c->flags & CMD_MODULE_GETKEYS) c->flags |= CMD_MOVABLE_KEYS;

    /* no key-specs, no keys, exit. */
    if (c->key_specs_num == 0) {
        return;
    }

    if (c->key_specs_num == 1 && c->key_specs[0].begin_search_type == KSPEC_BS_INDEX &&
        c->key_specs[0].find_keys_type == KSPEC_FK_RANGE) {
        /* Quick win, exactly one range spec. */
        c->legacy_range_key_spec = c->key_specs[0];
        /* If it has the incomplete flag, set the movablekeys flag on the command. */
        if (c->key_specs[0].flags & CMD_KEY_INCOMPLETE) c->flags |= CMD_MOVABLE_KEYS;
        return;
    }

    int firstkey = INT_MAX, lastkey = 0;
    int prev_lastkey = 0;
    for (int i = 0; i < c->key_specs_num; i++) {
        if (c->key_specs[i].begin_search_type != KSPEC_BS_INDEX || c->key_specs[i].find_keys_type != KSPEC_FK_RANGE) {
            /* Found an incompatible (non range) spec, skip it, and set the movablekeys flag. */
            c->flags |= CMD_MOVABLE_KEYS;
            continue;
        }
        if (c->key_specs[i].fk.range.keystep != 1 ||
            (prev_lastkey && prev_lastkey != c->key_specs[i].bs.index.pos - 1)) {
            /* Found a range spec that's not plain (step of 1) or not consecutive to the previous one.
             * Skip it, and we set the movablekeys flag. */
            c->flags |= CMD_MOVABLE_KEYS;
            continue;
        }
        if (c->key_specs[i].flags & CMD_KEY_INCOMPLETE) {
            /* The spec we're using is incomplete, we can use it, but we also have to set the movablekeys flag. */
            c->flags |= CMD_MOVABLE_KEYS;
        }
        firstkey = min(firstkey, c->key_specs[i].bs.index.pos);
        /* Get the absolute index for lastkey (in the "range" spec, lastkey is relative to firstkey) */
        int lastkey_abs_index = c->key_specs[i].fk.range.lastkey;
        if (lastkey_abs_index >= 0) lastkey_abs_index += c->key_specs[i].bs.index.pos;
        /* For lastkey we use unsigned comparison to handle negative values correctly */
        lastkey = max((unsigned)lastkey, (unsigned)lastkey_abs_index);
        prev_lastkey = lastkey;
    }

    if (firstkey == INT_MAX) {
        /* Couldn't find range specs, the legacy range spec will remain empty, and we set the movablekeys flag. */
        c->flags |= CMD_MOVABLE_KEYS;
        return;
    }

    serverAssert(firstkey != 0);
    serverAssert(lastkey != 0);

    c->legacy_range_key_spec.begin_search_type = KSPEC_BS_INDEX;
    c->legacy_range_key_spec.bs.index.pos = firstkey;
    c->legacy_range_key_spec.find_keys_type = KSPEC_FK_RANGE;
    c->legacy_range_key_spec.fk.range.lastkey =
        lastkey < 0 ? lastkey : (lastkey - firstkey); /* in the "range" spec, lastkey is relative to firstkey */
    c->legacy_range_key_spec.fk.range.keystep = 1;
    c->legacy_range_key_spec.fk.range.limit = 0;
}

sds catSubCommandFullname(const char *parent_name, const char *sub_name) {
    return sdscatfmt(sdsempty(), "%s|%s", parent_name, sub_name);
}

void commandAddSubcommand(struct serverCommand *parent, struct serverCommand *subcommand) {
    if (!parent->subcommands_ht) parent->subcommands_ht = hashtableCreate(&subcommandSetType);

    subcommand->parent = parent;                            /* Assign the parent command */
    subcommand->id = ACLGetCommandID(subcommand->fullname); /* Assign the ID used for ACL. */

    serverAssert(hashtableAdd(parent->subcommands_ht, subcommand));
}

/* Set implicit ACl categories (see comment above the definition of
 * struct serverCommand). */
void setImplicitACLCategories(struct serverCommand *c) {
    if (c->flags & CMD_WRITE) c->acl_categories |= ACL_CATEGORY_WRITE;
    /* Exclude scripting commands from the RO category. */
    if (c->flags & CMD_READONLY && !(c->acl_categories & ACL_CATEGORY_SCRIPTING))
        c->acl_categories |= ACL_CATEGORY_READ;
    if (c->flags & CMD_ADMIN) c->acl_categories |= ACL_CATEGORY_ADMIN | ACL_CATEGORY_DANGEROUS;
    if (c->flags & CMD_PUBSUB) c->acl_categories |= ACL_CATEGORY_PUBSUB;
    if (c->flags & CMD_FAST) c->acl_categories |= ACL_CATEGORY_FAST;
    if (c->flags & CMD_BLOCKING) c->acl_categories |= ACL_CATEGORY_BLOCKING;

    /* If it's not @fast is @slow in this binary world. */
    if (!(c->acl_categories & ACL_CATEGORY_FAST)) c->acl_categories |= ACL_CATEGORY_SLOW;
}

/* Recursively populate the command structure.
 *
 * On success, the function return C_OK. Otherwise C_ERR is returned and we won't
 * add this command in the commands dict. */
int populateCommandStructure(struct serverCommand *c) {
    /* If the command marks with CMD_SENTINEL, it exists in sentinel. */
    if (!(c->flags & CMD_SENTINEL) && server.sentinel_mode) return C_ERR;

    /* If the command marks with CMD_ONLY_SENTINEL, it only exists in sentinel. */
    if (c->flags & CMD_ONLY_SENTINEL && !server.sentinel_mode) return C_ERR;

    /* Translate the command string flags description into an actual
     * set of flags. */
    setImplicitACLCategories(c);

    /* We start with an unallocated histogram and only allocate memory when a command
     * has been issued for the first time */
    c->latency_histogram = NULL;

    /* Handle the legacy range spec and the "movablekeys" flag (must be done after populating all key specs). */
    populateCommandLegacyRangeSpec(c);

    /* Assign the ID used for ACL. */
    c->id = ACLGetCommandID(c->fullname);

    /* Handle subcommands */
    if (c->subcommands) {
        for (int j = 0; c->subcommands[j].declared_name; j++) {
            struct serverCommand *sub = c->subcommands + j;

            sub->fullname = catSubCommandFullname(c->declared_name, sub->declared_name);
            if (populateCommandStructure(sub) == C_ERR) continue;

            commandAddSubcommand(c, sub);
        }
    }

    return C_OK;
}

extern struct serverCommand serverCommandTable[];

/* Populates the Command Table dict from the static table in commands.c
 * which is auto generated from the json files in the commands folder. */
void populateCommandTable(void) {
    int j;
    struct serverCommand *c;

    for (j = 0;; j++) {
        c = serverCommandTable + j;
        if (c->declared_name == NULL) break;

        int retval1, retval2;

        c->fullname = sdsnew(c->declared_name);
        if (populateCommandStructure(c) == C_ERR) continue;

        retval1 = hashtableAdd(server.commands, c);
        /* Populate an additional dictionary that will be unaffected
         * by rename-command statements in valkey.conf. */
        retval2 = hashtableAdd(server.orig_commands, c);
        serverAssert(retval1 && retval2);
    }
}

void resetCommandTableStats(hashtable *commands) {
    hashtableIterator iter;
    void *next;
    hashtableInitSafeIterator(&iter, commands);
    while (hashtableNext(&iter, &next)) {
        struct serverCommand *c = next;
        c->microseconds = 0;
        c->calls = 0;
        c->rejected_calls = 0;
        c->failed_calls = 0;
        if (c->latency_histogram) {
            hdr_close(c->latency_histogram);
            c->latency_histogram = NULL;
        }
        if (c->subcommands_ht) resetCommandTableStats(c->subcommands_ht);
    }
    hashtableResetIterator(&iter);
}

void resetErrorTableStats(void) {
    freeErrorsRadixTreeAsync(server.errors);
    server.errors = raxNew();
}

/* ========================== OP Array API ============================ */

int serverOpArrayAppend(serverOpArray *oa, int dbid, robj **argv, int argc, int target) {
    serverOp *op;
    int prev_capacity = oa->capacity;

    if (oa->numops == 0) {
        oa->capacity = 16;
    } else if (oa->numops >= oa->capacity) {
        oa->capacity *= 2;
    }

    if (prev_capacity != oa->capacity) oa->ops = zrealloc(oa->ops, sizeof(serverOp) * oa->capacity);
    op = oa->ops + oa->numops;
    op->dbid = dbid;
    op->argv = argv;
    op->argc = argc;
    op->target = target;
    oa->numops++;
    return oa->numops;
}

void serverOpArrayFree(serverOpArray *oa) {
    while (oa->numops) {
        int j;
        serverOp *op;

        oa->numops--;
        op = oa->ops + oa->numops;
        for (j = 0; j < op->argc; j++) decrRefCount(op->argv[j]);
        zfree(op->argv);
    }
    /* no need to free the actual op array, we reuse the memory for future commands */
    serverAssert(!oa->numops);
}

/* ====================== Commands lookup and execution ===================== */

int isContainerCommandBySds(sds s) {
    void *entry;
    int found_command = hashtableFind(server.commands, s, &entry);
    struct serverCommand *base_cmd = entry;
    int has_subcommands = found_command && base_cmd->subcommands_ht;
    return has_subcommands;
}

struct serverCommand *lookupSubcommand(struct serverCommand *container, sds sub_name) {
    void *entry = NULL;
    hashtableFind(container->subcommands_ht, sub_name, &entry);
    struct serverCommand *subcommand = entry;
    return subcommand;
}

/* Look up a command by argv and argc
 *
 * If `strict` is not 0 we expect argc to be exact (i.e. argc==2
 * for a subcommand and argc==1 for a top-level command)
 * `strict` should be used every time we want to look up a command
 * name (e.g. in COMMAND INFO) rather than to find the command
 * a user requested to execute (in processCommand).
 */
struct serverCommand *lookupCommandLogic(hashtable *commands, robj **argv, int argc, int strict) {
    void *entry = NULL;
    int found_command = hashtableFind(commands, argv[0]->ptr, &entry);
    struct serverCommand *base_cmd = entry;
    int has_subcommands = found_command && base_cmd->subcommands_ht;
    if (argc == 1 || !has_subcommands) {
        if (strict && argc != 1) return NULL;
        /* Note: It is possible that base_cmd->proc==NULL (e.g. CONFIG) */
        return base_cmd;
    } else { /* argc > 1 && has_subcommands */
        if (strict && argc != 2) return NULL;
        /* Note: Currently we support just one level of subcommands */
        return lookupSubcommand(base_cmd, argv[1]->ptr);
    }
}

struct serverCommand *lookupCommand(robj **argv, int argc) {
    return lookupCommandLogic(server.commands, argv, argc, 0);
}

struct serverCommand *lookupCommandBySdsLogic(hashtable *commands, sds s) {
    int argc, j;
    sds *strings = sdssplitlen(s, sdslen(s), "|", 1, &argc);
    if (strings == NULL) return NULL;
    if (argc < 1 || argc > 2) {
        /* Currently we support just one level of subcommands */
        sdsfreesplitres(strings, argc);
        return NULL;
    }

    serverAssert(argc > 0); /* Avoid warning `-Wmaybe-uninitialized` in lookupCommandLogic() */
    robj objects[argc];
    robj *argv[argc];
    for (j = 0; j < argc; j++) {
        initStaticStringObject(objects[j], strings[j]);
        argv[j] = &objects[j];
    }

    struct serverCommand *cmd = lookupCommandLogic(commands, argv, argc, 1);
    sdsfreesplitres(strings, argc);
    return cmd;
}

struct serverCommand *lookupCommandBySds(sds s) {
    return lookupCommandBySdsLogic(server.commands, s);
}

struct serverCommand *lookupCommandByCStringLogic(hashtable *commands, const char *s) {
    struct serverCommand *cmd;
    sds name = sdsnew(s);

    cmd = lookupCommandBySdsLogic(commands, name);
    sdsfree(name);
    return cmd;
}

struct serverCommand *lookupCommandByCString(const char *s) {
    return lookupCommandByCStringLogic(server.commands, s);
}

/* Lookup the command in the current table, if not found also check in
 * the original table containing the original command names unaffected by
 * valkey.conf rename-command statement.
 *
 * This is used by functions rewriting the argument vector such as
 * rewriteClientCommandVector() in order to set client->cmd pointer
 * correctly even if the command was renamed. */
struct serverCommand *lookupCommandOrOriginal(robj **argv, int argc) {
    struct serverCommand *cmd = lookupCommandLogic(server.commands, argv, argc, 0);

    if (!cmd) cmd = lookupCommandLogic(server.orig_commands, argv, argc, 0);
    return cmd;
}

/* Commands arriving from the primary client or AOF client, should never be rejected. */
int mustObeyClient(client *c) {
    return c->id == CLIENT_ID_AOF || c->flag.primary;
}

static int shouldPropagate(int target) {
    if (!server.replication_allowed || target == PROPAGATE_NONE || server.loading) return 0;

    if (target & PROPAGATE_AOF) {
        if (server.aof_state != AOF_OFF) return 1;
    }
    if (target & PROPAGATE_REPL) {
        if (server.primary_host == NULL && (server.repl_backlog || listLength(server.replicas) != 0)) return 1;
    }

    return 0;
}

/* Propagate the specified command (in the context of the specified database id)
 * to AOF and replicas.
 *
 * flags are an xor between:
 * + PROPAGATE_NONE (no propagation of command at all)
 * + PROPAGATE_AOF (propagate into the AOF file if is enabled)
 * + PROPAGATE_REPL (propagate into the replication link)
 *
 * This is an internal low-level function and should not be called!
 *
 * The API for propagating commands is alsoPropagate().
 *
 * dbid value of -1 is saved to indicate that the called do not want
 * to replicate SELECT for this command (used for database neutral commands).
 */
static void propagateNow(int dbid, robj **argv, int argc, int target) {
    if (!shouldPropagate(target)) return;

    /* This needs to be unreachable since the dataset should be fixed during
     * replica pause (otherwise data may be lost during a failover).
     *
     * Though, there are exceptions:
     *
     * 1. We allow write commands that were queued up before and after to
     *    execute, if a CLIENT PAUSE executed during a transaction, we will
     *    track the state, the CLIENT PAUSE takes effect only after a transaction
     *    has finished.
     * 2. Primary loses a slot during the pause, deletes all keys and replicates
     *    DEL to its replicas. In this case, we will track the state, the dirty
     *    slots will be deleted in the end without affecting the data consistency.
     *
     * Note that case 2 can happen in one of the following scenarios:
     * 1) The primary waits for the replica to replicate before exiting, see
     *    shutdown-timeout in conf for more details. In this case, primary lost
     *    a slot during the SIGTERM waiting.
     * 2) The primary waits for the replica to replicate during a manual failover.
     *    In this case, primary lost a slot during the pausing.
     * 3) The primary was paused by CLIENT PAUSE, and lost a slot during the
     *    pausing. */
    serverAssert(!isPausedActions(PAUSE_ACTION_REPLICA) || server.client_pause_in_transaction ||
                 server.server_del_keys_in_slot);

    if (server.aof_state != AOF_OFF && target & PROPAGATE_AOF) feedAppendOnlyFile(dbid, argv, argc);
    if (target & PROPAGATE_REPL) replicationFeedReplicas(dbid, argv, argc);
}

/* Used inside commands to schedule the propagation of additional commands
 * after the current command is propagated to AOF / Replication.
 *
 * dbid is the database ID the command should be propagated into.
 * Arguments of the command to propagate are passed as an array of
 * Objects pointers of len 'argc', using the 'argv' vector.
 *
 * The function does not take a reference to the passed 'argv' vector,
 * so it is up to the caller to release the passed argv (but it is usually
 * stack allocated).  The function automatically increments ref count of
 * passed objects, so the caller does not need to. */
void alsoPropagate(int dbid, robj **argv, int argc, int target) {
    robj **argvcopy;
    int j;

    if (!shouldPropagate(target)) return;

    argvcopy = zmalloc(sizeof(robj *) * argc);
    for (j = 0; j < argc; j++) {
        argvcopy[j] = argv[j];
        incrRefCount(argv[j]);
    }
    serverOpArrayAppend(&server.also_propagate, dbid, argvcopy, argc, target);
}

/* It is possible to call the function forceCommandPropagation() inside a
 * command implementation in order to to force the propagation of a
 * specific command execution into AOF / Replication. */
void forceCommandPropagation(client *c, int flags) {
    serverAssert(c->cmd->flags & (CMD_WRITE | CMD_MAY_REPLICATE));
    if (flags & PROPAGATE_REPL) c->flag.force_repl = 1;
    if (flags & PROPAGATE_AOF) c->flag.force_aof = 1;
}

/* Avoid that the executed command is propagated at all. This way we
 * are free to just propagate what we want using the alsoPropagate()
 * API. */
void preventCommandPropagation(client *c) {
    c->flag.prevent_prop = 1;
}

/* AOF specific version of preventCommandPropagation(). */
void preventCommandAOF(client *c) {
    c->flag.prevent_aof_prop = 1;
}

/* Replication specific version of preventCommandPropagation(). */
void preventCommandReplication(client *c) {
    c->flag.prevent_repl_prop = 1;
}

/* Log the last command a client executed into the slowlog. */
void slowlogPushCurrentCommand(client *c, struct serverCommand *cmd, ustime_t duration) {
    /* Some commands may contain sensitive data that should not be available in the slowlog. */
    if (cmd->flags & CMD_SKIP_SLOWLOG) return;

    /* If command argument vector was rewritten, use the original
     * arguments. */
    robj **argv = c->original_argv ? c->original_argv : c->argv;
    int argc = c->original_argv ? c->original_argc : c->argc;

    /* If a script is currently running, the client passed in is a
     * fake client. Or the client passed in is the original client
     * if this is a EVAL or alike, doesn't matter. In this case,
     * use the original client to get the client information. */
    c = scriptIsRunning() ? scriptGetCaller() : c;

    slowlogPushEntryIfNeeded(c, argv, argc, duration);
}

/* This function is called in order to update the total command histogram duration.
 * The latency unit is nano-seconds.
 * If needed it will allocate the histogram memory and trim the duration to the upper/lower tracking limits*/
void updateCommandLatencyHistogram(struct hdr_histogram **latency_histogram, int64_t duration_hist) {
    if (duration_hist < LATENCY_HISTOGRAM_MIN_VALUE) duration_hist = LATENCY_HISTOGRAM_MIN_VALUE;
    if (duration_hist > LATENCY_HISTOGRAM_MAX_VALUE) duration_hist = LATENCY_HISTOGRAM_MAX_VALUE;
    if (*latency_histogram == NULL)
        hdr_init(LATENCY_HISTOGRAM_MIN_VALUE, LATENCY_HISTOGRAM_MAX_VALUE, LATENCY_HISTOGRAM_PRECISION,
                 latency_histogram);
    hdr_record_value(*latency_histogram, duration_hist);
}

/* Handle the alsoPropagate() API to handle commands that want to propagate
 * multiple separated commands. Note that alsoPropagate() is not affected
 * by CLIENT_PREVENT_PROP flag. */
static void propagatePendingCommands(void) {
    if (server.also_propagate.numops == 0) return;

    int j;
    serverOp *rop;

    /* If we got here it means we have finished an execution-unit.
     * If that unit has caused propagation of multiple commands, they
     * should be propagated as a transaction */
    int transaction = server.also_propagate.numops > 1;

    /* In case a command that may modify random keys was run *directly*
     * (i.e. not from within a script, MULTI/EXEC, RM_Call, etc.) we want
     * to avoid using a transaction (much like active-expire) */
    if (server.current_client && server.current_client->cmd &&
        server.current_client->cmd->flags & CMD_TOUCHES_ARBITRARY_KEYS) {
        transaction = 0;
    }

    if (transaction) {
        /* We use dbid=-1 to indicate we do not want to replicate SELECT.
         * It'll be inserted together with the next command (inside the MULTI) */
        propagateNow(-1, &shared.multi, 1, PROPAGATE_AOF | PROPAGATE_REPL);
    }

    for (j = 0; j < server.also_propagate.numops; j++) {
        rop = &server.also_propagate.ops[j];
        serverAssert(rop->target);
        propagateNow(rop->dbid, rop->argv, rop->argc, rop->target);
    }

    if (transaction) {
        /* We use dbid=-1 to indicate we do not want to replicate select */
        propagateNow(-1, &shared.exec, 1, PROPAGATE_AOF | PROPAGATE_REPL);
    }

    serverOpArrayFree(&server.also_propagate);
}

/* Performs operations that should be performed after an execution unit ends.
 * Execution unit is a code that should be done atomically.
 * Execution units can be nested and do not necessarily start with a server command.
 *
 * For example the following is a logical unit:
 *   active expire ->
 *      trigger del notification of some module ->
 *          accessing a key ->
 *              trigger key miss notification of some other module
 *
 * What we want to achieve is that the entire execution unit will be done atomically,
 * currently with respect to replication and post jobs, but in the future there might
 * be other considerations. So we basically want the `postUnitOperations` to trigger
 * after the entire chain finished. */
void postExecutionUnitOperations(void) {
    if (server.execution_nesting) return;

    firePostExecutionUnitJobs();

    /* If we are at the top-most call() and not inside a an active module
     * context (e.g. within a module timer) we can propagate what we accumulated. */
    propagatePendingCommands();

    /* Module subsystem post-execution-unit logic */
    modulePostExecutionUnitOperations();
}

/* Increment the command failure counters (either rejected_calls or failed_calls).
 * The decision which counter to increment is done using the flags argument, options are:
 * * ERROR_COMMAND_REJECTED - update rejected_calls
 * * ERROR_COMMAND_FAILED - update failed_calls
 *
 * The function also reset the prev_err_count to make sure we will not count the same error
 * twice, its possible to pass a NULL cmd value to indicate that the error was counted elsewhere.
 *
 * The function returns true if stats was updated and false if not. */
int incrCommandStatsOnError(struct serverCommand *cmd, int flags) {
    /* hold the prev error count captured on the last command execution */
    static long long prev_err_count = 0;
    int res = 0;
    if (cmd) {
        if ((server.stat_total_error_replies - prev_err_count) > 0) {
            if (flags & ERROR_COMMAND_REJECTED) {
                cmd->rejected_calls++;
                res = 1;
            } else if (flags & ERROR_COMMAND_FAILED) {
                cmd->failed_calls++;
                res = 1;
            }
        }
    }
    prev_err_count = server.stat_total_error_replies;
    return res;
}

/* Call() is the core of the server's execution of a command.
 *
 * The following flags can be passed:
 * CMD_CALL_NONE        No flags.
 * CMD_CALL_PROPAGATE_AOF   Append command to AOF if it modified the dataset
 *                          or if the client flags are forcing propagation.
 * CMD_CALL_PROPAGATE_REPL  Send command to replicas if it modified the dataset
 *                          or if the client flags are forcing propagation.
 * CMD_CALL_PROPAGATE   Alias for PROPAGATE_AOF|PROPAGATE_REPL.
 * CMD_CALL_FULL        Alias for SLOWLOG|STATS|PROPAGATE.
 *
 * The exact propagation behavior depends on the client flags.
 * Specifically:
 *
 * 1. If the client flags CLIENT_FORCE_AOF or CLIENT_FORCE_REPL are set
 *    and assuming the corresponding CMD_CALL_PROPAGATE_AOF/REPL is set
 *    in the call flags, then the command is propagated even if the
 *    dataset was not affected by the command.
 * 2. If the client flags CLIENT_PREVENT_REPL_PROP or CLIENT_PREVENT_AOF_PROP
 *    are set, the propagation into AOF or to replicas is not performed even
 *    if the command modified the dataset.
 *
 * Note that regardless of the client flags, if CMD_CALL_PROPAGATE_AOF
 * or CMD_CALL_PROPAGATE_REPL are not set, then respectively AOF or
 * replicas propagation will never occur.
 *
 * Client flags are modified by the implementation of a given command
 * using the following API:
 *
 * forceCommandPropagation(client *c, int flags);
 * preventCommandPropagation(client *c);
 * preventCommandAOF(client *c);
 * preventCommandReplication(client *c);
 *
 */
void call(client *c, int flags) {
    long long dirty;
    struct ClientFlags client_old_flags = c->flag;

    struct serverCommand *real_cmd = c->realcmd;
    client *prev_client = server.executing_client;
    server.executing_client = c;

    /* When call() is issued during loading the AOF we don't want commands called
     * from module, exec or LUA to go into the slowlog or to populate statistics. */
    int update_command_stats = !isAOFLoadingContext();

    /* We want to be aware of a client which is making a first time attempt to execute this command
     * and a client which is reprocessing command again (after being unblocked).
     * Blocked clients can be blocked in different places and not always it means the call() function has been
     * called. For example this is required for avoiding double logging to monitors.*/
    int reprocessing_command = flags & CMD_CALL_REPROCESSING;

    /* Initialization: clear the flags that must be set by the command on
     * demand, and initialize the array for additional commands propagation. */
    c->flag.force_aof = 0;
    c->flag.force_repl = 0;
    c->flag.prevent_prop = 0;

    /* The server core is in charge of propagation when the first entry point
     * of call() is processCommand().
     * The only other option to get to call() without having processCommand
     * as an entry point is if a module triggers RM_Call outside of call()
     * context (for example, in a timer).
     * In that case, the module is in charge of propagation. */

    /* Call the command. */
    dirty = server.dirty;
    long long old_primary_repl_offset = server.primary_repl_offset;
    incrCommandStatsOnError(NULL, 0);

    const long long call_timer = ustime();
    enterExecutionUnit(1, call_timer);

    /* setting the CLIENT_EXECUTING_COMMAND flag so we will avoid
     * sending client side caching message in the middle of a command reply.
     * In case of blocking commands, the flag will be un-set only after successfully
     * re-processing and unblock the client.*/
    c->flag.executing_command = 1;

    /* Setting the CLIENT_REPROCESSING_COMMAND flag so that during the actual
     * processing of the command proc, the client is aware that it is being
     * re-processed. */
    if (reprocessing_command) c->flag.reprocessing_command = 1;

    monotime monotonic_start = 0;
    if (monotonicGetType() == MONOTONIC_CLOCK_HW) monotonic_start = getMonotonicUs();

    c->cmd->proc(c);

    /* Clear the CLIENT_REPROCESSING_COMMAND flag after the proc is executed. */
    if (reprocessing_command) c->flag.reprocessing_command = 0;

    exitExecutionUnit();

    /* In case client is blocked after trying to execute the command,
     * it means the execution is not yet completed and we MIGHT reprocess the command in the future. */
    if (!c->flag.blocked) c->flag.executing_command = 0;

    /* In order to avoid performance implication due to querying the clock using a system call 3 times,
     * we use a monotonic clock, when we are sure its cost is very low, and fall back to non-monotonic call otherwise. */
    ustime_t duration;
    if (monotonicGetType() == MONOTONIC_CLOCK_HW)
        duration = getMonotonicUs() - monotonic_start;
    else
        duration = ustime() - call_timer;

    c->duration += duration;
    dirty = server.dirty - dirty;
    if (dirty < 0) dirty = 0;

    /* Update failed command calls if required. */

    if (!incrCommandStatsOnError(real_cmd, ERROR_COMMAND_FAILED) && c->deferred_reply_errors) {
        /* When call is used from a module client, error stats, and total_error_replies
         * isn't updated since these errors, if handled by the module, are internal,
         * and not reflected to users. however, the commandstats does show these calls
         * (made by RM_Call), so it should log if they failed or succeeded. */
        real_cmd->failed_calls++;
    }

    /* After executing command, we will close the client after writing entire
     * reply if it is set 'CLIENT_CLOSE_AFTER_COMMAND' flag. */
    if (c->flag.close_after_command) {
        c->flag.close_after_command = 0;
        c->flag.close_after_reply = 1;
    }

    /* Note: the code below uses the real command that was executed
     * c->cmd and c->lastcmd may be different, in case of MULTI-EXEC or
     * re-written commands such as EXPIRE, GEOADD, etc. */

    /* Record the latency this command induced on the main thread.
     * unless instructed by the caller not to log. (happens when processing
     * a MULTI-EXEC from inside an AOF). */
    if (update_command_stats) {
        char *latency_event = (real_cmd->flags & CMD_FAST) ? "fast-command" : "command";
        latencyAddSampleIfNeeded(latency_event, duration / 1000);
        if (server.execution_nesting == 0) durationAddSample(EL_DURATION_TYPE_CMD, duration);
    }

    /* Log the command into the Slow log if needed.
     * If the client is blocked we will handle slowlog when it is unblocked. */
    if (update_command_stats && !c->flag.blocked) slowlogPushCurrentCommand(c, real_cmd, c->duration);

    /* Send the command to clients in MONITOR mode if applicable,
     * since some administrative commands are considered too dangerous to be shown.
     * Other exceptions is a client which is unblocked and retrying to process the command
     * or we are currently in the process of loading AOF. */
    if (update_command_stats && !reprocessing_command && !(c->cmd->flags & (CMD_SKIP_MONITOR | CMD_ADMIN))) {
        robj **argv = c->original_argv ? c->original_argv : c->argv;
        int argc = c->original_argv ? c->original_argc : c->argc;
        replicationFeedMonitors(c, server.monitors, c->db->id, argv, argc);
    }

    /* Populate the per-command and per-slot statistics that we show in INFO commandstats and CLUSTER SLOT-STATS,
     * respectively. If the client is blocked we will handle latency stats and duration when it is unblocked. */
    if (update_command_stats && !c->flag.blocked) {
        real_cmd->calls++;
        real_cmd->microseconds += c->duration;
        if (server.latency_tracking_enabled && !c->flag.blocked)
            updateCommandLatencyHistogram(&(real_cmd->latency_histogram), c->duration * 1000);
        clusterSlotStatsAddCpuDuration(c, c->duration);
    }

    /* The duration needs to be reset after each call except for a blocked command,
     * which is expected to record and reset the duration after unblocking. */
    if (!c->flag.blocked) {
        c->duration = 0;
    }

    /* Propagate the command into the AOF and replication link.
     * We never propagate EXEC explicitly, it will be implicitly
     * propagated if needed (see propagatePendingCommands).
     * Also, module commands take care of themselves */
    if (flags & CMD_CALL_PROPAGATE && !c->flag.prevent_prop && c->cmd->proc != execCommand &&
        !(c->cmd->flags & CMD_MODULE)) {
        int propagate_flags = PROPAGATE_NONE;

        /* Check if the command operated changes in the data set. If so
         * set for replication / AOF propagation. */
        if (dirty) propagate_flags |= (PROPAGATE_AOF | PROPAGATE_REPL);

        /* If the client forced AOF / replication of the command, set
         * the flags regardless of the command effects on the data set. */
        if (c->flag.force_repl) propagate_flags |= PROPAGATE_REPL;
        if (c->flag.force_aof) propagate_flags |= PROPAGATE_AOF;

        /* However prevent AOF / replication propagation if the command
         * implementation called preventCommandPropagation() or similar,
         * or if we don't have the call() flags to do so. */
        if (c->flag.prevent_repl_prop || c->flag.module_prevent_repl_prop || !(flags & CMD_CALL_PROPAGATE_REPL))
            propagate_flags &= ~PROPAGATE_REPL;
        if (c->flag.prevent_aof_prop || c->flag.module_prevent_aof_prop || !(flags & CMD_CALL_PROPAGATE_AOF))
            propagate_flags &= ~PROPAGATE_AOF;

        /* Call alsoPropagate() only if at least one of AOF / replication
         * propagation is needed. */
        if (propagate_flags != PROPAGATE_NONE) alsoPropagate(c->db->id, c->argv, c->argc, propagate_flags);
    }

    /* Restore the old replication flags, since call() can be executed
     * recursively. */
    c->flag.force_aof = client_old_flags.force_aof;
    c->flag.force_repl = client_old_flags.force_repl;
    c->flag.prevent_prop = client_old_flags.prevent_prop;

    /* If the client has keys tracking enabled for client side caching,
     * make sure to remember the keys it fetched via this command. For read-only
     * scripts, don't process the script, only the commands it executes. */
    if ((c->cmd->flags & CMD_READONLY) && (c->cmd->proc != evalRoCommand) && (c->cmd->proc != evalShaRoCommand) &&
        (c->cmd->proc != fcallroCommand)) {
        /* We use the tracking flag of the original external client that
         * triggered the command, but we take the keys from the actual command
         * being executed. */
        if (server.current_client && (server.current_client->flag.tracking) &&
            !(server.current_client->flag.tracking_bcast)) {
            trackingRememberKeys(server.current_client, c);
        }
    }

    if (!c->flag.blocked) {
        /* Modules may call commands in cron, in which case server.current_client
         * is not set. */
        if (server.current_client) {
            server.current_client->commands_processed++;
        }
        server.stat_numcommands++;
    }

    /* Record peak memory after each command and before the eviction that runs
     * before the next command. */
    size_t zmalloc_used = zmalloc_used_memory();
    if (zmalloc_used > server.stat_peak_memory) server.stat_peak_memory = zmalloc_used;

    /* Do some maintenance job and cleanup */
    afterCommand(c);

    /* Remember the replication offset of the client, right after its last
     * command that resulted in propagation. */
    if (old_primary_repl_offset != server.primary_repl_offset) c->woff = server.primary_repl_offset;

    /* Client pause takes effect after a transaction has finished. This needs
     * to be located after everything is propagated. */
    if (!server.in_exec && server.client_pause_in_transaction) {
        server.client_pause_in_transaction = 0;
    }

    server.executing_client = prev_client;
}

/* Used when a command that is ready for execution needs to be rejected, due to
 * various pre-execution checks. it returns the appropriate error to the client.
 * If there's a transaction is flags it as dirty, and if the command is EXEC,
 * it aborts the transaction.
 * The duration is reset, since we reject the command, and it did not record.
 * Note: 'reply' is expected to end with \r\n */
void rejectCommand(client *c, robj *reply) {
    flagTransaction(c);
    c->duration = 0;
    if (c->cmd) c->cmd->rejected_calls++;
    if (c->cmd && c->cmd->proc == execCommand) {
        execCommandAbort(c, reply->ptr);
    } else {
        /* using addReplyError* rather than addReply so that the error can be logged. */
        addReplyErrorObject(c, reply);
    }
}

void rejectCommandSds(client *c, sds s) {
    flagTransaction(c);
    c->duration = 0;
    if (c->cmd) c->cmd->rejected_calls++;
    if (c->cmd && c->cmd->proc == execCommand) {
        execCommandAbort(c, s);
        sdsfree(s);
    } else {
        /* The following frees 's'. */
        addReplyErrorSds(c, s);
    }
}

void rejectCommandFormat(client *c, const char *fmt, ...) {
    va_list ap;
    va_start(ap, fmt);
    sds s = sdscatvprintf(sdsempty(), fmt, ap);
    va_end(ap);
    /* Make sure there are no newlines in the string, otherwise invalid protocol
     * is emitted (The args come from the user, they may contain any character). */
    sdsmapchars(s, "\r\n", "  ", 2);
    rejectCommandSds(c, s);
}

/* This is called after a command in call, we can do some maintenance job in it. */
void afterCommand(client *c) {
    UNUSED(c);
    /* Should be done before trackingHandlePendingKeyInvalidations so that we
     * reply to client before invalidating cache (makes more sense) */
    postExecutionUnitOperations();

    /* Flush pending tracking invalidations. */
    trackingHandlePendingKeyInvalidations();

    clusterSlotStatsAddNetworkBytesOutForUserClient(c);

    /* Flush other pending push messages. only when we are not in nested call.
     * So the messages are not interleaved with transaction response. */
    if (!server.execution_nesting) listJoin(c->reply, server.pending_push_messages);
}

/* Check if c->cmd exists, fills `err` with details in case it doesn't.
 * Return 1 if exists. */
int commandCheckExistence(client *c, sds *err) {
    if (c->cmd) return 1;
    if (!err) return 0;
    if (isContainerCommandBySds(c->argv[0]->ptr)) {
        /* If we can't find the command but argv[0] by itself is a command
         * it means we're dealing with an invalid subcommand. Print Help. */
        sds cmd = sdsnew((char *)c->argv[0]->ptr);
        sdstoupper(cmd);
        *err = sdsnew(NULL);
        *err = sdscatprintf(*err, "unknown subcommand '%.128s'. Try %s HELP.", (char *)c->argv[1]->ptr, cmd);
        sdsfree(cmd);
    } else {
        sds args = sdsempty();
        int i;
        for (i = 1; i < c->argc && sdslen(args) < 128; i++)
            args = sdscatprintf(args, "'%.*s' ", 128 - (int)sdslen(args), (char *)c->argv[i]->ptr);
        *err = sdsnew(NULL);
        *err =
            sdscatprintf(*err, "unknown command '%.128s', with args beginning with: %s", (char *)c->argv[0]->ptr, args);
        sdsfree(args);
    }
    /* Make sure there are no newlines in the string, otherwise invalid protocol
     * is emitted (The args come from the user, they may contain any character). */
    sdsmapchars(*err, "\r\n", "  ", 2);
    return 0;
}

/* Check if c->argc is valid for c->cmd, fills `err` with details in case it isn't.
 * Return 1 if valid. */
int commandCheckArity(struct serverCommand *cmd, int argc, sds *err) {
    if ((cmd->arity > 0 && cmd->arity != argc) || (argc < -cmd->arity)) {
        if (err) {
            *err = sdsnew(NULL);
            *err = sdscatprintf(*err, "wrong number of arguments for '%s' command", cmd->fullname);
        }
        return 0;
    }

    return 1;
}

/* If we're executing a script, try to extract a set of command flags from
 * it, in case it declared them. Note this is just an attempt, we don't yet
 * know the script command is well formed.*/
uint64_t getCommandFlags(client *c) {
    uint64_t cmd_flags = c->cmd->flags;

    if (c->cmd->proc == fcallCommand || c->cmd->proc == fcallroCommand) {
        cmd_flags = fcallGetCommandFlags(c, cmd_flags);
    } else if (c->cmd->proc == evalCommand || c->cmd->proc == evalRoCommand || c->cmd->proc == evalShaCommand ||
               c->cmd->proc == evalShaRoCommand) {
        cmd_flags = evalGetCommandFlags(c, cmd_flags);
    }

    return cmd_flags;
}

/* If this function gets called we already read a whole
 * command, arguments are in the client argv/argc fields.
 * processCommand() execute the command or prepare the
 * server for a bulk read from the client.
 *
 * If C_OK is returned the client is still alive and valid and
 * other operations can be performed by the caller. Otherwise
 * if C_ERR is returned the client was destroyed (i.e. after QUIT). */
int processCommand(client *c) {
    if (!scriptIsTimedout()) {
        /* Both EXEC and scripts call call() directly so there should be
         * no way in_exec or scriptIsRunning() is 1.
         * That is unless lua_timedout, in which case client may run
         * some commands. */
        serverAssert(!server.in_exec);
        serverAssert(!scriptIsRunning());
    }

    /* in case we are starting to ProcessCommand and we already have a command we assume
     * this is a reprocessing of this command, so we do not want to perform some of the actions again. */
    int client_reprocessing_command = c->cmd ? 1 : 0;

    /* only run command filter if not reprocessing command */
    if (!client_reprocessing_command) {
        moduleCallCommandFilters(c);
        reqresAppendRequest(c);
    }

    /* If we're inside a module blocked context yielding that wants to avoid
     * processing clients, postpone the command. */
    if (server.busy_module_yield_flags != BUSY_MODULE_YIELD_NONE &&
        !(server.busy_module_yield_flags & BUSY_MODULE_YIELD_CLIENTS)) {
        blockPostponeClient(c);
        return C_OK;
    }

    /* Now lookup the command and check ASAP about trivial error conditions
     * such as wrong arity, bad command name and so forth.
     * In case we are reprocessing a command after it was blocked,
     * we do not have to repeat the same checks */
    if (!client_reprocessing_command) {
        struct serverCommand *cmd = c->io_parsed_cmd ? c->io_parsed_cmd : lookupCommand(c->argv, c->argc);
        if (!cmd) {
            /* Handle possible security attacks. */
            if (!strcasecmp(c->argv[0]->ptr, "host:") || !strcasecmp(c->argv[0]->ptr, "post")) {
                securityWarningCommand(c);
                return C_ERR;
            }
        }
        c->cmd = c->lastcmd = c->realcmd = cmd;
        sds err;
        if (!commandCheckExistence(c, &err)) {
            rejectCommandSds(c, err);
            return C_OK;
        }
        if (!commandCheckArity(c->cmd, c->argc, &err)) {
            rejectCommandSds(c, err);
            return C_OK;
        }


        /* Check if the command is marked as protected and the relevant configuration allows it */
        if (c->cmd->flags & CMD_PROTECTED) {
            if ((c->cmd->proc == debugCommand && !allowProtectedAction(server.enable_debug_cmd, c)) ||
                (c->cmd->proc == moduleCommand && !allowProtectedAction(server.enable_module_cmd, c))) {
                rejectCommandFormat(c,
                                    "%s command not allowed. If the %s option is set to \"local\", "
                                    "you can run it from a local connection, otherwise you need to set this option "
                                    "in the configuration file, and then restart the server.",
                                    c->cmd->proc == debugCommand ? "DEBUG" : "MODULE",
                                    c->cmd->proc == debugCommand ? "enable-debug-command" : "enable-module-command");
                return C_OK;
            }
        }
    }

    uint64_t cmd_flags = getCommandFlags(c);

    int is_read_command =
        (cmd_flags & CMD_READONLY) || (c->cmd->proc == execCommand && (c->mstate.cmd_flags & CMD_READONLY));
    int is_write_command =
        (cmd_flags & CMD_WRITE) || (c->cmd->proc == execCommand && (c->mstate.cmd_flags & CMD_WRITE));
    int is_denyoom_command =
        (cmd_flags & CMD_DENYOOM) || (c->cmd->proc == execCommand && (c->mstate.cmd_flags & CMD_DENYOOM));
    int is_denystale_command =
        !(cmd_flags & CMD_STALE) || (c->cmd->proc == execCommand && (c->mstate.cmd_inv_flags & CMD_STALE));
    int is_denyloading_command =
        !(cmd_flags & CMD_LOADING) || (c->cmd->proc == execCommand && (c->mstate.cmd_inv_flags & CMD_LOADING));
    int is_may_replicate_command =
        (cmd_flags & (CMD_WRITE | CMD_MAY_REPLICATE)) ||
        (c->cmd->proc == execCommand && (c->mstate.cmd_flags & (CMD_WRITE | CMD_MAY_REPLICATE)));
    int is_deny_async_loading_command = (cmd_flags & CMD_NO_ASYNC_LOADING) ||
                                        (c->cmd->proc == execCommand && (c->mstate.cmd_flags & CMD_NO_ASYNC_LOADING));
    const int obey_client = mustObeyClient(c);

    if (authRequired(c)) {
        /* AUTH and HELLO and no auth commands are valid even in
         * non-authenticated state. */
        if (!(c->cmd->flags & CMD_NO_AUTH)) {
            rejectCommand(c, shared.noautherr);
            return C_OK;
        }
    }

    if (c->flag.multi && c->cmd->flags & CMD_NO_MULTI) {
        rejectCommandFormat(c, "Command not allowed inside a transaction");
        return C_OK;
    }

    /* Check if the user can run this command according to the current
     * ACLs. */
    int acl_errpos;
    int acl_retval = ACLCheckAllPerm(c, &acl_errpos);
    if (acl_retval != ACL_OK) {
        addACLLogEntry(c, acl_retval, (c->flag.multi) ? ACL_LOG_CTX_MULTI : ACL_LOG_CTX_TOPLEVEL, acl_errpos, NULL,
                       NULL);
        sds msg = getAclErrorMessage(acl_retval, c->user, c->cmd, c->argv[acl_errpos]->ptr, 0);
        rejectCommandFormat(c, "-NOPERM %s", msg);
        sdsfree(msg);
        return C_OK;
    }

    /* If cluster is enabled perform the cluster redirection here.
     * However we don't perform the redirection if:
     * 1) The sender of this command is our primary.
     * 2) The command has no key arguments. */
    if (server.cluster_enabled && !obey_client &&
        !(!(c->cmd->flags & CMD_MOVABLE_KEYS) && c->cmd->key_specs_num == 0 && c->cmd->proc != execCommand)) {
        int error_code;
        clusterNode *n = getNodeByQuery(c, c->cmd, c->argv, c->argc, &c->slot, &error_code);
        if (n == NULL || !clusterNodeIsMyself(n)) {
            if (c->cmd->proc == execCommand) {
                discardTransaction(c);
            } else {
                flagTransaction(c);
            }
            clusterRedirectClient(c, n, c->slot, error_code);
            c->duration = 0;
            c->cmd->rejected_calls++;
            return C_OK;
        }
    }

    if (!server.cluster_enabled && c->capa & CLIENT_CAPA_REDIRECT && server.primary_host && !obey_client &&
        (is_write_command || (is_read_command && !c->flag.readonly))) {
        if (server.failover_state == FAILOVER_IN_PROGRESS) {
            /* During the FAILOVER process, when conditions are met (such as
             * when the force time is reached or the primary and replica offsets
             * are consistent), the primary actively becomes the replica and
             * transitions to the FAILOVER_IN_PROGRESS state.
             *
             * After the primary becomes the replica, and after handshaking
             * and other operations, it will eventually send the PSYNC FAILOVER
             * command to the replica, then the replica will become the primary.
             * This means that the upgrade of the replica to the primary is an
             * asynchronous operation, which implies that during the
             * FAILOVER_IN_PROGRESS state, there may be a period of time where
             * both nodes are replicas.
             *
             * In this scenario, if a -REDIRECT is returned, the request will be
             * redirected to the replica and then redirected back, causing back
             * and forth redirection. To avoid this situation, during the
             * FAILOVER_IN_PROGRESS state, we temporarily suspend the clients
             * that need to be redirected until the replica truly becomes the primary,
             * and then resume the execution. */
            blockPostponeClient(c);
        } else {
            if (c->cmd->proc == execCommand) {
                discardTransaction(c);
            } else {
                flagTransaction(c);
            }
            c->duration = 0;
            c->cmd->rejected_calls++;
            addReplyErrorSds(c, sdscatprintf(sdsempty(), "-REDIRECT %s:%d", server.primary_host, server.primary_port));
        }
        return C_OK;
    }

    /* Disconnect some clients if total clients memory is too high. We do this
     * before key eviction, after the last command was executed and consumed
     * some client output buffer memory. */
    evictClients();
    if (server.current_client == NULL) {
        /* If we evicted ourself then abort processing the command */
        return C_ERR;
    }

    /* Handle the maxmemory directive.
     *
     * Note that we do not want to reclaim memory if we are here re-entering
     * the event loop since there is a busy Lua script running in timeout
     * condition, to avoid mixing the propagation of scripts with the
     * propagation of DELs due to eviction. */
    if (server.maxmemory && !isInsideYieldingLongCommand()) {
        int out_of_memory = (performEvictions() == EVICT_FAIL);

        /* performEvictions may evict keys, so we need flush pending tracking
         * invalidation keys. If we don't do this, we may get an invalidation
         * message after we perform operation on the key, where in fact this
         * message belongs to the old value of the key before it gets evicted.*/
        trackingHandlePendingKeyInvalidations();

        /* performEvictions may flush replica output buffers. This may result
         * in a replica, that may be the active client, to be freed. */
        if (server.current_client == NULL) return C_ERR;

        if (out_of_memory && is_denyoom_command) {
            rejectCommand(c, shared.oomerr);
            return C_OK;
        }

        /* Save out_of_memory result at command start, otherwise if we check OOM
         * in the first write within script, memory used by lua stack and
         * arguments might interfere. We need to save it for EXEC and module
         * calls too, since these can call EVAL, but avoid saving it during an
         * interrupted / yielding busy script / module. */
        server.pre_command_oom_state = out_of_memory;
    }

    /* Make sure to use a reasonable amount of memory for client side
     * caching metadata. */
    if (server.tracking_clients) trackingLimitUsedSlots();

    /* Don't accept write commands if there are problems persisting on disk
     * unless coming from our primary, in which case check the replica ignore
     * disk write error config to either log or crash. */
    int deny_write_type = writeCommandsDeniedByDiskError();
    if (deny_write_type != DISK_ERROR_TYPE_NONE && (is_write_command || c->cmd->proc == pingCommand)) {
        if (obey_client) {
            if (!server.repl_ignore_disk_write_error && c->cmd->proc != pingCommand) {
                serverPanic("Replica was unable to write command to disk.");
            } else {
                static mstime_t last_log_time_ms = 0;
                const mstime_t log_interval_ms = 10000;
                if (server.mstime > last_log_time_ms + log_interval_ms) {
                    last_log_time_ms = server.mstime;
                    serverLog(LL_WARNING, "Replica is applying a command even though "
                                          "it is unable to write to disk.");
                }
            }
        } else {
            sds err = writeCommandsGetDiskErrorMessage(deny_write_type);
            /* remove the newline since rejectCommandSds adds it. */
            sdssubstr(err, 0, sdslen(err) - 2);
            rejectCommandSds(c, err);
            return C_OK;
        }
    }

    /* Don't accept write commands if there are not enough good replicas and
     * user configured the min-replicas-to-write option. */
    if (is_write_command && !checkGoodReplicasStatus()) {
        rejectCommand(c, shared.noreplicaserr);
        return C_OK;
    }

    /* Don't accept write commands if this is a read only replica. But
     * accept write commands if this is our primary. */
    if (server.primary_host && server.repl_replica_ro && !obey_client && is_write_command) {
        rejectCommand(c, shared.roreplicaerr);
        return C_OK;
    }

    /* Only allow a subset of commands in the context of Pub/Sub if the
     * connection is in RESP2 mode. With RESP3 there are no limits. */
    if ((c->flag.pubsub && c->resp == 2) && c->cmd->proc != pingCommand && c->cmd->proc != subscribeCommand &&
        c->cmd->proc != ssubscribeCommand && c->cmd->proc != unsubscribeCommand &&
        c->cmd->proc != sunsubscribeCommand && c->cmd->proc != psubscribeCommand &&
        c->cmd->proc != punsubscribeCommand && c->cmd->proc != quitCommand && c->cmd->proc != resetCommand) {
        rejectCommandFormat(c,
                            "Can't execute '%s': only (P|S)SUBSCRIBE / "
                            "(P|S)UNSUBSCRIBE / PING / QUIT / RESET are allowed in this context",
                            c->cmd->fullname);
        return C_OK;
    }

    /* Only allow commands with flag "t", such as INFO, REPLICAOF and so on,
     * when replica-serve-stale-data is no and we are a replica with a broken
     * link with primary. */
    if (server.primary_host && server.repl_state != REPL_STATE_CONNECTED && server.repl_serve_stale_data == 0 &&
        is_denystale_command) {
        rejectCommand(c, shared.primarydownerr);
        return C_OK;
    }

    /* Loading DB? Return an error if the command has not the
     * CMD_LOADING flag. */
    if (server.loading && !server.async_loading && is_denyloading_command) {
        rejectCommand(c, shared.loadingerr);
        return C_OK;
    }

    /* During async-loading, block certain commands. */
    if (server.async_loading && is_deny_async_loading_command) {
        rejectCommand(c, shared.loadingerr);
        return C_OK;
    }

    /* when a busy job is being done (script / module)
     * Only allow a limited number of commands.
     * Note that we need to allow the transactions commands, otherwise clients
     * sending a transaction with pipelining without error checking, may have
     * the MULTI plus a few initial commands refused, then the timeout
     * condition resolves, and the bottom-half of the transaction gets
     * executed, see Github PR #7022. */
    if (isInsideYieldingLongCommand() && !(c->cmd->flags & CMD_ALLOW_BUSY)) {
        if (server.busy_module_yield_flags && server.busy_module_yield_reply) {
            rejectCommandFormat(c, "-BUSY %s", server.busy_module_yield_reply);
        } else if (server.busy_module_yield_flags) {
            rejectCommand(c, shared.slowmoduleerr);
        } else if (scriptIsEval()) {
            rejectCommand(c, shared.slowevalerr);
        } else {
            rejectCommand(c, shared.slowscripterr);
        }
        return C_OK;
    }

    /* Prevent a replica from sending commands that access the keyspace.
     * The main objective here is to prevent abuse of client pause check
     * from which replicas are exempt. */
    if (c->flag.replica && (is_may_replicate_command || is_write_command || is_read_command)) {
        rejectCommandFormat(c, "Replica can't interact with the keyspace");
        return C_OK;
    }

    /* If the server is paused, block the client until
     * the pause has ended. Replicas are never paused. */
    if (!c->flag.replica && ((isPausedActions(PAUSE_ACTION_CLIENT_ALL)) ||
                             ((isPausedActions(PAUSE_ACTION_CLIENT_WRITE)) && is_may_replicate_command))) {
        blockPostponeClient(c);
        return C_OK;
    }

    /* Exec the command */
    if (c->flag.multi && c->cmd->proc != execCommand && c->cmd->proc != discardCommand &&
        c->cmd->proc != multiCommand && c->cmd->proc != watchCommand && c->cmd->proc != quitCommand &&
        c->cmd->proc != resetCommand) {
        queueMultiCommand(c, cmd_flags);
        addReply(c, shared.queued);
    } else {
        int flags = CMD_CALL_FULL;
        if (client_reprocessing_command) flags |= CMD_CALL_REPROCESSING;
        call(c, flags);
        if (listLength(server.ready_keys) && !isInsideYieldingLongCommand()) handleClientsBlockedOnKeys();
    }
    return C_OK;
}

/* ====================== Error lookup and execution ===================== */

void incrementErrorCount(const char *fullerr, size_t namelen) {
    void *result;
    if (!raxFind(server.errors, (unsigned char *)fullerr, namelen, &result)) {
        struct serverError *error = zmalloc(sizeof(*error));
        error->count = 1;
        raxInsert(server.errors, (unsigned char *)fullerr, namelen, error, NULL);
    } else {
        struct serverError *error = result;
        error->count++;
    }
}

/*================================== Shutdown =============================== */

/* Close listening sockets. Also unlink the unix domain socket if
 * unlink_unix_socket is non-zero. */
void closeListeningSockets(int unlink_unix_socket) {
    int j;

    for (int i = 0; i < CONN_TYPE_MAX; i++) {
        connListener *listener = &server.listeners[i];
        if (listener->ct == NULL) continue;

        for (j = 0; j < listener->count; j++) close(listener->fd[j]);
    }

    if (server.cluster_enabled)
        for (j = 0; j < server.clistener.count; j++) close(server.clistener.fd[j]);
    if (unlink_unix_socket && server.unixsocket) {
        serverLog(LL_NOTICE, "Removing the unix socket file.");
        if (unlink(server.unixsocket) != 0)
            serverLog(LL_WARNING, "Error removing the unix socket file: %s", strerror(errno));
    }
}

/* Prepare for shutting down the server.
 *
 * The client *c can be NULL, it may come from a signal. If client is passed in,
 * it is used to print the client info.
 *
 * Flags:
 *
 * - SHUTDOWN_SAVE: Save a database dump even if the server is configured not to
 *   save any dump.
 *
 * - SHUTDOWN_NOSAVE: Don't save any database dump even if the server is
 *   configured to save one.
 *
 * - SHUTDOWN_NOW: Don't wait for replicas to catch up before shutting down.
 *
 * - SHUTDOWN_FORCE: Ignore errors writing AOF and RDB files on disk, which
 *   would normally prevent a shutdown.
 *
 * Unless SHUTDOWN_NOW is set and if any replicas are lagging behind, C_ERR is
 * returned and server.shutdown_mstime is set to a timestamp to allow a grace
 * period for the replicas to catch up. This is checked and handled by
 * serverCron() which completes the shutdown as soon as possible.
 *
 * If shutting down fails due to errors writing RDB or AOF files, C_ERR is
 * returned and an error is logged. If the flag SHUTDOWN_FORCE is set, these
 * errors are logged but ignored and C_OK is returned.
 *
 * On success, this function returns C_OK and then it's OK to call exit(0). */
int prepareForShutdown(client *c, int flags) {
    if (isShutdownInitiated()) return C_ERR;

    /* When SHUTDOWN is called while the server is loading a dataset in
     * memory we need to make sure no attempt is performed to save
     * the dataset on shutdown (otherwise it could overwrite the current DB
     * with half-read data).
     *
     * Also when in Sentinel mode clear the SAVE flag and force NOSAVE. */
    if (server.loading || server.sentinel_mode) flags = (flags & ~SHUTDOWN_SAVE) | SHUTDOWN_NOSAVE;

    server.shutdown_flags = flags;

    if (c != NULL) {
        sds client = catClientInfoShortString(sdsempty(), c, server.hide_user_data_from_log);
        serverLog(LL_NOTICE, "User requested shutdown... (user request from '%s')", client);
        sdsfree(client);
    } else {
        serverLog(LL_NOTICE, "User requested shutdown...");
    }
    if (server.supervised_mode == SUPERVISED_SYSTEMD) serverCommunicateSystemd("STOPPING=1\n");

    /* If we have any replicas, let them catch up the replication offset before
     * we shut down, to avoid data loss. */
    if (!(flags & SHUTDOWN_NOW) && server.shutdown_timeout != 0 && !isReadyToShutdown()) {
        server.shutdown_mstime = server.mstime + server.shutdown_timeout * 1000;
        if (!isPausedActions(PAUSE_ACTION_REPLICA)) sendGetackToReplicas();
        pauseActions(PAUSE_DURING_SHUTDOWN, LLONG_MAX, PAUSE_ACTIONS_CLIENT_WRITE_SET);
        serverLog(LL_NOTICE, "Waiting for replicas before shutting down.");
        return C_ERR;
    }

    return finishShutdown();
}

static inline int isShutdownInitiated(void) {
    return server.shutdown_mstime != 0;
}

/* Returns 0 if there are any replicas which are lagging in replication which we
 * need to wait for before shutting down. Returns 1 if we're ready to shut
 * down now. */
int isReadyToShutdown(void) {
    if (listLength(server.replicas) == 0) return 1; /* No replicas. */

    listIter li;
    listNode *ln;
    listRewind(server.replicas, &li);
    while ((ln = listNext(&li)) != NULL) {
        client *replica = listNodeValue(ln);
        if (replica->repl_ack_off != server.primary_repl_offset) return 0;
    }
    return 1;
}

static void cancelShutdown(void) {
    server.shutdown_asap = 0;
    server.shutdown_flags = 0;
    server.shutdown_mstime = 0;
    server.last_sig_received = 0;
    replyToClientsBlockedOnShutdown();
    unpauseActions(PAUSE_DURING_SHUTDOWN);
}

/* Returns C_OK if shutdown was aborted and C_ERR if shutdown wasn't ongoing. */
int abortShutdown(void) {
    if (isShutdownInitiated()) {
        cancelShutdown();
    } else if (server.shutdown_asap) {
        /* Signal handler has requested shutdown, but it hasn't been initiated
         * yet. Just clear the flag. */
        server.shutdown_asap = 0;
    } else {
        /* Shutdown neither initiated nor requested. */
        return C_ERR;
    }
    serverLog(LL_NOTICE, "Shutdown manually aborted.");
    return C_OK;
}

/* The final step of the shutdown sequence. Returns C_OK if the shutdown
 * sequence was successful and it's OK to call exit(). If C_ERR is returned,
 * it's not safe to call exit(). */
int finishShutdown(void) {
    int save = server.shutdown_flags & SHUTDOWN_SAVE;
    int nosave = server.shutdown_flags & SHUTDOWN_NOSAVE;
    int force = server.shutdown_flags & SHUTDOWN_FORCE;

    /* Log a warning for each replica that is lagging. */
    listIter replicas_iter;
    listNode *replicas_list_node;
    int num_replicas = 0, num_lagging_replicas = 0;
    listRewind(server.replicas, &replicas_iter);
    while ((replicas_list_node = listNext(&replicas_iter)) != NULL) {
        client *replica = listNodeValue(replicas_list_node);
        num_replicas++;
        if (replica->repl_ack_off != server.primary_repl_offset) {
            num_lagging_replicas++;
            long lag = replica->repl_state == REPLICA_STATE_ONLINE ? time(NULL) - replica->repl_ack_time : 0;
            serverLog(LL_NOTICE, "Lagging replica %s reported offset %lld behind master, lag=%ld, state=%s.",
                      replicationGetReplicaName(replica), server.primary_repl_offset - replica->repl_ack_off, lag,
                      replstateToString(replica->repl_state));
        }
    }
    if (num_replicas > 0) {
        serverLog(LL_NOTICE, "%d of %d replicas are in sync when shutting down.", num_replicas - num_lagging_replicas,
                  num_replicas);
    }

    /* Kill all the Lua debugger forked sessions. */
    ldbKillForkedSessions();

    /* Kill the saving child if there is a background saving in progress.
       We want to avoid race conditions, for instance our saving child may
       overwrite the synchronous saving did by SHUTDOWN. */
    if (server.child_type == CHILD_TYPE_RDB) {
        serverLog(LL_WARNING, "There is a child saving an .rdb. Killing it!");
        killRDBChild();
        /* Note that, in killRDBChild normally has backgroundSaveDoneHandler
         * doing it's cleanup, but in this case this code will not be reached,
         * so we need to call rdbRemoveTempFile which will close fd(in order
         * to unlink file actually) in background thread.
         * The temp rdb file fd may won't be closed when the server exits quickly,
         * but OS will close this fd when process exits. */
        rdbRemoveTempFile(server.child_pid, 0);
    }

    /* Kill module child if there is one. */
    if (server.child_type == CHILD_TYPE_MODULE) {
        serverLog(LL_WARNING, "There is a module fork child. Killing it!");
        TerminateModuleForkChild(server.child_pid, 0);
    }

    /* Kill the AOF saving child as the AOF we already have may be longer
     * but contains the full dataset anyway. */
    if (server.child_type == CHILD_TYPE_AOF) {
        /* If we have AOF enabled but haven't written the AOF yet, don't
         * shutdown or else the dataset will be lost. */
        if (server.aof_state == AOF_WAIT_REWRITE) {
            if (force) {
                serverLog(LL_WARNING, "Writing initial AOF. Exit anyway.");
            } else {
                serverLog(LL_WARNING, "Writing initial AOF, can't exit.");
                if (server.supervised_mode == SUPERVISED_SYSTEMD)
                    serverCommunicateSystemd("STATUS=Writing initial AOF, can't exit.\n");
                goto error;
            }
        }
        serverLog(LL_WARNING, "There is a child rewriting the AOF. Killing it!");
        killAppendOnlyChild();
    }
    if (server.aof_state != AOF_OFF) {
        /* Append only file: flush buffers and fsync() the AOF at exit */
        serverLog(LL_NOTICE, "Calling fsync() on the AOF file.");
        flushAppendOnlyFile(1);
        if (valkey_fsync(server.aof_fd) == -1) {
            serverLog(LL_WARNING, "Fail to fsync the AOF file: %s.", strerror(errno));
        }
    }

    /* Create a new RDB file before exiting. */
    if ((server.saveparamslen > 0 && !nosave) || save) {
        serverLog(LL_NOTICE, "Saving the final RDB snapshot before exiting.");
        if (server.supervised_mode == SUPERVISED_SYSTEMD)
            serverCommunicateSystemd("STATUS=Saving the final RDB snapshot\n");
        /* Snapshotting. Perform a SYNC SAVE and exit */
        rdbSaveInfo rsi, *rsiptr;
        rsiptr = rdbPopulateSaveInfo(&rsi);
        /* Keep the page cache since it's likely to restart soon */
        if (rdbSave(REPLICA_REQ_NONE, server.rdb_filename, rsiptr, RDBFLAGS_KEEP_CACHE) != C_OK) {
            /* Ooops.. error saving! The best we can do is to continue
             * operating. Note that if there was a background saving process,
             * in the next cron() the server will be notified that the background
             * saving aborted, handling special stuff like replicas pending for
             * synchronization... */
            if (force) {
                serverLog(LL_WARNING, "Error trying to save the DB. Exit anyway.");
            } else {
                serverLog(LL_WARNING, "Error trying to save the DB, can't exit.");
                if (server.supervised_mode == SUPERVISED_SYSTEMD)
                    serverCommunicateSystemd("STATUS=Error trying to save the DB, can't exit.\n");
                goto error;
            }
        }
    }

    /* Free the AOF manifest. */
    if (server.aof_manifest) aofManifestFree(server.aof_manifest);

    /* Fire the shutdown modules event. */
    moduleFireServerEvent(VALKEYMODULE_EVENT_SHUTDOWN, 0, NULL);

    /* Remove the pid file if possible and needed. */
    if (server.daemonize || server.pidfile) {
        serverLog(LL_NOTICE, "Removing the pid file.");
        unlink(server.pidfile);
    }

    /* Best effort flush of replica output buffers, so that we hopefully
     * send them pending writes. */
    flushReplicasOutputBuffers();

    /* Close the listening sockets. Apparently this allows faster restarts. */
    closeListeningSockets(1);

    /* Handle cluster-related matters when shutdown. */
    if (server.cluster_enabled) clusterHandleServerShutdown();

    serverLog(LL_WARNING, "%s is now ready to exit, bye bye...", server.sentinel_mode ? "Sentinel" : "Valkey");
    return C_OK;

error:
    serverLog(LL_WARNING, "Errors trying to shut down the server. Check the logs for more information.");
    cancelShutdown();
    return C_ERR;
}

/*================================== Commands =============================== */

/* Sometimes the server cannot accept write commands because there is a persistence
 * error with the RDB or AOF file, and the server is configured in order to stop
 * accepting writes in such situation. This function returns if such a
 * condition is active, and the type of the condition.
 *
 * Function return values:
 *
 * DISK_ERROR_TYPE_NONE:    No problems, we can accept writes.
 * DISK_ERROR_TYPE_AOF:     Don't accept writes: AOF errors.
 * DISK_ERROR_TYPE_RDB:     Don't accept writes: RDB errors.
 */
int writeCommandsDeniedByDiskError(void) {
    if (server.stop_writes_on_bgsave_err && server.saveparamslen > 0 && server.lastbgsave_status == C_ERR) {
        return DISK_ERROR_TYPE_RDB;
    } else if (server.aof_state != AOF_OFF) {
        if (server.aof_last_write_status == C_ERR) {
            return DISK_ERROR_TYPE_AOF;
        }
        /* AOF fsync error. */
        int aof_bio_fsync_status = atomic_load_explicit(&server.aof_bio_fsync_status, memory_order_acquire);
        if (aof_bio_fsync_status == C_ERR) {
            server.aof_last_write_errno = atomic_load_explicit(&server.aof_bio_fsync_errno, memory_order_relaxed);
            return DISK_ERROR_TYPE_AOF;
        }
    }

    return DISK_ERROR_TYPE_NONE;
}

sds writeCommandsGetDiskErrorMessage(int error_code) {
    sds ret = NULL;
    if (error_code == DISK_ERROR_TYPE_RDB) {
        ret = sdsdup(shared.bgsaveerr->ptr);
    } else {
        ret = sdscatfmt(sdsempty(), "-MISCONF Errors writing to the AOF file: %s\r\n",
                        strerror(server.aof_last_write_errno));
    }
    return ret;
}

/* The PING command. It works in a different way if the client is in
 * in Pub/Sub mode. */
void pingCommand(client *c) {
    /* The command takes zero or one arguments. */
    if (c->argc > 2) {
        addReplyErrorArity(c);
        return;
    }

    if (c->flag.pubsub && c->resp == 2) {
        addReply(c, shared.mbulkhdr[2]);
        addReplyBulkCBuffer(c, "pong", 4);
        if (c->argc == 1)
            addReplyBulkCBuffer(c, "", 0);
        else
            addReplyBulk(c, c->argv[1]);
    } else {
        if (c->argc == 1)
            addReply(c, shared.pong);
        else
            addReplyBulk(c, c->argv[1]);
    }
}

void echoCommand(client *c) {
    addReplyBulk(c, c->argv[1]);
}

void timeCommand(client *c) {
    addReplyArrayLen(c, 2);
    addReplyBulkLongLong(c, server.unixtime);
    addReplyBulkLongLong(c, server.ustime - ((long long)server.unixtime) * 1000000);
}

typedef struct replyFlagNames {
    uint64_t flag;
    const char *name;
} replyFlagNames;

/* Helper function to output flags. */
void addReplyCommandFlags(client *c, uint64_t flags, replyFlagNames *replyFlags) {
    int count = 0, j = 0;
    /* Count them so we don't have to use deferred reply. */
    while (replyFlags[j].name) {
        if (flags & replyFlags[j].flag) count++;
        j++;
    }

    addReplySetLen(c, count);
    j = 0;
    while (replyFlags[j].name) {
        if (flags & replyFlags[j].flag) addReplyStatus(c, replyFlags[j].name);
        j++;
    }
}

void addReplyFlagsForCommand(client *c, struct serverCommand *cmd) {
    replyFlagNames flagNames[] = {{CMD_WRITE, "write"},
                                  {CMD_READONLY, "readonly"},
                                  {CMD_DENYOOM, "denyoom"},
                                  {CMD_MODULE, "module"},
                                  {CMD_ADMIN, "admin"},
                                  {CMD_PUBSUB, "pubsub"},
                                  {CMD_NOSCRIPT, "noscript"},
                                  {CMD_BLOCKING, "blocking"},
                                  {CMD_LOADING, "loading"},
                                  {CMD_STALE, "stale"},
                                  {CMD_SKIP_MONITOR, "skip_monitor"},
                                  {CMD_SKIP_SLOWLOG, "skip_slowlog"},
                                  {CMD_ASKING, "asking"},
                                  {CMD_FAST, "fast"},
                                  {CMD_NO_AUTH, "no_auth"},
                                  /* {CMD_MAY_REPLICATE,     "may_replicate"},, Hidden on purpose */
                                  /* {CMD_SENTINEL,          "sentinel"}, Hidden on purpose */
                                  /* {CMD_ONLY_SENTINEL,     "only_sentinel"}, Hidden on purpose */
                                  {CMD_NO_MANDATORY_KEYS, "no_mandatory_keys"},
                                  /* {CMD_PROTECTED,         "protected"}, Hidden on purpose */
                                  {CMD_NO_ASYNC_LOADING, "no_async_loading"},
                                  {CMD_NO_MULTI, "no_multi"},
                                  {CMD_MOVABLE_KEYS, "movablekeys"},
                                  {CMD_ALLOW_BUSY, "allow_busy"},
                                  /* {CMD_TOUCHES_ARBITRARY_KEYS,  "TOUCHES_ARBITRARY_KEYS"}, Hidden on purpose */
                                  {0, NULL}};
    addReplyCommandFlags(c, cmd->flags, flagNames);
}

void addReplyDocFlagsForCommand(client *c, struct serverCommand *cmd) {
    replyFlagNames docFlagNames[] = {{CMD_DOC_DEPRECATED, "deprecated"}, {CMD_DOC_SYSCMD, "syscmd"}, {0, NULL}};
    addReplyCommandFlags(c, cmd->doc_flags, docFlagNames);
}

void addReplyFlagsForKeyArgs(client *c, uint64_t flags) {
    replyFlagNames docFlagNames[] = {{CMD_KEY_RO, "RO"},
                                     {CMD_KEY_RW, "RW"},
                                     {CMD_KEY_OW, "OW"},
                                     {CMD_KEY_RM, "RM"},
                                     {CMD_KEY_ACCESS, "access"},
                                     {CMD_KEY_UPDATE, "update"},
                                     {CMD_KEY_INSERT, "insert"},
                                     {CMD_KEY_DELETE, "delete"},
                                     {CMD_KEY_NOT_KEY, "not_key"},
                                     {CMD_KEY_INCOMPLETE, "incomplete"},
                                     {CMD_KEY_VARIABLE_FLAGS, "variable_flags"},
                                     {0, NULL}};
    addReplyCommandFlags(c, flags, docFlagNames);
}

/* Must match serverCommandArgType */
const char *ARG_TYPE_STR[] = {
    "string",
    "integer",
    "double",
    "key",
    "pattern",
    "unix-time",
    "pure-token",
    "oneof",
    "block",
};

void addReplyFlagsForArg(client *c, uint64_t flags) {
    replyFlagNames argFlagNames[] = {{CMD_ARG_OPTIONAL, "optional"},
                                     {CMD_ARG_MULTIPLE, "multiple"},
                                     {CMD_ARG_MULTIPLE_TOKEN, "multiple_token"},
                                     {0, NULL}};
    addReplyCommandFlags(c, flags, argFlagNames);
}

void addReplyCommandArgList(client *c, struct serverCommandArg *args, int num_args) {
    addReplyArrayLen(c, num_args);
    for (int j = 0; j < num_args; j++) {
        /* Count our reply len so we don't have to use deferred reply. */
        int has_display_text = 1;
        long maplen = 2;
        if (args[j].key_spec_index != -1) maplen++;
        if (args[j].token) maplen++;
        if (args[j].summary) maplen++;
        if (args[j].since) maplen++;
        if (args[j].deprecated_since) maplen++;
        if (args[j].flags) maplen++;
        if (args[j].type == ARG_TYPE_ONEOF || args[j].type == ARG_TYPE_BLOCK) {
            has_display_text = 0;
            maplen++;
        }
        if (has_display_text) maplen++;
        addReplyMapLen(c, maplen);

        addReplyBulkCString(c, "name");
        addReplyBulkCString(c, args[j].name);

        addReplyBulkCString(c, "type");
        addReplyBulkCString(c, ARG_TYPE_STR[args[j].type]);

        if (has_display_text) {
            addReplyBulkCString(c, "display_text");
            addReplyBulkCString(c, args[j].display_text ? args[j].display_text : args[j].name);
        }
        if (args[j].key_spec_index != -1) {
            addReplyBulkCString(c, "key_spec_index");
            addReplyLongLong(c, args[j].key_spec_index);
        }
        if (args[j].token) {
            addReplyBulkCString(c, "token");
            addReplyBulkCString(c, args[j].token);
        }
        if (args[j].summary) {
            addReplyBulkCString(c, "summary");
            addReplyBulkCString(c, args[j].summary);
        }
        if (args[j].since) {
            addReplyBulkCString(c, "since");
            addReplyBulkCString(c, args[j].since);
        }
        if (args[j].deprecated_since) {
            addReplyBulkCString(c, "deprecated_since");
            addReplyBulkCString(c, args[j].deprecated_since);
        }
        if (args[j].flags) {
            addReplyBulkCString(c, "flags");
            addReplyFlagsForArg(c, args[j].flags);
        }
        if (args[j].type == ARG_TYPE_ONEOF || args[j].type == ARG_TYPE_BLOCK) {
            addReplyBulkCString(c, "arguments");
            addReplyCommandArgList(c, args[j].subargs, args[j].num_args);
        }
    }
}

#ifdef LOG_REQ_RES

void addReplyJson(client *c, struct jsonObject *rs) {
    addReplyMapLen(c, rs->length);

    for (int i = 0; i < rs->length; i++) {
        struct jsonObjectElement *curr = &rs->elements[i];
        addReplyBulkCString(c, curr->key);
        switch (curr->type) {
        case (JSON_TYPE_BOOLEAN): addReplyBool(c, curr->value.boolean); break;
        case (JSON_TYPE_INTEGER): addReplyLongLong(c, curr->value.integer); break;
        case (JSON_TYPE_STRING): addReplyBulkCString(c, curr->value.string); break;
        case (JSON_TYPE_OBJECT): addReplyJson(c, curr->value.object); break;
        case (JSON_TYPE_ARRAY):
            addReplyArrayLen(c, curr->value.array.length);
            for (int k = 0; k < curr->value.array.length; k++) {
                struct jsonObject *object = curr->value.array.objects[k];
                addReplyJson(c, object);
            }
            break;
        default: serverPanic("Invalid JSON type %d", curr->type);
        }
    }
}

#endif

void addReplyCommandHistory(client *c, struct serverCommand *cmd) {
    addReplySetLen(c, cmd->num_history);
    for (int j = 0; j < cmd->num_history; j++) {
        addReplyArrayLen(c, 2);
        addReplyBulkCString(c, cmd->history[j].since);
        addReplyBulkCString(c, cmd->history[j].changes);
    }
}

void addReplyCommandTips(client *c, struct serverCommand *cmd) {
    addReplySetLen(c, cmd->num_tips);
    for (int j = 0; j < cmd->num_tips; j++) {
        addReplyBulkCString(c, cmd->tips[j]);
    }
}

void addReplyCommandKeySpecs(client *c, struct serverCommand *cmd) {
    addReplySetLen(c, cmd->key_specs_num);
    for (int i = 0; i < cmd->key_specs_num; i++) {
        int maplen = 3;
        if (cmd->key_specs[i].notes) maplen++;

        addReplyMapLen(c, maplen);

        if (cmd->key_specs[i].notes) {
            addReplyBulkCString(c, "notes");
            addReplyBulkCString(c, cmd->key_specs[i].notes);
        }

        addReplyBulkCString(c, "flags");
        addReplyFlagsForKeyArgs(c, cmd->key_specs[i].flags);

        addReplyBulkCString(c, "begin_search");
        switch (cmd->key_specs[i].begin_search_type) {
        case KSPEC_BS_UNKNOWN:
            addReplyMapLen(c, 2);
            addReplyBulkCString(c, "type");
            addReplyBulkCString(c, "unknown");

            addReplyBulkCString(c, "spec");
            addReplyMapLen(c, 0);
            break;
        case KSPEC_BS_INDEX:
            addReplyMapLen(c, 2);
            addReplyBulkCString(c, "type");
            addReplyBulkCString(c, "index");

            addReplyBulkCString(c, "spec");
            addReplyMapLen(c, 1);
            addReplyBulkCString(c, "index");
            addReplyLongLong(c, cmd->key_specs[i].bs.index.pos);
            break;
        case KSPEC_BS_KEYWORD:
            addReplyMapLen(c, 2);
            addReplyBulkCString(c, "type");
            addReplyBulkCString(c, "keyword");

            addReplyBulkCString(c, "spec");
            addReplyMapLen(c, 2);
            addReplyBulkCString(c, "keyword");
            addReplyBulkCString(c, cmd->key_specs[i].bs.keyword.keyword);
            addReplyBulkCString(c, "startfrom");
            addReplyLongLong(c, cmd->key_specs[i].bs.keyword.startfrom);
            break;
        default: serverPanic("Invalid begin_search key spec type %d", cmd->key_specs[i].begin_search_type);
        }

        addReplyBulkCString(c, "find_keys");
        switch (cmd->key_specs[i].find_keys_type) {
        case KSPEC_FK_UNKNOWN:
            addReplyMapLen(c, 2);
            addReplyBulkCString(c, "type");
            addReplyBulkCString(c, "unknown");

            addReplyBulkCString(c, "spec");
            addReplyMapLen(c, 0);
            break;
        case KSPEC_FK_RANGE:
            addReplyMapLen(c, 2);
            addReplyBulkCString(c, "type");
            addReplyBulkCString(c, "range");

            addReplyBulkCString(c, "spec");
            addReplyMapLen(c, 3);
            addReplyBulkCString(c, "lastkey");
            addReplyLongLong(c, cmd->key_specs[i].fk.range.lastkey);
            addReplyBulkCString(c, "keystep");
            addReplyLongLong(c, cmd->key_specs[i].fk.range.keystep);
            addReplyBulkCString(c, "limit");
            addReplyLongLong(c, cmd->key_specs[i].fk.range.limit);
            break;
        case KSPEC_FK_KEYNUM:
            addReplyMapLen(c, 2);
            addReplyBulkCString(c, "type");
            addReplyBulkCString(c, "keynum");

            addReplyBulkCString(c, "spec");
            addReplyMapLen(c, 3);
            addReplyBulkCString(c, "keynumidx");
            addReplyLongLong(c, cmd->key_specs[i].fk.keynum.keynumidx);
            addReplyBulkCString(c, "firstkey");
            addReplyLongLong(c, cmd->key_specs[i].fk.keynum.firstkey);
            addReplyBulkCString(c, "keystep");
            addReplyLongLong(c, cmd->key_specs[i].fk.keynum.keystep);
            break;
        default: serverPanic("Invalid find_keys key spec type %d", cmd->key_specs[i].begin_search_type);
        }
    }
}

/* Reply with an array of sub-command using the provided reply callback. */
void addReplyCommandSubCommands(client *c,
                                struct serverCommand *cmd,
                                void (*reply_function)(client *, struct serverCommand *),
                                int use_map) {
    if (!cmd->subcommands_ht) {
        addReplySetLen(c, 0);
        return;
    }

    if (use_map)
        addReplyMapLen(c, hashtableSize(cmd->subcommands_ht));
    else
        addReplyArrayLen(c, hashtableSize(cmd->subcommands_ht));

    void *next;
    hashtableIterator iter;
    hashtableInitSafeIterator(&iter, cmd->subcommands_ht);
    while (hashtableNext(&iter, &next)) {
        struct serverCommand *sub = next;
        if (use_map) addReplyBulkCBuffer(c, sub->fullname, sdslen(sub->fullname));
        reply_function(c, sub);
    }
    hashtableResetIterator(&iter);
}

/* Output the representation of a server command. Used by the COMMAND command and COMMAND INFO. */
void addReplyCommandInfo(client *c, struct serverCommand *cmd) {
    if (!cmd) {
        addReplyNull(c);
    } else {
        int firstkey = 0, lastkey = 0, keystep = 0;
        if (cmd->legacy_range_key_spec.begin_search_type != KSPEC_BS_INVALID) {
            firstkey = cmd->legacy_range_key_spec.bs.index.pos;
            lastkey = cmd->legacy_range_key_spec.fk.range.lastkey;
            if (lastkey >= 0) lastkey += firstkey;
            keystep = cmd->legacy_range_key_spec.fk.range.keystep;
        }

        addReplyArrayLen(c, 10);
        addReplyBulkCBuffer(c, cmd->fullname, sdslen(cmd->fullname));
        addReplyLongLong(c, cmd->arity);
        addReplyFlagsForCommand(c, cmd);
        addReplyLongLong(c, firstkey);
        addReplyLongLong(c, lastkey);
        addReplyLongLong(c, keystep);
        addReplyCommandCategories(c, cmd);
        addReplyCommandTips(c, cmd);
        addReplyCommandKeySpecs(c, cmd);
        addReplyCommandSubCommands(c, cmd, addReplyCommandInfo, 0);
    }
}

/* Output the representation of a server command. Used by the COMMAND DOCS. */
void addReplyCommandDocs(client *c, struct serverCommand *cmd) {
    /* Count our reply len so we don't have to use deferred reply. */
    long maplen = 1;
    if (cmd->summary) maplen++;
    if (cmd->since) maplen++;
    if (cmd->flags & CMD_MODULE) maplen++;
    if (cmd->complexity) maplen++;
    if (cmd->doc_flags) maplen++;
    if (cmd->deprecated_since) maplen++;
    if (cmd->replaced_by) maplen++;
    if (cmd->history) maplen++;
#ifdef LOG_REQ_RES
    if (cmd->reply_schema) maplen++;
#endif
    if (cmd->args) maplen++;
    if (cmd->subcommands_ht) maplen++;
    addReplyMapLen(c, maplen);

    if (cmd->summary) {
        addReplyBulkCString(c, "summary");
        addReplyBulkCString(c, cmd->summary);
    }
    if (cmd->since) {
        addReplyBulkCString(c, "since");
        addReplyBulkCString(c, cmd->since);
    }

    /* Always have the group, for module commands the group is always "module". */
    addReplyBulkCString(c, "group");
    addReplyBulkCString(c, commandGroupStr(cmd->group));

    if (cmd->complexity) {
        addReplyBulkCString(c, "complexity");
        addReplyBulkCString(c, cmd->complexity);
    }
    if (cmd->flags & CMD_MODULE) {
        addReplyBulkCString(c, "module");
        addReplyBulkCString(c, moduleNameFromCommand(cmd));
    }
    if (cmd->doc_flags) {
        addReplyBulkCString(c, "doc_flags");
        addReplyDocFlagsForCommand(c, cmd);
    }
    if (cmd->deprecated_since) {
        addReplyBulkCString(c, "deprecated_since");
        addReplyBulkCString(c, cmd->deprecated_since);
    }
    if (cmd->replaced_by) {
        addReplyBulkCString(c, "replaced_by");
        addReplyBulkCString(c, cmd->replaced_by);
    }
    if (cmd->history) {
        addReplyBulkCString(c, "history");
        addReplyCommandHistory(c, cmd);
    }
#ifdef LOG_REQ_RES
    if (cmd->reply_schema) {
        addReplyBulkCString(c, "reply_schema");
        addReplyJson(c, cmd->reply_schema);
    }
#endif
    if (cmd->args) {
        addReplyBulkCString(c, "arguments");
        addReplyCommandArgList(c, cmd->args, cmd->num_args);
    }
    if (cmd->subcommands_ht) {
        addReplyBulkCString(c, "subcommands");
        addReplyCommandSubCommands(c, cmd, addReplyCommandDocs, 1);
    }
}

/* Helper for COMMAND GETKEYS and GETKEYSANDFLAGS */
void getKeysSubcommandImpl(client *c, int with_flags) {
    struct serverCommand *cmd = lookupCommand(c->argv + 2, c->argc - 2);
    getKeysResult result;
    initGetKeysResult(&result);
    int j;

    if (!cmd) {
        addReplyError(c, "Invalid command specified");
        return;
    } else if (!doesCommandHaveKeys(cmd)) {
        addReplyError(c, "The command has no key arguments");
        return;
    } else if ((cmd->arity > 0 && cmd->arity != c->argc - 2) || ((c->argc - 2) < -cmd->arity)) {
        addReplyError(c, "Invalid number of arguments specified for command");
        return;
    }

    if (!getKeysFromCommandWithSpecs(cmd, c->argv + 2, c->argc - 2, GET_KEYSPEC_DEFAULT, &result)) {
        if (cmd->flags & CMD_NO_MANDATORY_KEYS) {
            addReplyArrayLen(c, 0);
        } else {
            addReplyError(c, "Invalid arguments specified for command");
        }
    } else {
        addReplyArrayLen(c, result.numkeys);
        for (j = 0; j < result.numkeys; j++) {
            if (!with_flags) {
                addReplyBulk(c, c->argv[result.keys[j].pos + 2]);
            } else {
                addReplyArrayLen(c, 2);
                addReplyBulk(c, c->argv[result.keys[j].pos + 2]);
                addReplyFlagsForKeyArgs(c, result.keys[j].flags);
            }
        }
    }
    getKeysFreeResult(&result);
}

/* COMMAND GETKEYSANDFLAGS cmd arg1 arg2 ... */
void commandGetKeysAndFlagsCommand(client *c) {
    getKeysSubcommandImpl(c, 1);
}

/* COMMAND GETKEYS cmd arg1 arg2 ... */
void getKeysSubcommand(client *c) {
    getKeysSubcommandImpl(c, 0);
}

/* COMMAND (no args) */
void commandCommand(client *c) {
    hashtableIterator iter;
    void *next;
    addReplyArrayLen(c, hashtableSize(server.commands));
    hashtableInitIterator(&iter, server.commands);
    while (hashtableNext(&iter, &next)) {
        struct serverCommand *cmd = next;
        addReplyCommandInfo(c, cmd);
    }
    hashtableResetIterator(&iter);
}

/* COMMAND COUNT */
void commandCountCommand(client *c) {
    addReplyLongLong(c, hashtableSize(server.commands));
}

typedef enum {
    COMMAND_LIST_FILTER_MODULE,
    COMMAND_LIST_FILTER_ACLCAT,
    COMMAND_LIST_FILTER_PATTERN,
} commandListFilterType;

typedef struct {
    commandListFilterType type;
    sds arg;
    struct {
        int valid;
        union {
            uint64_t aclcat;
            void *module_handle;
        } u;
    } cache;
} commandListFilter;

int shouldFilterFromCommandList(struct serverCommand *cmd, commandListFilter *filter) {
    switch (filter->type) {
    case (COMMAND_LIST_FILTER_MODULE):
        if (!filter->cache.valid) {
            filter->cache.u.module_handle = moduleGetHandleByName(filter->arg);
            filter->cache.valid = 1;
        }
        return !moduleIsModuleCommand(filter->cache.u.module_handle, cmd);
    case (COMMAND_LIST_FILTER_ACLCAT): {
        if (!filter->cache.valid) {
            filter->cache.u.aclcat = ACLGetCommandCategoryFlagByName(filter->arg);
            filter->cache.valid = 1;
        }
        uint64_t cat = filter->cache.u.aclcat;
        if (cat == 0) return 1; /* Invalid ACL category */
        return (!(cmd->acl_categories & cat));
        break;
    }
    case (COMMAND_LIST_FILTER_PATTERN):
        return !stringmatchlen(filter->arg, sdslen(filter->arg), cmd->fullname, sdslen(cmd->fullname), 1);
    default: serverPanic("Invalid filter type %d", filter->type);
    }
}

/* COMMAND LIST FILTERBY (MODULE <module-name>|ACLCAT <cat>|PATTERN <pattern>) */
void commandListWithFilter(client *c, hashtable *commands, commandListFilter filter, int *numcmds) {
    hashtableIterator iter;
    void *next;
    hashtableInitIterator(&iter, commands);
    while (hashtableNext(&iter, &next)) {
        struct serverCommand *cmd = next;
        if (!shouldFilterFromCommandList(cmd, &filter)) {
            addReplyBulkCBuffer(c, cmd->fullname, sdslen(cmd->fullname));
            (*numcmds)++;
        }

        if (cmd->subcommands_ht) {
            commandListWithFilter(c, cmd->subcommands_ht, filter, numcmds);
        }
    }
    hashtableResetIterator(&iter);
}

/* COMMAND LIST */
void commandListWithoutFilter(client *c, hashtable *commands, int *numcmds) {
    hashtableIterator iter;
    void *next;
    hashtableInitIterator(&iter, commands);
    while (hashtableNext(&iter, &next)) {
        struct serverCommand *cmd = next;
        addReplyBulkCBuffer(c, cmd->fullname, sdslen(cmd->fullname));
        (*numcmds)++;

        if (cmd->subcommands_ht) {
            commandListWithoutFilter(c, cmd->subcommands_ht, numcmds);
        }
    }
    hashtableResetIterator(&iter);
}

/* COMMAND LIST [FILTERBY (MODULE <module-name>|ACLCAT <cat>|PATTERN <pattern>)] */
void commandListCommand(client *c) {
    /* Parse options. */
    int i = 2, got_filter = 0;
    commandListFilter filter = {0};
    for (; i < c->argc; i++) {
        int moreargs = (c->argc - 1) - i; /* Number of additional arguments. */
        char *opt = c->argv[i]->ptr;
        if (!strcasecmp(opt, "filterby") && moreargs == 2) {
            char *filtertype = c->argv[i + 1]->ptr;
            if (!strcasecmp(filtertype, "module")) {
                filter.type = COMMAND_LIST_FILTER_MODULE;
            } else if (!strcasecmp(filtertype, "aclcat")) {
                filter.type = COMMAND_LIST_FILTER_ACLCAT;
            } else if (!strcasecmp(filtertype, "pattern")) {
                filter.type = COMMAND_LIST_FILTER_PATTERN;
            } else {
                addReplyErrorObject(c, shared.syntaxerr);
                return;
            }
            got_filter = 1;
            filter.arg = c->argv[i + 2]->ptr;
            i += 2;
        } else {
            addReplyErrorObject(c, shared.syntaxerr);
            return;
        }
    }

    int numcmds = 0;
    void *replylen = addReplyDeferredLen(c);

    if (got_filter) {
        commandListWithFilter(c, server.commands, filter, &numcmds);
    } else {
        commandListWithoutFilter(c, server.commands, &numcmds);
    }

    setDeferredArrayLen(c, replylen, numcmds);
}

/* COMMAND INFO [<command-name> ...] */
void commandInfoCommand(client *c) {
    int i;

    if (c->argc == 2) {
        hashtableIterator iter;
        void *next;
        addReplyArrayLen(c, hashtableSize(server.commands));
        hashtableInitIterator(&iter, server.commands);
        while (hashtableNext(&iter, &next)) {
            struct serverCommand *cmd = next;
            addReplyCommandInfo(c, cmd);
        }
        hashtableResetIterator(&iter);
    } else {
        addReplyArrayLen(c, c->argc - 2);
        for (i = 2; i < c->argc; i++) {
            addReplyCommandInfo(c, lookupCommandBySds(c->argv[i]->ptr));
        }
    }
}

/* COMMAND DOCS [command-name [command-name ...]] */
void commandDocsCommand(client *c) {
    int i;
    if (c->argc == 2) {
        /* Reply with an array of all commands */
        hashtableIterator iter;
        void *next;
        addReplyMapLen(c, hashtableSize(server.commands));
        hashtableInitIterator(&iter, server.commands);
        while (hashtableNext(&iter, &next)) {
            struct serverCommand *cmd = next;
            addReplyBulkCBuffer(c, cmd->fullname, sdslen(cmd->fullname));
            addReplyCommandDocs(c, cmd);
        }
        hashtableResetIterator(&iter);
    } else {
        /* Reply with an array of the requested commands (if we find them) */
        int numcmds = 0;
        void *replylen = addReplyDeferredLen(c);
        for (i = 2; i < c->argc; i++) {
            struct serverCommand *cmd = lookupCommandBySds(c->argv[i]->ptr);
            if (!cmd) continue;
            addReplyBulkCBuffer(c, cmd->fullname, sdslen(cmd->fullname));
            addReplyCommandDocs(c, cmd);
            numcmds++;
        }
        setDeferredMapLen(c, replylen, numcmds);
    }
}

/* COMMAND GETKEYS arg0 arg1 arg2 ... */
void commandGetKeysCommand(client *c) {
    getKeysSubcommand(c);
}

/* COMMAND HELP */
void commandHelpCommand(client *c) {
    const char *help[] = {
        "(no subcommand)",
        "    Return details about all commands.",
        "COUNT",
        "    Return the total number of commands in this server.",
        "LIST",
        "    Return a list of all commands in this server.",
        "INFO [<command-name> ...]",
        "    Return details about multiple commands.",
        "    If no command names are given, documentation details for all",
        "    commands are returned.",
        "DOCS [<command-name> ...]",
        "    Return documentation details about multiple commands.",
        "    If no command names are given, documentation details for all",
        "    commands are returned.",
        "GETKEYS <full-command>",
        "    Return the keys from a full command.",
        "GETKEYSANDFLAGS <full-command>",
        "    Return the keys and the access flags from a full command.",
        NULL,
    };
    addReplyHelp(c, help);
}

/* Convert an amount of bytes into a human readable string in the form
 * of 100B, 2G, 100M, 4K, and so forth. */
void bytesToHuman(char *s, size_t size, unsigned long long n) {
    double d;

    if (n < 1024) {
        /* Bytes */
        snprintf(s, size, "%lluB", n);
    } else if (n < (1024 * 1024)) {
        d = (double)n / (1024);
        snprintf(s, size, "%.2fK", d);
    } else if (n < (1024LL * 1024 * 1024)) {
        d = (double)n / (1024 * 1024);
        snprintf(s, size, "%.2fM", d);
    } else if (n < (1024LL * 1024 * 1024 * 1024)) {
        d = (double)n / (1024LL * 1024 * 1024);
        snprintf(s, size, "%.2fG", d);
    } else if (n < (1024LL * 1024 * 1024 * 1024 * 1024)) {
        d = (double)n / (1024LL * 1024 * 1024 * 1024);
        snprintf(s, size, "%.2fT", d);
    } else if (n < (1024LL * 1024 * 1024 * 1024 * 1024 * 1024)) {
        d = (double)n / (1024LL * 1024 * 1024 * 1024 * 1024);
        snprintf(s, size, "%.2fP", d);
    } else {
        /* Let's hope we never need this */
        snprintf(s, size, "%lluB", n);
    }
}

/* Fill percentile distribution of latencies. */
sds fillPercentileDistributionLatencies(sds info, const char *histogram_name, struct hdr_histogram *histogram) {
    info = sdscatfmt(info, "latency_percentiles_usec_%s:", histogram_name);
    for (int j = 0; j < server.latency_tracking_info_percentiles_len; j++) {
        char fbuf[128];
        size_t len = snprintf(fbuf, sizeof(fbuf), "%f", server.latency_tracking_info_percentiles[j]);
        trimDoubleString(fbuf, len);
        info = sdscatprintf(info, "p%s=%.3f", fbuf,
                            ((double)hdr_value_at_percentile(histogram, server.latency_tracking_info_percentiles[j])) /
                                1000.0f);
        if (j != server.latency_tracking_info_percentiles_len - 1) info = sdscatlen(info, ",", 1);
    }
    info = sdscatprintf(info, "\r\n");
    return info;
}

const char *replstateToString(int replstate) {
    switch (replstate) {
    case REPLICA_STATE_WAIT_BGSAVE_START:
    case REPLICA_STATE_WAIT_BGSAVE_END: return "wait_bgsave";
    case REPLICA_STATE_BG_RDB_LOAD: return "bg_transfer";
    case REPLICA_STATE_SEND_BULK: return "send_bulk";
    case REPLICA_STATE_ONLINE: return "online";
    default: return "";
    }
}

/* Characters we sanitize on INFO output to maintain expected format. */
static char unsafe_info_chars[] = "#:\n\r";
static char unsafe_info_chars_substs[] = "____"; /* Must be same length as above */

/* Returns a sanitized version of s that contains no unsafe info string chars.
 * If no unsafe characters are found, simply returns s. Caller needs to
 * free tmp if it is non-null on return.
 */
const char *getSafeInfoString(const char *s, size_t len, char **tmp) {
    *tmp = NULL;
    if (mempbrk(s, len, unsafe_info_chars, sizeof(unsafe_info_chars) - 1) == NULL) return s;
    char *new = *tmp = zmalloc(len + 1);
    memcpy(new, s, len);
    new[len] = '\0';
    return memmapchars(new, len, unsafe_info_chars, unsafe_info_chars_substs, sizeof(unsafe_info_chars) - 1);
}

sds genValkeyInfoStringCommandStats(sds info, hashtable *commands) {
    hashtableIterator iter;
    void *next;
    hashtableInitSafeIterator(&iter, commands);
    while (hashtableNext(&iter, &next)) {
        struct serverCommand *c = next;
        char *tmpsafe;
        if (c->calls || c->failed_calls || c->rejected_calls) {
            info = sdscatprintf(info,
                                "cmdstat_%s:calls=%lld,usec=%lld,usec_per_call=%.2f"
                                ",rejected_calls=%lld,failed_calls=%lld\r\n",
                                getSafeInfoString(c->fullname, sdslen(c->fullname), &tmpsafe), c->calls,
                                c->microseconds, (c->calls == 0) ? 0 : ((float)c->microseconds / c->calls),
                                c->rejected_calls, c->failed_calls);
            if (tmpsafe != NULL) zfree(tmpsafe);
        }
        if (c->subcommands_ht) {
            info = genValkeyInfoStringCommandStats(info, c->subcommands_ht);
        }
    }
    hashtableResetIterator(&iter);

    return info;
}

/* Writes the ACL metrics to the info */
sds genValkeyInfoStringACLStats(sds info) {
    info = sdscatprintf(info,
                        "acl_access_denied_auth:%lld\r\n"
                        "acl_access_denied_cmd:%lld\r\n"
                        "acl_access_denied_key:%lld\r\n"
                        "acl_access_denied_channel:%lld\r\n",
                        server.acl_info.user_auth_failures, server.acl_info.invalid_cmd_accesses,
                        server.acl_info.invalid_key_accesses, server.acl_info.invalid_channel_accesses);
    return info;
}

sds genValkeyInfoStringLatencyStats(sds info, hashtable *commands) {
    hashtableIterator iter;
    void *next;
    hashtableInitSafeIterator(&iter, commands);
    while (hashtableNext(&iter, &next)) {
        struct serverCommand *c = next;
        char *tmpsafe;
        if (c->latency_histogram) {
            info = fillPercentileDistributionLatencies(
                info, getSafeInfoString(c->fullname, sdslen(c->fullname), &tmpsafe), c->latency_histogram);
            if (tmpsafe != NULL) zfree(tmpsafe);
        }
        if (c->subcommands_ht) {
            info = genValkeyInfoStringLatencyStats(info, c->subcommands_ht);
        }
    }
    hashtableResetIterator(&iter);

    return info;
}

/* Takes a null terminated sections list, and adds them to the dict. */
void addInfoSectionsToDict(dict *section_dict, char **sections) {
    while (*sections) {
        sds section = sdsnew(*sections);
        if (dictAdd(section_dict, section, NULL) == DICT_ERR) sdsfree(section);
        sections++;
    }
}

/* Cached copy of the default sections, as an optimization. */
static dict *cached_default_info_sections = NULL;

void releaseInfoSectionDict(dict *sec) {
    if (sec != cached_default_info_sections) dictRelease(sec);
}

/* Create a dictionary with unique section names to be used by genValkeyInfoString.
 * 'argv' and 'argc' are list of arguments for INFO.
 * 'defaults' is an optional null terminated list of default sections.
 * 'out_all' and 'out_everything' are optional.
 * The resulting dictionary should be released with releaseInfoSectionDict. */
dict *genInfoSectionDict(robj **argv, int argc, char **defaults, int *out_all, int *out_everything) {
    char *default_sections[] = {
        "server",
        "clients",
        "memory",
        "persistence",
        "stats",
        "replication",
        "cpu",
        "module_list",
        "errorstats",
        "cluster",
        "keyspace",
        NULL,
    };
    if (!defaults) defaults = default_sections;

    if (argc == 0) {
        /* In this case we know the dict is not gonna be modified, so we cache
         * it as an optimization for a common case. */
        if (cached_default_info_sections) return cached_default_info_sections;
        cached_default_info_sections = dictCreate(&stringSetDictType);
        dictExpand(cached_default_info_sections, 16);
        addInfoSectionsToDict(cached_default_info_sections, defaults);
        return cached_default_info_sections;
    }

    dict *section_dict = dictCreate(&stringSetDictType);
    dictExpand(section_dict, min(argc, 16));
    for (int i = 0; i < argc; i++) {
        if (!strcasecmp(argv[i]->ptr, "default")) {
            addInfoSectionsToDict(section_dict, defaults);
        } else if (!strcasecmp(argv[i]->ptr, "all")) {
            if (out_all) *out_all = 1;
        } else if (!strcasecmp(argv[i]->ptr, "everything")) {
            if (out_everything) *out_everything = 1;
            if (out_all) *out_all = 1;
        } else {
            sds section = sdsnew(argv[i]->ptr);
            if (dictAdd(section_dict, section, NULL) != DICT_OK) sdsfree(section);
        }
    }
    return section_dict;
}

/* sets blocking_keys to the total number of keys which has at least one client blocked on them.
 * sets blocking_keys_on_nokey to the total number of keys which has at least one client
 * blocked on them to be written or deleted.
 * sets watched_keys to the total number of keys which has at least on client watching on them. */
void totalNumberOfStatefulKeys(unsigned long *blocking_keys,
                               unsigned long *blocking_keys_on_nokey,
                               unsigned long *watched_keys) {
    unsigned long bkeys = 0, bkeys_on_nokey = 0, wkeys = 0;
    for (int j = 0; j < server.dbnum; j++) {
        bkeys += dictSize(server.db[j].blocking_keys);
        bkeys_on_nokey += dictSize(server.db[j].blocking_keys_unblock_on_nokey);
        wkeys += dictSize(server.db[j].watched_keys);
    }
    if (blocking_keys) *blocking_keys = bkeys;
    if (blocking_keys_on_nokey) *blocking_keys_on_nokey = bkeys_on_nokey;
    if (watched_keys) *watched_keys = wkeys;
}

/* Create the string returned by the INFO command. This is decoupled
 * by the INFO command itself as we need to report the same information
 * on memory corruption problems. */
sds genValkeyInfoString(dict *section_dict, int all_sections, int everything) {
    sds info = sdsempty();
    time_t uptime = server.unixtime - server.stat_starttime;
    int j;
    int sections = 0;
    if (everything) all_sections = 1;

    /* Server */
    if (all_sections || (dictFind(section_dict, "server") != NULL)) {
        static int call_uname = 1;
        static struct utsname name;
        char *mode;
        char *supervised;

        if (server.cluster_enabled)
            mode = "cluster";
        else if (server.sentinel_mode)
            mode = "sentinel";
        else
            mode = "standalone";

        if (server.supervised) {
            if (server.supervised_mode == SUPERVISED_UPSTART)
                supervised = "upstart";
            else if (server.supervised_mode == SUPERVISED_SYSTEMD)
                supervised = "systemd";
            else
                supervised = "unknown";
        } else {
            supervised = "no";
        }

        if (sections++) info = sdscat(info, "\r\n");

        if (call_uname) {
            /* Uname can be slow and is always the same output. Cache it. */
            uname(&name);
            call_uname = 0;
        }

        info = sdscatfmt(
            info,
            "# Server\r\n" FMTARGS(
                "redis_version:%s\r\n", REDIS_VERSION,
                "server_name:%s\r\n", SERVER_NAME,
                "valkey_version:%s\r\n", VALKEY_VERSION,
                "redis_git_sha1:%s\r\n", serverGitSHA1(),
                "redis_git_dirty:%i\r\n", strtol(serverGitDirty(), NULL, 10) > 0,
                "redis_build_id:%s\r\n", serverBuildIdString(),
                "%s_mode:", (server.extended_redis_compat ? "redis" : "server"),
                "%s\r\n", mode,
                "os:%s", name.sysname,
                " %s", name.release,
                " %s\r\n", name.machine,
                "arch_bits:%i\r\n", server.arch_bits,
                "monotonic_clock:%s\r\n", monotonicInfoString(),
                "multiplexing_api:%s\r\n", aeGetApiName(),
                "gcc_version:%s\r\n", GNUC_VERSION_STR,
                "process_id:%I\r\n", (int64_t)getpid(),
                "process_supervised:%s\r\n", supervised,
                "run_id:%s\r\n", server.runid,
                "tcp_port:%i\r\n", server.port ? server.port : server.tls_port,
                "server_time_usec:%I\r\n", (int64_t)server.ustime,
                "uptime_in_seconds:%I\r\n", (int64_t)uptime,
                "uptime_in_days:%I\r\n", (int64_t)(uptime / (3600 * 24)),
                "hz:%i\r\n", server.hz,
                "configured_hz:%i\r\n", server.config_hz,
                "lru_clock:%u\r\n", server.lruclock,
                "executable:%s\r\n", server.executable ? server.executable : "",
                "config_file:%s\r\n", server.configfile ? server.configfile : "",
                "io_threads_active:%i\r\n", server.active_io_threads_num > 1,
                "availability_zone:%s\r\n", server.availability_zone));

        /* Conditional properties */
        if (isShutdownInitiated()) {
            info = sdscatfmt(info, "shutdown_in_milliseconds:%I\r\n",
                             (int64_t)(server.shutdown_mstime - commandTimeSnapshot()));
        }

        /* get all the listeners information */
        info = getListensInfoString(info);
    }

    /* Clients */
    if (all_sections || (dictFind(section_dict, "clients") != NULL)) {
        size_t maxin, maxout;
        unsigned long blocking_keys, blocking_keys_on_nokey, watched_keys;
        getExpansiveClientsInfo(&maxin, &maxout);
        totalNumberOfStatefulKeys(&blocking_keys, &blocking_keys_on_nokey, &watched_keys);
        if (sections++) info = sdscat(info, "\r\n");
        info = sdscatprintf(
            info,
            "# Clients\r\n" FMTARGS(
                "connected_clients:%lu\r\n", listLength(server.clients) - listLength(server.replicas),
                "cluster_connections:%lu\r\n", getClusterConnectionsCount(),
                "maxclients:%u\r\n", server.maxclients,
                "client_recent_max_input_buffer:%zu\r\n", maxin,
                "client_recent_max_output_buffer:%zu\r\n", maxout,
                "blocked_clients:%d\r\n", server.blocked_clients,
                "tracking_clients:%d\r\n", server.tracking_clients,
                "pubsub_clients:%d\r\n", server.pubsub_clients,
                "watching_clients:%d\r\n", server.watching_clients,
                "clients_in_timeout_table:%llu\r\n", (unsigned long long)raxSize(server.clients_timeout_table),
                "total_watched_keys:%lu\r\n", watched_keys,
                "total_blocking_keys:%lu\r\n", blocking_keys,
                "total_blocking_keys_on_nokey:%lu\r\n", blocking_keys_on_nokey));
    }

    /* Memory */
    if (all_sections || (dictFind(section_dict, "memory") != NULL)) {
        char hmem[64];
        char peak_hmem[64];
        char total_system_hmem[64];
        char used_memory_lua_hmem[64];
        char used_memory_vm_total_hmem[64];
        char used_memory_scripts_hmem[64];
        char used_memory_rss_hmem[64];
        char maxmemory_hmem[64];
        size_t zmalloc_used = zmalloc_used_memory();
        size_t total_system_mem = server.system_memory_size;
        const char *evict_policy = evictPolicyToString();
        long long memory_lua = evalMemory();
        long long memory_functions = functionsMemory();
        struct serverMemOverhead *mh = getMemoryOverheadData();

        /* Peak memory is updated from time to time by serverCron() so it
         * may happen that the instantaneous value is slightly bigger than
         * the peak value. This may confuse users, so we update the peak
         * if found smaller than the current memory usage. */
        if (zmalloc_used > server.stat_peak_memory) server.stat_peak_memory = zmalloc_used;

        bytesToHuman(hmem, sizeof(hmem), zmalloc_used);
        bytesToHuman(peak_hmem, sizeof(peak_hmem), server.stat_peak_memory);
        bytesToHuman(total_system_hmem, sizeof(total_system_hmem), total_system_mem);
        bytesToHuman(used_memory_lua_hmem, sizeof(used_memory_lua_hmem), memory_lua);
        bytesToHuman(used_memory_vm_total_hmem, sizeof(used_memory_vm_total_hmem), memory_functions + memory_lua);
        bytesToHuman(used_memory_scripts_hmem, sizeof(used_memory_scripts_hmem), mh->lua_caches + mh->functions_caches);
        bytesToHuman(used_memory_rss_hmem, sizeof(used_memory_rss_hmem), server.cron_malloc_stats.process_rss);
        bytesToHuman(maxmemory_hmem, sizeof(maxmemory_hmem), server.maxmemory);

        if (sections++) info = sdscat(info, "\r\n");
        info = sdscatprintf(
            info,
            "# Memory\r\n" FMTARGS(
                "used_memory:%zu\r\n", zmalloc_used,
                "used_memory_human:%s\r\n", hmem,
                "used_memory_rss:%zu\r\n", server.cron_malloc_stats.process_rss,
                "used_memory_rss_human:%s\r\n", used_memory_rss_hmem,
                "used_memory_peak:%zu\r\n", server.stat_peak_memory,
                "used_memory_peak_human:%s\r\n", peak_hmem,
                "used_memory_peak_perc:%.2f%%\r\n", mh->peak_perc,
                "used_memory_overhead:%zu\r\n", mh->overhead_total,
                "used_memory_startup:%zu\r\n", mh->startup_allocated,
                "used_memory_dataset:%zu\r\n", mh->dataset,
                "used_memory_dataset_perc:%.2f%%\r\n", mh->dataset_perc,
                "allocator_allocated:%zu\r\n", server.cron_malloc_stats.allocator_allocated,
                "allocator_active:%zu\r\n", server.cron_malloc_stats.allocator_active,
                "allocator_resident:%zu\r\n", server.cron_malloc_stats.allocator_resident,
                "allocator_muzzy:%zu\r\n", server.cron_malloc_stats.allocator_muzzy,
                "total_system_memory:%lu\r\n", (unsigned long)total_system_mem,
                "total_system_memory_human:%s\r\n", total_system_hmem,
                "used_memory_lua:%lld\r\n", memory_lua, /* deprecated, renamed to used_memory_vm_eval */
                "used_memory_vm_eval:%lld\r\n", memory_lua,
                "used_memory_lua_human:%s\r\n", used_memory_lua_hmem, /* deprecated */
                "used_memory_scripts_eval:%lld\r\n", (long long)mh->lua_caches,
                "number_of_cached_scripts:%lu\r\n", dictSize(evalScriptsDict()),
                "number_of_functions:%lu\r\n", functionsNum(),
                "number_of_libraries:%lu\r\n", functionsLibNum(),
                "used_memory_vm_functions:%lld\r\n", memory_functions,
                "used_memory_vm_total:%lld\r\n", memory_functions + memory_lua,
                "used_memory_vm_total_human:%s\r\n", used_memory_vm_total_hmem,
                "used_memory_functions:%lld\r\n", (long long)mh->functions_caches,
                "used_memory_scripts:%lld\r\n", (long long)mh->lua_caches + (long long)mh->functions_caches,
                "used_memory_scripts_human:%s\r\n", used_memory_scripts_hmem,
                "maxmemory:%lld\r\n", server.maxmemory,
                "maxmemory_human:%s\r\n", maxmemory_hmem,
                "maxmemory_policy:%s\r\n", evict_policy,
                "allocator_frag_ratio:%.2f\r\n", mh->allocator_frag,
                "allocator_frag_bytes:%zu\r\n", mh->allocator_frag_bytes,
                "allocator_rss_ratio:%.2f\r\n", mh->allocator_rss,
                "allocator_rss_bytes:%zd\r\n", mh->allocator_rss_bytes,
                "rss_overhead_ratio:%.2f\r\n", mh->rss_extra,
                "rss_overhead_bytes:%zd\r\n", mh->rss_extra_bytes,
                /* The next field (mem_fragmentation_ratio) is the total RSS
                 * overhead, including fragmentation, but not just it. This field
                 * (and the next one) is named like that just for backward
                 * compatibility. */
                "mem_fragmentation_ratio:%.2f\r\n", mh->total_frag,
                "mem_fragmentation_bytes:%zd\r\n", mh->total_frag_bytes,
                "mem_not_counted_for_evict:%zu\r\n", freeMemoryGetNotCountedMemory(),
                "mem_replication_backlog:%zu\r\n", mh->repl_backlog,
                "mem_total_replication_buffers:%zu\r\n", server.repl_buffer_mem,
                "mem_clients_slaves:%zu\r\n", mh->clients_replicas,
                "mem_clients_normal:%zu\r\n", mh->clients_normal,
                "mem_cluster_links:%zu\r\n", mh->cluster_links,
                "mem_aof_buffer:%zu\r\n", mh->aof_buffer,
                "mem_allocator:%s\r\n", ZMALLOC_LIB,
                "mem_overhead_db_hashtable_rehashing:%zu\r\n", mh->overhead_db_hashtable_rehashing,
                "active_defrag_running:%d\r\n", server.active_defrag_cpu_percent,
                "lazyfree_pending_objects:%zu\r\n", lazyfreeGetPendingObjectsCount(),
                "lazyfreed_objects:%zu\r\n", lazyfreeGetFreedObjectsCount()));
        freeMemoryOverheadData(mh);
    }

    /* Persistence */
    if (all_sections || (dictFind(section_dict, "persistence") != NULL)) {
        if (sections++) info = sdscat(info, "\r\n");
        double fork_perc = 0;
        if (server.stat_module_progress) {
            fork_perc = server.stat_module_progress * 100;
        } else if (server.stat_current_save_keys_total) {
            fork_perc = ((double)server.stat_current_save_keys_processed / server.stat_current_save_keys_total) * 100;
        }
        int aof_bio_fsync_status = atomic_load_explicit(&server.aof_bio_fsync_status, memory_order_relaxed);

        info = sdscatprintf(
            info,
            "# Persistence\r\n" FMTARGS(
                "loading:%d\r\n", (int)(server.loading && !server.async_loading),
                "async_loading:%d\r\n", (int)server.async_loading,
                "current_cow_peak:%zu\r\n", server.stat_current_cow_peak,
                "current_cow_size:%zu\r\n", server.stat_current_cow_bytes,
                "current_cow_size_age:%lu\r\n", (server.stat_current_cow_updated ? (unsigned long)elapsedMs(server.stat_current_cow_updated) / 1000 : 0),
                "current_fork_perc:%.2f\r\n", fork_perc,
                "current_save_keys_processed:%zu\r\n", server.stat_current_save_keys_processed,
                "current_save_keys_total:%zu\r\n", server.stat_current_save_keys_total,
                "rdb_changes_since_last_save:%lld\r\n", server.dirty,
                "rdb_bgsave_in_progress:%d\r\n", server.child_type == CHILD_TYPE_RDB,
                "rdb_last_save_time:%jd\r\n", (intmax_t)server.lastsave,
                "rdb_last_bgsave_status:%s\r\n", (server.lastbgsave_status == C_OK) ? "ok" : "err",
                "rdb_last_bgsave_time_sec:%jd\r\n", (intmax_t)server.rdb_save_time_last,
                "rdb_current_bgsave_time_sec:%jd\r\n", (intmax_t)((server.child_type != CHILD_TYPE_RDB) ? -1 : time(NULL) - server.rdb_save_time_start),
                "rdb_saves:%lld\r\n", server.stat_rdb_saves,
                "rdb_last_cow_size:%zu\r\n", server.stat_rdb_cow_bytes,
                "rdb_last_load_keys_expired:%lld\r\n", server.rdb_last_load_keys_expired,
                "rdb_last_load_keys_loaded:%lld\r\n", server.rdb_last_load_keys_loaded,
                "aof_enabled:%d\r\n", server.aof_state != AOF_OFF,
                "aof_rewrite_in_progress:%d\r\n", server.child_type == CHILD_TYPE_AOF,
                "aof_rewrite_scheduled:%d\r\n", server.aof_rewrite_scheduled,
                "aof_last_rewrite_time_sec:%jd\r\n", (intmax_t)server.aof_rewrite_time_last,
                "aof_current_rewrite_time_sec:%jd\r\n", (intmax_t)((server.child_type != CHILD_TYPE_AOF) ? -1 : time(NULL) - server.aof_rewrite_time_start),
                "aof_last_bgrewrite_status:%s\r\n", (server.aof_lastbgrewrite_status == C_OK ? "ok" : "err"),
                "aof_rewrites:%lld\r\n", server.stat_aof_rewrites,
                "aof_rewrites_consecutive_failures:%lld\r\n", server.stat_aofrw_consecutive_failures,
                "aof_last_write_status:%s\r\n", (server.aof_last_write_status == C_OK && aof_bio_fsync_status == C_OK) ? "ok" : "err",
                "aof_last_cow_size:%zu\r\n", server.stat_aof_cow_bytes,
                "module_fork_in_progress:%d\r\n", server.child_type == CHILD_TYPE_MODULE,
                "module_fork_last_cow_size:%zu\r\n", server.stat_module_cow_bytes));

        if (server.aof_enabled) {
            info = sdscatprintf(
                info,
                FMTARGS(
                    "aof_current_size:%lld\r\n", (long long)server.aof_current_size,
                    "aof_base_size:%lld\r\n", (long long)server.aof_rewrite_base_size,
                    "aof_pending_rewrite:%d\r\n", server.aof_rewrite_scheduled,
                    "aof_buffer_length:%zu\r\n", sdslen(server.aof_buf),
                    "aof_pending_bio_fsync:%lu\r\n", bioPendingJobsOfType(BIO_AOF_FSYNC),
                    "aof_delayed_fsync:%lu\r\n", server.aof_delayed_fsync));
        }

        if (server.loading) {
            double perc = 0;
            time_t eta, elapsed;
            off_t remaining_bytes = 1;

            if (server.loading_total_bytes) {
                perc = ((double)server.loading_loaded_bytes / server.loading_total_bytes) * 100;
                remaining_bytes = server.loading_total_bytes - server.loading_loaded_bytes;
            } else if (server.loading_rdb_used_mem) {
                perc = ((double)server.loading_loaded_bytes / server.loading_rdb_used_mem) * 100;
                remaining_bytes = server.loading_rdb_used_mem - server.loading_loaded_bytes;
                /* used mem is only a (bad) estimation of the rdb file size, avoid going over 100% */
                if (perc > 99.99) perc = 99.99;
                if (remaining_bytes < 1) remaining_bytes = 1;
            }

            elapsed = time(NULL) - server.loading_start_time;
            if (elapsed == 0) {
                eta = 1; /* A fake 1 second figure if we don't have
                            enough info */
            } else {
                eta = (elapsed * remaining_bytes) / (server.loading_loaded_bytes + 1);
            }

            info = sdscatprintf(
                info,
                FMTARGS(
                    "loading_start_time:%jd\r\n", (intmax_t)server.loading_start_time,
                    "loading_total_bytes:%llu\r\n", (unsigned long long)server.loading_total_bytes,
                    "loading_rdb_used_mem:%llu\r\n", (unsigned long long)server.loading_rdb_used_mem,
                    "loading_loaded_bytes:%llu\r\n", (unsigned long long)server.loading_loaded_bytes,
                    "loading_loaded_perc:%.2f\r\n", perc,
                    "loading_eta_seconds:%jd\r\n", (intmax_t)eta));
        }
    }

    /* Stats */
    if (all_sections || (dictFind(section_dict, "stats") != NULL)) {
        long long current_eviction_exceeded_time =
            server.stat_last_eviction_exceeded_time ? (long long)elapsedUs(server.stat_last_eviction_exceeded_time) : 0;
        long long current_active_defrag_time =
            server.stat_last_active_defrag_time ? (long long)elapsedUs(server.stat_last_active_defrag_time) : 0;

        if (sections++) info = sdscat(info, "\r\n");
        info = sdscatprintf(
            info,
            "# Stats\r\n" FMTARGS(
                "total_connections_received:%lld\r\n", server.stat_numconnections,
                "total_commands_processed:%lld\r\n", server.stat_numcommands,
                "instantaneous_ops_per_sec:%lld\r\n", getInstantaneousMetric(STATS_METRIC_COMMAND),
                "total_net_input_bytes:%lld\r\n", server.stat_net_input_bytes + server.stat_net_repl_input_bytes,
                "total_net_output_bytes:%lld\r\n", server.stat_net_output_bytes + server.stat_net_repl_output_bytes,
                "total_net_repl_input_bytes:%lld\r\n", server.stat_net_repl_input_bytes,
                "total_net_repl_output_bytes:%lld\r\n", server.stat_net_repl_output_bytes,
                "instantaneous_input_kbps:%.2f\r\n", (float)getInstantaneousMetric(STATS_METRIC_NET_INPUT) / 1024,
                "instantaneous_output_kbps:%.2f\r\n", (float)getInstantaneousMetric(STATS_METRIC_NET_OUTPUT) / 1024,
                "instantaneous_input_repl_kbps:%.2f\r\n", (float)getInstantaneousMetric(STATS_METRIC_NET_INPUT_REPLICATION) / 1024,
                "instantaneous_output_repl_kbps:%.2f\r\n", (float)getInstantaneousMetric(STATS_METRIC_NET_OUTPUT_REPLICATION) / 1024,
                "rejected_connections:%lld\r\n", server.stat_rejected_conn,
                "total_sync_bypass_crc:%ld\r\n", server.stat_total_sync_bypass_crc,
                "sync_full:%lld\r\n", server.stat_sync_full,
                "sync_partial_ok:%lld\r\n", server.stat_sync_partial_ok,
                "sync_partial_err:%lld\r\n", server.stat_sync_partial_err,
                "expired_keys:%lld\r\n", server.stat_expiredkeys,
                "expired_stale_perc:%.2f\r\n", server.stat_expired_stale_perc * 100,
                "expired_time_cap_reached_count:%lld\r\n", server.stat_expired_time_cap_reached_count,
                "expire_cycle_cpu_milliseconds:%lld\r\n", server.stat_expire_cycle_time_used / 1000,
                "evicted_keys:%lld\r\n", server.stat_evictedkeys,
                "evicted_clients:%lld\r\n", server.stat_evictedclients,
                "evicted_scripts:%lld\r\n", server.stat_evictedscripts,
                "total_eviction_exceeded_time:%lld\r\n", (server.stat_total_eviction_exceeded_time + current_eviction_exceeded_time) / 1000,
                "current_eviction_exceeded_time:%lld\r\n", current_eviction_exceeded_time / 1000,
                "keyspace_hits:%lld\r\n", server.stat_keyspace_hits,
                "keyspace_misses:%lld\r\n", server.stat_keyspace_misses,
                "pubsub_channels:%llu\r\n", kvstoreSize(server.pubsub_channels),
                "pubsub_patterns:%lu\r\n", dictSize(server.pubsub_patterns),
                "pubsubshard_channels:%llu\r\n", kvstoreSize(server.pubsubshard_channels),
                "latest_fork_usec:%lld\r\n", server.stat_fork_time,
                "total_forks:%lld\r\n", server.stat_total_forks,
                "migrate_cached_sockets:%ld\r\n", dictSize(server.migrate_cached_sockets),
                "slave_expires_tracked_keys:%zu\r\n", getReplicaKeyWithExpireCount(),
                "active_defrag_hits:%lld\r\n", server.stat_active_defrag_hits,
                "active_defrag_misses:%lld\r\n", server.stat_active_defrag_misses,
                "active_defrag_key_hits:%lld\r\n", server.stat_active_defrag_key_hits,
                "active_defrag_key_misses:%lld\r\n", server.stat_active_defrag_key_misses,
                "total_active_defrag_time:%lld\r\n", (server.stat_total_active_defrag_time + current_active_defrag_time) / 1000,
                "current_active_defrag_time:%lld\r\n", current_active_defrag_time / 1000,
                "tracking_total_keys:%lld\r\n", (unsigned long long)trackingGetTotalKeys(),
                "tracking_total_items:%lld\r\n", (unsigned long long)trackingGetTotalItems(),
                "tracking_total_prefixes:%lld\r\n", (unsigned long long)trackingGetTotalPrefixes(),
                "unexpected_error_replies:%lld\r\n", server.stat_unexpected_error_replies,
                "total_error_replies:%lld\r\n", server.stat_total_error_replies,
                "dump_payload_sanitizations:%lld\r\n", server.stat_dump_payload_sanitizations,
                "total_reads_processed:%lld\r\n", server.stat_total_reads_processed,
                "total_writes_processed:%lld\r\n", server.stat_total_writes_processed,
                "io_threaded_reads_processed:%lld\r\n", server.stat_io_reads_processed,
                "io_threaded_writes_processed:%lld\r\n", server.stat_io_writes_processed,
                "io_threaded_freed_objects:%lld\r\n", server.stat_io_freed_objects,
                "io_threaded_accept_processed:%lld\r\n", server.stat_io_accept_offloaded,
                "io_threaded_poll_processed:%lld\r\n", server.stat_poll_processed_by_io_threads,
                "io_threaded_total_prefetch_batches:%lld\r\n", server.stat_total_prefetch_batches,
                "io_threaded_total_prefetch_entries:%lld\r\n", server.stat_total_prefetch_entries,
                "client_query_buffer_limit_disconnections:%lld\r\n", server.stat_client_qbuf_limit_disconnections,
                "client_output_buffer_limit_disconnections:%lld\r\n", server.stat_client_outbuf_limit_disconnections,
                "reply_buffer_shrinks:%lld\r\n", server.stat_reply_buffer_shrinks,
                "reply_buffer_expands:%lld\r\n", server.stat_reply_buffer_expands,
                "eventloop_cycles:%llu\r\n", server.duration_stats[EL_DURATION_TYPE_EL].cnt,
                "eventloop_duration_sum:%llu\r\n", server.duration_stats[EL_DURATION_TYPE_EL].sum,
                "eventloop_duration_cmd_sum:%llu\r\n", server.duration_stats[EL_DURATION_TYPE_CMD].sum,
                "instantaneous_eventloop_cycles_per_sec:%llu\r\n", getInstantaneousMetric(STATS_METRIC_EL_CYCLE),
                "instantaneous_eventloop_duration_usec:%llu\r\n", getInstantaneousMetric(STATS_METRIC_EL_DURATION)));
        info = genValkeyInfoStringACLStats(info);
    }

    /* Replication */
    if (all_sections || (dictFind(section_dict, "replication") != NULL)) {
        if (sections++) info = sdscat(info, "\r\n");
        info = sdscatprintf(info,
                            "# Replication\r\n"
                            "role:%s\r\n",
                            server.primary_host == NULL ? "master" : "slave");
        if (server.primary_host) {
            long long replica_repl_offset = 1;
            long long replica_read_repl_offset = 1;

            if (server.primary) {
                replica_repl_offset = server.primary->reploff;
                replica_read_repl_offset = server.primary->read_reploff;
            } else if (server.cached_primary) {
                replica_repl_offset = server.cached_primary->reploff;
                replica_read_repl_offset = server.cached_primary->read_reploff;
            }

            info = sdscatprintf(
                info,
                FMTARGS(
                    "master_host:%s\r\n", server.primary_host,
                    "master_port:%d\r\n", server.primary_port,
                    "master_link_status:%s\r\n", (server.repl_state == REPL_STATE_CONNECTED) ? "up" : "down",
                    "master_last_io_seconds_ago:%d\r\n", server.primary ? ((int)(server.unixtime - server.primary->last_interaction)) : -1,
                    "master_sync_in_progress:%d\r\n", server.repl_state == REPL_STATE_TRANSFER,
                    "slave_read_repl_offset:%lld\r\n", replica_read_repl_offset,
                    "slave_repl_offset:%lld\r\n", replica_repl_offset,
                    "replicas_repl_buffer_size:%zu\r\n", server.pending_repl_data.len,
                    "replicas_repl_buffer_peak:%zu\r\n", server.pending_repl_data.peak));

            if (server.repl_state == REPL_STATE_TRANSFER) {
                double perc = 0;
                if (server.repl_transfer_size) {
                    perc = ((double)server.repl_transfer_read / server.repl_transfer_size) * 100;
                }
                info = sdscatprintf(
                    info,
                    FMTARGS(
                        "master_sync_total_bytes:%lld\r\n", (long long)server.repl_transfer_size,
                        "master_sync_read_bytes:%lld\r\n", (long long)server.repl_transfer_read,
                        "master_sync_left_bytes:%lld\r\n", (long long)(server.repl_transfer_size - server.repl_transfer_read),
                        "master_sync_perc:%.2f\r\n", perc,
                        "master_sync_last_io_seconds_ago:%d\r\n", (int)(server.unixtime - server.repl_transfer_lastio)));
            }

            if (server.repl_state != REPL_STATE_CONNECTED) {
                info = sdscatprintf(info, "master_link_down_since_seconds:%jd\r\n",
                                    server.repl_down_since ? (intmax_t)(server.unixtime - server.repl_down_since) : -1);
            }
            info = sdscatprintf(
                info,
                FMTARGS(
                    "slave_priority:%d\r\n", server.replica_priority,
                    "slave_read_only:%d\r\n", server.repl_replica_ro,
                    "replica_announced:%d\r\n", server.replica_announced));
        }

        info = sdscatprintf(info, "connected_slaves:%lu\r\n", listLength(server.replicas));

        /* If min-replicas-to-write is active, write the number of replicas
         * currently considered 'good'. */
        if (server.repl_min_replicas_to_write && server.repl_min_replicas_max_lag) {
            info = sdscatprintf(info, "min_slaves_good_slaves:%d\r\n", server.repl_good_replicas_count);
        }

        if (listLength(server.replicas)) {
            int replica_id = 0;
            listNode *ln;
            listIter li;

            listRewind(server.replicas, &li);
            while ((ln = listNext(&li))) {
                client *replica = listNodeValue(ln);
                char ip[NET_IP_STR_LEN], *replica_ip = replica->replica_addr;
                int port;
                long lag = 0;

                if (!replica_ip) {
                    if (connAddrPeerName(replica->conn, ip, sizeof(ip), &port) == -1) continue;
                    replica_ip = ip;
                }
                const char *state = replstateToString(replica->repl_state);
                if (state[0] == '\0') continue;
                if (replica->repl_state == REPLICA_STATE_ONLINE) lag = time(NULL) - replica->repl_ack_time;

                info = sdscatprintf(info,
                                    "slave%d:ip=%s,port=%d,state=%s,"
                                    "offset=%lld,lag=%ld,type=%s\r\n",
                                    replica_id, replica_ip, replica->replica_listening_port, state,
                                    replica->repl_ack_off, lag,
                                    replica->flag.repl_rdb_channel                     ? "rdb-channel"
                                    : replica->repl_state == REPLICA_STATE_BG_RDB_LOAD ? "main-channel"
                                                                                       : "replica");
                replica_id++;
            }
        }
        info = sdscatprintf(
            info,
            FMTARGS(
                "replicas_waiting_psync:%llu\r\n", (unsigned long long)raxSize(server.replicas_waiting_psync),
                "master_failover_state:%s\r\n", getFailoverStateString(),
                "master_replid:%s\r\n", server.replid,
                "master_replid2:%s\r\n", server.replid2,
                "master_repl_offset:%lld\r\n", server.primary_repl_offset,
                "second_repl_offset:%lld\r\n", server.second_replid_offset,
                "repl_backlog_active:%d\r\n", server.repl_backlog != NULL,
                "repl_backlog_size:%lld\r\n", server.repl_backlog_size,
                "repl_backlog_first_byte_offset:%lld\r\n", server.repl_backlog ? server.repl_backlog->offset : 0,
                "repl_backlog_histlen:%lld\r\n", server.repl_backlog ? server.repl_backlog->histlen : 0));
    }

    /* CPU */
    if (all_sections || (dictFind(section_dict, "cpu") != NULL)) {
        if (sections++) info = sdscat(info, "\r\n");

        struct rusage self_ru, c_ru;
        getrusage(RUSAGE_SELF, &self_ru);
        getrusage(RUSAGE_CHILDREN, &c_ru);
        info = sdscatprintf(info,
                            "# CPU\r\n"
                            "used_cpu_sys:%ld.%06ld\r\n"
                            "used_cpu_user:%ld.%06ld\r\n"
                            "used_cpu_sys_children:%ld.%06ld\r\n"
                            "used_cpu_user_children:%ld.%06ld\r\n",
                            (long)self_ru.ru_stime.tv_sec, (long)self_ru.ru_stime.tv_usec,
                            (long)self_ru.ru_utime.tv_sec, (long)self_ru.ru_utime.tv_usec, (long)c_ru.ru_stime.tv_sec,
                            (long)c_ru.ru_stime.tv_usec, (long)c_ru.ru_utime.tv_sec, (long)c_ru.ru_utime.tv_usec);
#ifdef RUSAGE_THREAD
        struct rusage m_ru;
        getrusage(RUSAGE_THREAD, &m_ru);
        info = sdscatprintf(info,
                            "used_cpu_sys_main_thread:%ld.%06ld\r\n"
                            "used_cpu_user_main_thread:%ld.%06ld\r\n",
                            (long)m_ru.ru_stime.tv_sec, (long)m_ru.ru_stime.tv_usec, (long)m_ru.ru_utime.tv_sec,
                            (long)m_ru.ru_utime.tv_usec);
#endif /* RUSAGE_THREAD */
    }

    /* Modules */
    if (all_sections || (dictFind(section_dict, "module_list") != NULL) ||
        (dictFind(section_dict, "modules") != NULL)) {
        if (sections++) info = sdscat(info, "\r\n");
        info = sdscatprintf(info, "# Modules\r\n");
        info = genModulesInfoString(info);
    }

    /* Command statistics */
    if (all_sections || (dictFind(section_dict, "commandstats") != NULL)) {
        if (sections++) info = sdscat(info, "\r\n");
        info = sdscatprintf(info, "# Commandstats\r\n");
        info = genValkeyInfoStringCommandStats(info, server.commands);
    }

    /* Error statistics */
    if (all_sections || (dictFind(section_dict, "errorstats") != NULL)) {
        if (sections++) info = sdscat(info, "\r\n");
        info = sdscat(info, "# Errorstats\r\n");
        raxIterator ri;
        raxStart(&ri, server.errors);
        raxSeek(&ri, "^", NULL, 0);
        struct serverError *e;
        while (raxNext(&ri)) {
            char *tmpsafe;
            e = (struct serverError *)ri.data;
            info = sdscatprintf(info, "errorstat_%.*s:count=%lld\r\n", (int)ri.key_len,
                                getSafeInfoString((char *)ri.key, ri.key_len, &tmpsafe), e->count);
            if (tmpsafe != NULL) zfree(tmpsafe);
        }
        raxStop(&ri);
    }

    /* Latency by percentile distribution per command */
    if (all_sections || (dictFind(section_dict, "latencystats") != NULL)) {
        if (sections++) info = sdscat(info, "\r\n");
        info = sdscatprintf(info, "# Latencystats\r\n");
        if (server.latency_tracking_enabled) {
            info = genValkeyInfoStringLatencyStats(info, server.commands);
        }
    }

    /* Cluster */
    if (all_sections || (dictFind(section_dict, "cluster") != NULL)) {
        if (sections++) info = sdscat(info, "\r\n");
        info = sdscatprintf(info,
                            "# Cluster\r\n"
                            "cluster_enabled:%d\r\n",
                            server.cluster_enabled);
    }

    /* Key space */
    if (all_sections || (dictFind(section_dict, "keyspace") != NULL)) {
        if (sections++) info = sdscat(info, "\r\n");
        info = sdscatprintf(info, "# Keyspace\r\n");
        for (j = 0; j < server.dbnum; j++) {
            long long keys, vkeys;

            keys = kvstoreSize(server.db[j].keys);
            vkeys = kvstoreSize(server.db[j].expires);
            if (keys || vkeys) {
                info = sdscatprintf(info, "db%d:keys=%lld,expires=%lld,avg_ttl=%lld\r\n", j, keys, vkeys,
                                    server.db[j].avg_ttl);
            }
        }
    }

    /* Get info from modules.
     * Returned when the user asked for "everything", "modules", or a specific module section.
     * We're not aware of the module section names here, and we rather avoid the search when we can.
     * so we proceed if there's a requested section name that's not found yet, or when the user asked
     * for "all" with any additional section names. */
    if (everything || dictFind(section_dict, "modules") != NULL || sections < (int)dictSize(section_dict) ||
        (all_sections && dictSize(section_dict))) {
        info = modulesCollectInfo(info, everything || dictFind(section_dict, "modules") != NULL ? NULL : section_dict,
                                  0, /* not a crash report */
                                  sections);
    }

    if (dictFind(section_dict, "debug") != NULL) {
        if (sections++) info = sdscat(info, "\r\n");
        info = sdscatprintf(
            info,
            "# Debug\r\n" FMTARGS(
                "eventloop_duration_aof_sum:%llu\r\n", server.duration_stats[EL_DURATION_TYPE_AOF].sum,
                "eventloop_duration_cron_sum:%llu\r\n", server.duration_stats[EL_DURATION_TYPE_CRON].sum,
                "eventloop_duration_max:%llu\r\n", server.duration_stats[EL_DURATION_TYPE_EL].max,
                "eventloop_cmd_per_cycle_max:%lld\r\n", server.el_cmd_cnt_max));
    }

    return info;
}

/* INFO [<section> [<section> ...]] */
void infoCommand(client *c) {
    if (server.sentinel_mode) {
        sentinelInfoCommand(c);
        return;
    }
    int all_sections = 0;
    int everything = 0;
    dict *sections_dict = genInfoSectionDict(c->argv + 1, c->argc - 1, NULL, &all_sections, &everything);
    sds info = genValkeyInfoString(sections_dict, all_sections, everything);
    addReplyVerbatim(c, info, sdslen(info), "txt");
    sdsfree(info);
    releaseInfoSectionDict(sections_dict);
    return;
}

void monitorCommand(client *c) {
    if (c->flag.deny_blocking) {
        /**
         * A client that has CLIENT_DENY_BLOCKING flag on
         * expects a reply per command and so can't execute MONITOR. */
        addReplyError(c, "MONITOR isn't allowed for DENY BLOCKING client");
        return;
    }

    /* ignore MONITOR if already replica or in monitor mode */
    if (c->flag.replica) return;

    c->flag.replica = 1;
    c->flag.monitor = 1;
    listAddNodeTail(server.monitors, c);
    addReply(c, shared.ok);
}

/* =================================== Main! ================================ */

int checkIgnoreWarning(const char *warning) {
    int argc, j;
    sds *argv = sdssplitargs(server.ignore_warnings, &argc);
    if (argv == NULL) return 0;

    for (j = 0; j < argc; j++) {
        char *flag = argv[j];
        if (!strcasecmp(flag, warning)) break;
    }
    sdsfreesplitres(argv, argc);
    return j < argc;
}

#ifdef __linux__
#include <sys/prctl.h>
/* since linux-3.5, kernel supports to set the state of the "THP disable" flag
 * for the calling thread. PR_SET_THP_DISABLE is defined in linux/prctl.h */
static int THPDisable(void) {
    int ret = -EINVAL;

    if (!server.disable_thp) return ret;

#ifdef PR_SET_THP_DISABLE
    ret = prctl(PR_SET_THP_DISABLE, 1, 0, 0, 0);
#endif

    return ret;
}

void linuxMemoryWarnings(void) {
    sds err_msg = NULL;
    if (checkOvercommit(&err_msg) < 0) {
        serverLog(LL_WARNING, "WARNING %s", err_msg);
        sdsfree(err_msg);
    }
    if (checkTHPEnabled(&err_msg) < 0) {
        server.thp_enabled = 1;
        if (THPDisable() == 0) {
            server.thp_enabled = 0;
        } else {
            serverLog(LL_WARNING, "WARNING %s", err_msg);
        }
        sdsfree(err_msg);
    }
}
#endif /* __linux__ */

void createPidFile(void) {
    /* If pidfile requested, but no pidfile defined, use
     * default pidfile path */
    if (!server.pidfile) server.pidfile = zstrdup(CONFIG_DEFAULT_PID_FILE);

    /* Try to write the pid file in a best-effort way. */
    FILE *fp = fopen(server.pidfile, "w");
    if (fp) {
        fprintf(fp, "%d\n", (int)getpid());
        fclose(fp);
    } else {
        serverLog(LL_WARNING, "Failed to write PID file: %s", strerror(errno));
    }
}

void daemonize(void) {
    int fd;

    if (fork() != 0) exit(0); /* parent exits */
    setsid();                 /* create a new session */

    /* Every output goes to /dev/null. If the server is daemonized but
     * the 'logfile' is set to 'stdout' in the configuration file
     * it will not log at all. */
    if ((fd = open("/dev/null", O_RDWR, 0)) != -1) {
        dup2(fd, STDIN_FILENO);
        dup2(fd, STDOUT_FILENO);
        dup2(fd, STDERR_FILENO);
        if (fd > STDERR_FILENO) close(fd);
    }
}

sds getVersion(void) {
    sds version = sdscatprintf(sdsempty(), "v=%s sha=%s:%d malloc=%s bits=%d build=%llx", VALKEY_VERSION,
                               serverGitSHA1(), atoi(serverGitDirty()) > 0, ZMALLOC_LIB, sizeof(long) == 4 ? 32 : 64,
                               (unsigned long long)serverBuildId());
    return version;
}

void usage(void) {
    fprintf(stderr, "Usage: ./valkey-server [/path/to/valkey.conf] [options] [-]\n");
    fprintf(stderr, "       ./valkey-server - (read config from stdin)\n");
    fprintf(stderr, "       ./valkey-server -v or --version\n");
    fprintf(stderr, "       ./valkey-server -h or --help\n");
    fprintf(stderr, "       ./valkey-server --test-memory <megabytes>\n");
    fprintf(stderr, "       ./valkey-server --check-system\n");
    fprintf(stderr, "\n");
    fprintf(stderr, "Examples:\n");
    fprintf(stderr, "       ./valkey-server (run the server with default conf)\n");
    fprintf(stderr, "       echo 'maxmemory 128mb' | ./valkey-server -\n");
    fprintf(stderr, "       ./valkey-server /etc/valkey/6379.conf\n");
    fprintf(stderr, "       ./valkey-server --port 7777\n");
    fprintf(stderr, "       ./valkey-server --port 7777 --replicaof 127.0.0.1 8888\n");
    fprintf(stderr, "       ./valkey-server /etc/myvalkey.conf --loglevel verbose -\n");
    fprintf(stderr, "       ./valkey-server /etc/myvalkey.conf --loglevel verbose\n\n");
    fprintf(stderr, "Sentinel mode:\n");
    fprintf(stderr, "       ./valkey-server /etc/sentinel.conf --sentinel\n");
    exit(1);
}

void serverAsciiArt(void) {
#include "asciilogo.h"
    char *buf = zmalloc(1024 * 16);
    char *mode;

    if (server.cluster_enabled)
        mode = "cluster";
    else if (server.sentinel_mode)
        mode = "sentinel";
    else
        mode = "standalone";

    /* Show the ASCII logo if: log file is stdout AND stdout is a
     * tty AND syslog logging is disabled. Also show logo if the user
     * forced us to do so via valkey.conf. */
    int show_logo =
        ((!server.syslog_enabled && server.logfile[0] == '\0' && isatty(fileno(stdout))) || server.always_show_logo);

    if (!show_logo) {
        serverLog(LL_NOTICE, "Running mode=%s, port=%d.", mode, server.port ? server.port : server.tls_port);
    } else {
        snprintf(buf, 1024 * 16, ascii_logo, VALKEY_VERSION, serverGitSHA1(), strtol(serverGitDirty(), NULL, 10) > 0,
                 (sizeof(long) == 8) ? "64" : "32", mode, server.port ? server.port : server.tls_port, (long)getpid());
        serverLogRaw(LL_NOTICE | LL_RAW, buf);
    }
    zfree(buf);
}

/* Get the server listener by type name */
connListener *listenerByType(const char *typename) {
    int conn_index;

    conn_index = connectionIndexByType(typename);
    if (conn_index < 0) return NULL;

    return &server.listeners[conn_index];
}

/* Close original listener, re-create a new listener from the updated bind address & port */
int changeListener(connListener *listener) {
    /* Close old servers */
    connCloseListener(listener);

    /* Just close the server if port disabled */
    if (listener->port == 0) {
        if (server.set_proc_title) serverSetProcTitle(NULL);
        return C_OK;
    }

    /* Re-create listener */
    if (connListen(listener) != C_OK) {
        return C_ERR;
    }

    /* Create event handlers */
    if (createSocketAcceptHandler(listener, listener->ct->accept_handler) != C_OK) {
        serverPanic("Unrecoverable error creating %s accept handler.", listener->ct->get_type(NULL));
    }

    if (server.set_proc_title) serverSetProcTitle(NULL);

    return C_OK;
}

static void sigShutdownHandler(int sig) {
    char *msg;

    switch (sig) {
    case SIGINT: msg = "Received SIGINT scheduling shutdown..."; break;
    case SIGTERM: msg = "Received SIGTERM scheduling shutdown..."; break;
    default: msg = "Received shutdown signal, scheduling shutdown...";
    };

    /* SIGINT is often delivered via Ctrl+C in an interactive session.
     * If we receive the signal the second time, we interpret this as
     * the user really wanting to quit ASAP without waiting to persist
     * on disk and without waiting for lagging replicas. */
    if (server.shutdown_asap && sig == SIGINT) {
        serverLogRawFromHandler(LL_WARNING, "You insist... exiting now.");
        rdbRemoveTempFile(getpid(), 1);
        exit(1); /* Exit with an error since this was not a clean shutdown. */
    } else if (server.loading) {
        msg = "Received shutdown signal during loading, scheduling shutdown.";
    }

    serverLogRawFromHandler(LL_WARNING, msg);
    server.shutdown_asap = 1;
    server.last_sig_received = sig;
}

void setupSignalHandlers(void) {
    struct sigaction act;

    sigemptyset(&act.sa_mask);
    act.sa_flags = 0;
    act.sa_handler = sigShutdownHandler;
    sigaction(SIGTERM, &act, NULL);
    sigaction(SIGINT, &act, NULL);

    setupDebugSigHandlers();
}

/* This is the signal handler for children process. It is currently useful
 * in order to track the SIGUSR1, that we send to a child in order to terminate
 * it in a clean way, without the parent detecting an error and stop
 * accepting writes because of a write error condition. */
static void sigKillChildHandler(int sig) {
    UNUSED(sig);
    int level = server.in_fork_child == CHILD_TYPE_MODULE ? LL_VERBOSE : LL_WARNING;
    serverLogRawFromHandler(level, "Received SIGUSR1 in child, exiting now.");
    exitFromChild(SERVER_CHILD_NOERROR_RETVAL);
}

void setupChildSignalHandlers(void) {
    struct sigaction act;

    /* When the SA_SIGINFO flag is set in sa_flags then sa_sigaction is used.
     * Otherwise, sa_handler is used. */
    sigemptyset(&act.sa_mask);
    act.sa_flags = 0;
    act.sa_handler = sigKillChildHandler;
    sigaction(SIGUSR1, &act, NULL);
}

/* After fork, the child process will inherit the resources
 * of the parent process, e.g. fd(socket or flock) etc.
 * should close the resources not used by the child process, so that if the
 * parent restarts it can bind/lock despite the child possibly still running. */
void closeChildUnusedResourceAfterFork(void) {
    closeListeningSockets(0);
    if (server.cluster_enabled && server.cluster_config_file_lock_fd != -1)
        close(server.cluster_config_file_lock_fd); /* don't care if this fails */

    /* Clear server.pidfile, this is the parent pidfile which should not
     * be touched (or deleted) by the child (on exit / crash) */
    zfree(server.pidfile);
    server.pidfile = NULL;
}

/* purpose is one of CHILD_TYPE_ types */
int serverFork(int purpose) {
    if (isMutuallyExclusiveChildType(purpose)) {
        if (hasActiveChildProcess()) {
            errno = EALREADY;
            return -1;
        }

        openChildInfoPipe();
    }

    int childpid;
    long long start = ustime();
    if ((childpid = fork()) == 0) {
        /* Child.
         *
         * The order of setting things up follows some reasoning:
         * Setup signal handlers first because a signal could fire at any time.
         * Adjust OOM score before everything else to assist the OOM killer if
         * memory resources are low.
         */
        server.in_fork_child = purpose;
        setupChildSignalHandlers();
        setOOMScoreAdj(CONFIG_OOM_BGCHILD);
        updateDictResizePolicy();
        dismissMemoryInChild();
        closeChildUnusedResourceAfterFork();
        /* Close the reading part, so that if the parent crashes, the child will
         * get a write error and exit. */
        if (server.child_info_pipe[0] != -1) close(server.child_info_pipe[0]);
    } else {
        /* Parent */
        if (childpid == -1) {
            int fork_errno = errno;
            if (isMutuallyExclusiveChildType(purpose)) closeChildInfoPipe();
            errno = fork_errno;
            return -1;
        }

        server.stat_total_forks++;
        server.stat_fork_time = ustime() - start;
        server.stat_fork_rate =
            (double)zmalloc_used_memory() * 1000000 / server.stat_fork_time / (1024 * 1024 * 1024); /* GB per second. */
        latencyAddSampleIfNeeded("fork", server.stat_fork_time / 1000);

        /* The child_pid and child_type are only for mutually exclusive children.
         * other child types should handle and store their pid's in dedicated variables.
         *
         * Today, we allows CHILD_TYPE_LDB to run in parallel with the other fork types:
         * - it isn't used for production, so it will not make the server be less efficient
         * - used for debugging, and we don't want to block it from running while other
         *   forks are running (like RDB and AOF) */
        if (isMutuallyExclusiveChildType(purpose)) {
            server.child_pid = childpid;
            server.child_type = purpose;
            server.stat_current_cow_peak = 0;
            server.stat_current_cow_bytes = 0;
            server.stat_current_cow_updated = 0;
            server.stat_current_save_keys_processed = 0;
            server.stat_module_progress = 0;
            server.stat_current_save_keys_total = dbTotalServerKeyCount();
        }

        updateDictResizePolicy();
        moduleFireServerEvent(VALKEYMODULE_EVENT_FORK_CHILD, VALKEYMODULE_SUBEVENT_FORK_CHILD_BORN, NULL);
    }
    return childpid;
}

void sendChildCowInfo(childInfoType info_type, char *pname) {
    sendChildInfoGeneric(info_type, 0, -1, pname);
}

void sendChildInfo(childInfoType info_type, size_t keys, char *pname) {
    sendChildInfoGeneric(info_type, keys, -1, pname);
}

/* Dismiss big chunks of memory inside a client structure, see zmadvise_dontneed() */
void dismissClientMemory(client *c) {
    /* Dismiss client query buffer and static reply buffer. */
    dismissMemory(c->buf, c->buf_usable_size);
    if (c->querybuf) dismissSds(c->querybuf);
    /* Dismiss argv array only if we estimate it contains a big buffer. */
    if (c->argc && c->argv_len_sum / c->argc >= server.page_size) {
        for (int i = 0; i < c->argc; i++) {
            dismissObject(c->argv[i], 0);
        }
    }
    if (c->argc) dismissMemory(c->argv, c->argc * sizeof(robj *));

    /* Dismiss the reply array only if the average buffer size is bigger
     * than a page. */
    if (listLength(c->reply) && c->reply_bytes / listLength(c->reply) >= server.page_size) {
        listIter li;
        listNode *ln;
        listRewind(c->reply, &li);
        while ((ln = listNext(&li))) {
            clientReplyBlock *bulk = listNodeValue(ln);
            /* Default bulk size is 16k, actually it has extra data, maybe it
             * occupies 20k according to jemalloc bin size if using jemalloc. */
            if (bulk) dismissMemory(bulk, bulk->size);
        }
    }
}

/* In the child process, we don't need some buffers anymore, and these are
 * likely to change in the parent when there's heavy write traffic.
 * We dismiss them right away, to avoid CoW.
 * see zmadvise_dontneed(). */
void dismissMemoryInChild(void) {
    /* madvise(MADV_DONTNEED) may not work if Transparent Huge Pages is enabled. */
    if (server.thp_enabled) return;

        /* Currently we use zmadvise_dontneed only when we use jemalloc with Linux.
         * so we avoid these pointless loops when they're not going to do anything. */
#if defined(USE_JEMALLOC) && defined(__linux__)
    listIter li;
    listNode *ln;

    /* Dismiss replication buffer. We don't need to separately dismiss replication
     * backlog and replica' output buffer, because they just reference the global
     * replication buffer but don't cost real memory. */
    listRewind(server.repl_buffer_blocks, &li);
    while ((ln = listNext(&li))) {
        replBufBlock *o = listNodeValue(ln);
        dismissMemory(o, o->size);
    }

    /* Dismiss all clients memory. */
    listRewind(server.clients, &li);
    while ((ln = listNext(&li))) {
        client *c = listNodeValue(ln);
        dismissClientMemory(c);
    }
#endif
}

void memtest(size_t megabytes, int passes);

/* Returns 1 if there is --sentinel among the arguments or if
 * executable name contains "valkey-sentinel". */
int checkForSentinelMode(int argc, char **argv, char *exec_name) {
    if (strstr(exec_name, "valkey-sentinel") != NULL) return 1;

    /* valkey may install symlinks like redis-sentinel -> valkey-sentinel. */
    if (strstr(exec_name, "redis-sentinel") != NULL) return 1;

    for (int j = 1; j < argc; j++)
        if (!strcmp(argv[j], "--sentinel")) return 1;
    return 0;
}

/* Function called at startup to load RDB or AOF file in memory. */
void loadDataFromDisk(void) {
    long long start = ustime();
    if (server.aof_state == AOF_ON) {
        int ret = loadAppendOnlyFiles(server.aof_manifest);
        if (ret == AOF_FAILED || ret == AOF_OPEN_ERR) exit(1);
        if (ret != AOF_NOT_EXIST)
            serverLog(LL_NOTICE, "DB loaded from append only file: %.3f seconds", (float)(ustime() - start) / 1000000);
    } else {
        rdbSaveInfo rsi = RDB_SAVE_INFO_INIT;
        int rsi_is_valid = 0;
        errno = 0; /* Prevent a stale value from affecting error checking */
        int rdb_flags = RDBFLAGS_NONE;
        if (iAmPrimary()) {
            /* Primary may delete expired keys when loading, we should
             * propagate expire to replication backlog. */
            createReplicationBacklog();
            rdb_flags |= RDBFLAGS_FEED_REPL;
        }
        int rdb_load_ret = rdbLoad(server.rdb_filename, &rsi, rdb_flags);
        if (rdb_load_ret == RDB_OK) {
            serverLog(LL_NOTICE, "DB loaded from disk: %.3f seconds", (float)(ustime() - start) / 1000000);

            /* Restore the replication ID / offset from the RDB file. */
            if (rsi.repl_id_is_set && rsi.repl_offset != -1 &&
                /* Note that older implementations may save a repl_stream_db
                 * of -1 inside the RDB file in a wrong way, see more
                 * information in function rdbPopulateSaveInfo. */
                rsi.repl_stream_db != -1) {
                rsi_is_valid = 1;
                if (!iAmPrimary()) {
                    memcpy(server.replid, rsi.repl_id, sizeof(server.replid));
                    server.primary_repl_offset = rsi.repl_offset;
                    /* If this is a replica, create a cached primary from this
                     * information, in order to allow partial resynchronizations
                     * with primaries. */
                    replicationCachePrimaryUsingMyself();
                    selectDb(server.cached_primary, rsi.repl_stream_db);
                } else {
                    /* If this is a primary, we can save the replication info
                     * as secondary ID and offset, in order to allow replicas
                     * to partial resynchronizations with primaries. */
                    memcpy(server.replid2, rsi.repl_id, sizeof(server.replid));
                    server.second_replid_offset = rsi.repl_offset + 1;
                    /* Rebase primary_repl_offset from rsi.repl_offset. */
                    server.primary_repl_offset += rsi.repl_offset;
                    serverAssert(server.repl_backlog);
                    server.repl_backlog->offset = server.primary_repl_offset - server.repl_backlog->histlen + 1;
                    rebaseReplicationBuffer(rsi.repl_offset);
                    server.repl_no_replicas_since = time(NULL);
                }
            }
        } else if (rdb_load_ret != RDB_NOT_EXIST) {
            serverLog(LL_WARNING, "Fatal error loading the DB, check server logs. Exiting.");
            exit(1);
        }

        /* We always create replication backlog if server is a primary, we need
         * it because we put DELs in it when loading expired keys in RDB, but
         * if RDB doesn't have replication info or there is no rdb, it is not
         * possible to support partial resynchronization, to avoid extra memory
         * of replication backlog, we drop it. */
        if (!rsi_is_valid && server.repl_backlog) freeReplicationBacklog();
    }
}

void serverOutOfMemoryHandler(size_t allocation_size) {
    serverLog(LL_WARNING, "Out Of Memory allocating %zu bytes!", allocation_size);
    serverPanic("Valkey aborting for OUT OF MEMORY. Allocating %zu bytes!", allocation_size);
}

/* Callback for sdstemplate on proc-title-template. See valkey.conf for
 * supported variables.
 */
static sds serverProcTitleGetVariable(const sds varname, void *arg) {
    if (!strcmp(varname, "title")) {
        return sdsnew(arg);
    } else if (!strcmp(varname, "listen-addr")) {
        if (server.port || server.tls_port)
            return sdscatprintf(sdsempty(), "%s:%u", server.bindaddr_count ? server.bindaddr[0] : "*",
                                server.port ? server.port : server.tls_port);
        else
            return sdscatprintf(sdsempty(), "unixsocket:%s", server.unixsocket);
    } else if (!strcmp(varname, "server-mode")) {
        if (server.cluster_enabled)
            return sdsnew("[cluster]");
        else if (server.sentinel_mode)
            return sdsnew("[sentinel]");
        else
            return sdsempty();
    } else if (!strcmp(varname, "config-file")) {
        return sdsnew(server.configfile ? server.configfile : "-");
    } else if (!strcmp(varname, "port")) {
        return sdscatprintf(sdsempty(), "%u", server.port);
    } else if (!strcmp(varname, "tls-port")) {
        return sdscatprintf(sdsempty(), "%u", server.tls_port);
    } else if (!strcmp(varname, "unixsocket")) {
        return sdsnew(server.unixsocket);
    } else
        return NULL; /* Unknown variable name */
}

/* Expand the specified proc-title-template string and return a newly
 * allocated sds, or NULL. */
static sds expandProcTitleTemplate(const char *template, const char *title) {
    sds res = sdstemplate(template, serverProcTitleGetVariable, (void *)title);
    if (!res) return NULL;
    return sdstrim(res, " ");
}
/* Validate the specified template, returns 1 if valid or 0 otherwise. */
int validateProcTitleTemplate(const char *template) {
    int ok = 1;
    sds res = expandProcTitleTemplate(template, "");
    if (!res) return 0;
    if (sdslen(res) == 0) ok = 0;
    sdsfree(res);
    return ok;
}

int serverSetProcTitle(char *title) {
#ifdef USE_SETPROCTITLE
    if (!title) title = server.exec_argv[0];
    sds proc_title = expandProcTitleTemplate(server.proc_title_template, title);
    if (!proc_title) return C_ERR; /* Not likely, proc_title_template is validated */

    setproctitle("%s", proc_title);
    sdsfree(proc_title);
#else
    UNUSED(title);
#endif

    return C_OK;
}

void serverSetCpuAffinity(const char *cpulist) {
#ifdef USE_SETCPUAFFINITY
    setcpuaffinity(cpulist);
#else
    UNUSED(cpulist);
#endif
}

/* Send a notify message to systemd. Returns sd_notify return code which is
 * a positive number on success. */
int serverCommunicateSystemd(const char *sd_notify_msg) {
#ifdef HAVE_LIBSYSTEMD
    int ret = sd_notify(0, sd_notify_msg);

    if (ret == 0)
        serverLog(LL_WARNING, "systemd supervision error: NOTIFY_SOCKET not found!");
    else if (ret < 0)
        serverLog(LL_WARNING, "systemd supervision error: sd_notify: %d", ret);
    return ret;
#else
    UNUSED(sd_notify_msg);
    return 0;
#endif
}

/* Attempt to set up upstart supervision. Returns 1 if successful. */
static int serverSupervisedUpstart(void) {
    const char *upstart_job = getenv("UPSTART_JOB");

    if (!upstart_job) {
        serverLog(LL_WARNING, "upstart supervision requested, but UPSTART_JOB not found!");
        return 0;
    }

    serverLog(LL_NOTICE, "supervised by upstart, will stop to signal readiness.");
    raise(SIGSTOP);
    unsetenv("UPSTART_JOB");
    return 1;
}

/* Attempt to set up systemd supervision. Returns 1 if successful. */
static int serverSupervisedSystemd(void) {
#ifndef HAVE_LIBSYSTEMD
    serverLog(LL_WARNING,
              "systemd supervision requested or auto-detected, but Valkey is compiled without libsystemd support!");
    return 0;
#else
    if (serverCommunicateSystemd("STATUS=Valkey is loading...\n") <= 0) return 0;
    serverLog(LL_NOTICE, "Supervised by systemd. Please make sure you set appropriate values for TimeoutStartSec and "
                         "TimeoutStopSec in your service unit.");
    return 1;
#endif
}

int serverIsSupervised(int mode) {
    int ret = 0;

    if (mode == SUPERVISED_AUTODETECT) {
        if (getenv("UPSTART_JOB")) {
            serverLog(LL_VERBOSE, "Upstart supervision detected.");
            mode = SUPERVISED_UPSTART;
        } else if (getenv("NOTIFY_SOCKET")) {
            serverLog(LL_VERBOSE, "Systemd supervision detected.");
            mode = SUPERVISED_SYSTEMD;
        }
    }

    switch (mode) {
    case SUPERVISED_UPSTART: ret = serverSupervisedUpstart(); break;
    case SUPERVISED_SYSTEMD: ret = serverSupervisedSystemd(); break;
    default: break;
    }

    if (ret) server.supervised_mode = mode;

    return ret;
}

int iAmPrimary(void) {
    return ((!server.cluster_enabled && server.primary_host == NULL) ||
            (server.cluster_enabled && clusterNodeIsPrimary(getMyClusterNode())));
}

/* Main is marked as weak so that unit tests can use their own main function. */
__attribute__((weak)) int main(int argc, char **argv) {
    struct timeval tv;
    int j;
    char config_from_stdin = 0;

    /* We need to initialize our libraries, and the server configuration. */
#ifdef INIT_SETPROCTITLE_REPLACEMENT
    spt_init(argc, argv);
#endif
    tzset(); /* Populates 'timezone' global. */
    zmalloc_set_oom_handler(serverOutOfMemoryHandler);
#if defined(HAVE_DEFRAG)
    int res = allocatorDefragInit();
    serverAssert(res == 0);
#endif
    /* To achieve entropy, in case of containers, their time() and getpid() can
     * be the same. But value of tv_usec is fast enough to make the difference */
    gettimeofday(&tv, NULL);
    srand(time(NULL) ^ getpid() ^ tv.tv_usec);
    srandom(time(NULL) ^ getpid() ^ tv.tv_usec);
    init_genrand64(((long long)tv.tv_sec * 1000000 + tv.tv_usec) ^ getpid());
    crc64_init();

    /* Store umask value. Because umask(2) only offers a set-and-get API we have
     * to reset it and restore it back. We do this early to avoid a potential
     * race condition with threads that could be creating files or directories.
     */
    umask(server.umask = umask(0777));

    uint8_t hashseed[16];
    getRandomBytes(hashseed, sizeof(hashseed));
    dictSetHashFunctionSeed(hashseed);
    hashtableSetHashFunctionSeed(hashseed);

    char *exec_name = strrchr(argv[0], '/');
    if (exec_name == NULL) exec_name = argv[0];
    server.sentinel_mode = checkForSentinelMode(argc, argv, exec_name);
    initServerConfig();
    server.pid = getpid();
    ACLInit(); /* The ACL subsystem must be initialized ASAP because the
                  basic networking code and client creation depends on it. */
    moduleInitModulesSystem();
    connTypeInitialize();

    /* Store the executable path and arguments in a safe place in order
     * to be able to restart the server later. */
    server.executable = getAbsolutePath(argv[0]);
    server.exec_argv = zmalloc(sizeof(char *) * (argc + 1));
    server.exec_argv[argc] = NULL;
    for (j = 0; j < argc; j++) server.exec_argv[j] = zstrdup(argv[j]);

    /* We need to init sentinel right now as parsing the configuration file
     * in sentinel mode will have the effect of populating the sentinel
     * data structures with primary nodes to monitor. */
    if (server.sentinel_mode) {
        initSentinelConfig();
        initSentinel();
    }

    /* Check if we need to start in valkey-check-rdb/aof mode. We just execute
     * the program main. However the program is part of the server executable
     * so that we can easily execute an RDB check on loading errors. */
    if (strstr(exec_name, "valkey-check-rdb") != NULL)
        redis_check_rdb_main(argc, argv, NULL);
    else if (strstr(exec_name, "valkey-check-aof") != NULL)
        redis_check_aof_main(argc, argv);

    /* valkey may install symlinks like
     * redis-server -> valkey-server, redis-check-rdb -> valkey-check-rdb,
     * redis-check-aof -> valkey-check-aof, etc. */
    if (strstr(exec_name, "redis-check-rdb") != NULL)
        redis_check_rdb_main(argc, argv, NULL);
    else if (strstr(exec_name, "redis-check-aof") != NULL)
        redis_check_aof_main(argc, argv);

    if (argc >= 2) {
        j = 1; /* First option to parse in argv[] */
        sds options = sdsempty();

        /* Handle special options --help and --version */
        if (strcmp(argv[1], "-v") == 0 || strcmp(argv[1], "--version") == 0) {
            sds version = getVersion();
            printf("Valkey server %s\n", version);
            sdsfree(version);
            exit(0);
        }
        if (strcmp(argv[1], "--help") == 0 || strcmp(argv[1], "-h") == 0) usage();
        if (strcmp(argv[1], "--test-memory") == 0) {
            if (argc == 3) {
                memtest(atoi(argv[2]), 50);
                exit(0);
            } else {
                fprintf(stderr, "Please specify the amount of memory to test in megabytes.\n");
                fprintf(stderr, "Example: ./valkey-server --test-memory 4096\n\n");
                exit(1);
            }
        }
        if (strcmp(argv[1], "--check-system") == 0) {
            exit(syscheck() ? 0 : 1);
        }
        /* Parse command line options
         * Precedence wise, File, stdin, explicit options -- last config is the one that matters.
         *
         * First argument is the config file name? */
        if (argv[1][0] != '-') {
            /* Replace the config file in server.exec_argv with its absolute path. */
            server.configfile = getAbsolutePath(argv[1]);
            zfree(server.exec_argv[1]);
            server.exec_argv[1] = zstrdup(server.configfile);
            j = 2; // Skip this arg when parsing options
        }
        sds *argv_tmp;
        int argc_tmp;
        int handled_last_config_arg = 1;
        while (j < argc) {
            /* Either first or last argument - Should we read config from stdin? */
            if (argv[j][0] == '-' && argv[j][1] == '\0' && (j == 1 || j == argc - 1)) {
                config_from_stdin = 1;
            }
            /* All the other options are parsed and conceptually appended to the
             * configuration file. For instance --port 6380 will generate the
             * string "port 6380\n" to be parsed after the actual config file
             * and stdin input are parsed (if they exist).
             * Only consider that if the last config has at least one argument. */
            else if (handled_last_config_arg && argv[j][0] == '-' && argv[j][1] == '-') {
                /* Option name */
                if (sdslen(options)) options = sdscat(options, "\n");
                /* argv[j]+2 for removing the preceding `--` */
                options = sdscat(options, argv[j] + 2);
                options = sdscat(options, " ");

                argv_tmp = sdssplitargs(argv[j], &argc_tmp);
                if (argc_tmp == 1) {
                    /* Means that we only have one option name, like --port or "--port " */
                    handled_last_config_arg = 0;

                    if ((j != argc - 1) && argv[j + 1][0] == '-' && argv[j + 1][1] == '-' &&
                        !strcasecmp(argv[j], "--save")) {
                        /* Special case: handle some things like `--save --config value`.
                         * In this case, if next argument starts with `--`, we will reset
                         * handled_last_config_arg flag and append an empty "" config value
                         * to the options, so it will become `--save "" --config value`.
                         * We are doing it to be compatible with pre 7.0 behavior (which we
                         * break it in #10660, 7.0.1), since there might be users who generate
                         * a command line from an array and when it's empty that's what they produce. */
                        options = sdscat(options, "\"\"");
                        handled_last_config_arg = 1;
                    } else if ((j == argc - 1) && !strcasecmp(argv[j], "--save")) {
                        /* Special case: when empty save is the last argument.
                         * In this case, we append an empty "" config value to the options,
                         * so it will become `--save ""` and will follow the same reset thing. */
                        options = sdscat(options, "\"\"");
                    } else if ((j != argc - 1) && argv[j + 1][0] == '-' && argv[j + 1][1] == '-' &&
                               !strcasecmp(argv[j], "--sentinel")) {
                        /* Special case: handle some things like `--sentinel --config value`.
                         * It is a pseudo config option with no value. In this case, if next
                         * argument starts with `--`, we will reset handled_last_config_arg flag.
                         * We are doing it to be compatible with pre 7.0 behavior (which we
                         * break it in #10660, 7.0.1). */
                        options = sdscat(options, "");
                        handled_last_config_arg = 1;
                    } else if ((j == argc - 1) && !strcasecmp(argv[j], "--sentinel")) {
                        /* Special case: when --sentinel is the last argument.
                         * It is a pseudo config option with no value. In this case, do nothing.
                         * We are doing it to be compatible with pre 7.0 behavior (which we
                         * break it in #10660, 7.0.1). */
                        options = sdscat(options, "");
                    }
                } else {
                    /* Means that we are passing both config name and it's value in the same arg,
                     * like "--port 6380", so we need to reset handled_last_config_arg flag. */
                    handled_last_config_arg = 1;
                }
                sdsfreesplitres(argv_tmp, argc_tmp);
            } else {
                /* Option argument */
                options = sdscatrepr(options, argv[j], strlen(argv[j]));
                options = sdscat(options, " ");
                handled_last_config_arg = 1;
            }
            j++;
        }

        loadServerConfig(server.configfile, config_from_stdin, options);
        if (server.sentinel_mode) loadSentinelConfigFromQueue();
        sdsfree(options);
    }
    if (server.sentinel_mode) sentinelCheckConfigFile();

        /* Do system checks */
#ifdef __linux__
    linuxMemoryWarnings();
    sds err_msg = NULL;
    if (checkXenClocksource(&err_msg) < 0) {
        serverLog(LL_WARNING, "WARNING %s", err_msg);
        sdsfree(err_msg);
    }
#if defined(__arm64__)
    int ret;
    if ((ret = checkLinuxMadvFreeForkBug(&err_msg)) <= 0) {
        if (ret < 0) {
            serverLog(LL_WARNING, "WARNING %s", err_msg);
            sdsfree(err_msg);
        } else
            serverLog(LL_WARNING,
                      "Failed to test the kernel for a bug that could lead to data corruption during background save. "
                      "Your system could be affected, please report this error.");
        if (!checkIgnoreWarning("ARM64-COW-BUG")) {
            serverLog(LL_WARNING, "Valkey will now exit to prevent data corruption. "
                                  "Note that it is possible to suppress this warning by setting the following config: "
                                  "ignore-warnings ARM64-COW-BUG");
            exit(1);
        }
    }
#endif /* __arm64__ */
#endif /* __linux__ */

    /* Daemonize if needed */
    server.supervised = serverIsSupervised(server.supervised_mode);
    int background = server.daemonize && !server.supervised;
    if (background) {
        /* We need to reset server.pid after daemonize(), otherwise the
         * log printing role will always be the child. */
        daemonize();
        server.pid = getpid();
    }

    serverLog(LL_NOTICE, "oO0OoO0OoO0Oo Valkey is starting oO0OoO0OoO0Oo");
    serverLog(LL_NOTICE, "Valkey version=%s, bits=%d, commit=%s, modified=%d, pid=%d, just started", VALKEY_VERSION,
              (sizeof(long) == 8) ? 64 : 32, serverGitSHA1(), strtol(serverGitDirty(), NULL, 10) > 0, (int)getpid());

    if (argc == 1) {
        serverLog(LL_WARNING,
                  "Warning: no config file specified, using the default config. In order to specify a config file use "
                  "%s /path/to/valkey.conf",
                  argv[0]);
    } else {
        serverLog(LL_NOTICE, "Configuration loaded");
    }

    initServer();
    if (background || server.pidfile) createPidFile();
    if (server.set_proc_title) serverSetProcTitle(NULL);
    serverAsciiArt();
    checkTcpBacklogSettings();
    if (server.cluster_enabled) {
        clusterInit();
    }
    if (!server.sentinel_mode) {
        moduleInitModulesSystemLast();
        moduleLoadFromQueue();
    }
    ACLLoadUsersAtStartup();
    initListeners();
    if (server.cluster_enabled) {
        clusterInitLast();
    }
    InitServerLast();

    if (!server.sentinel_mode) {
        /* Things not needed when running in Sentinel mode. */
        serverLog(LL_NOTICE, "Server initialized");
        aofLoadManifestFromDisk();
        loadDataFromDisk();
        aofOpenIfNeededOnServerStart();
        aofDelHistoryFiles();
        if (server.cluster_enabled) {
            serverAssert(verifyClusterConfigWithData() == C_OK);
        }

        for (j = 0; j < CONN_TYPE_MAX; j++) {
            connListener *listener = &server.listeners[j];
            if (listener->ct == NULL) continue;

            serverLog(LL_NOTICE, "Ready to accept connections %s", listener->ct->get_type(NULL));
        }

        if (server.supervised_mode == SUPERVISED_SYSTEMD) {
            if (!server.primary_host) {
                serverCommunicateSystemd("STATUS=Ready to accept connections\n");
            } else {
                serverCommunicateSystemd(
                    "STATUS=Ready to accept connections in read-only mode. Waiting for MASTER <-> REPLICA sync\n");
            }
            serverCommunicateSystemd("READY=1\n");
        }
    } else {
        sentinelIsRunning();
        if (server.supervised_mode == SUPERVISED_SYSTEMD) {
            serverCommunicateSystemd("STATUS=Ready to accept connections\n");
            serverCommunicateSystemd("READY=1\n");
        }
    }

    /* Warning the user about suspicious maxmemory setting. */
    if (server.maxmemory > 0 && server.maxmemory < 1024 * 1024) {
        serverLog(LL_WARNING,
                  "WARNING: You specified a maxmemory value that is less than 1MB (current value is %llu bytes). Are "
                  "you sure this is what you really want?",
                  server.maxmemory);
    }

    serverSetCpuAffinity(server.server_cpulist);
    setOOMScoreAdj(-1);

    aeMain(server.el);
    aeDeleteEventLoop(server.el);
    return 0;
}
/* The End */<|MERGE_RESOLUTION|>--- conflicted
+++ resolved
@@ -2218,11 +2218,8 @@
     server.fsynced_reploff_pending = 0;
     server.rdb_client_id = -1;
     server.loading_process_events_interval_ms = LOADING_PROCESS_EVENTS_INTERVAL_DEFAULT;
-<<<<<<< HEAD
     server.bypass_crc = 1;
-=======
     server.loading_rio = NULL;
->>>>>>> e470735d
 
     /* Replication partial resync backlog */
     server.repl_backlog = NULL;
