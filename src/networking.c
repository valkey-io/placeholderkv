--- conflicted
+++ resolved
@@ -32,11 +32,7 @@
 #include "script.h"
 #include "fpconv_dtoa.h"
 #include "fmtargs.h"
-<<<<<<< HEAD
-
-=======
 #include <strings.h>
->>>>>>> bf1fb1fd
 #include <sys/socket.h>
 #include <sys/uio.h>
 #include <math.h>
