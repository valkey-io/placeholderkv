--- conflicted
+++ resolved
@@ -3187,11 +3187,8 @@
     createBoolConfig("enable-debug-assert", NULL, IMMUTABLE_CONFIG | HIDDEN_CONFIG, server.enable_debug_assert, 0, NULL, NULL),
     createBoolConfig("cluster-slot-stats-enabled", NULL, MODIFIABLE_CONFIG, server.cluster_slot_stats_enabled, 0, NULL, NULL),
     createBoolConfig("hide-user-data-from-log", NULL, MODIFIABLE_CONFIG, server.hide_user_data_from_log, 1, NULL, NULL),
-<<<<<<< HEAD
+    createBoolConfig("import-mode", NULL, DEBUG_CONFIG | MODIFIABLE_CONFIG, server.import_mode, 0, NULL, NULL),
     createBoolConfig("auto-failover-on-shutdown", NULL, MODIFIABLE_CONFIG, server.auto_failover_on_shutdown, 0, NULL, NULL),
-=======
-    createBoolConfig("import-mode", NULL, DEBUG_CONFIG | MODIFIABLE_CONFIG, server.import_mode, 0, NULL, NULL),
->>>>>>> dc4628d4
 
     /* String Configs */
     createStringConfig("aclfile", NULL, IMMUTABLE_CONFIG, ALLOW_EMPTY_STRING, server.acl_filename, "", NULL, NULL),
