--- conflicted
+++ resolved
@@ -834,20 +834,7 @@
  * fragmentation ratio in order to decide if a defrag action should be taken
  * or not, a false detection can cause the defragmenter to waste a lot of CPU
  * without the possibility of getting any results. */
-<<<<<<< HEAD
-float getAllocatorFragmentation(size_t *out_frag_bytes) {
-    /* In case we are forcing defrag to run without Jemalloc support we cannot get any
-     * good statistics from the allocator regarding external fragmentation.
-     * This is why we are forcing the report to reflect fragmented system conditions based on the existing configurations. */
-#if defined(FORCE_DEFRAG) || !defined(USE_JEMALLOC)
-
-    *out_frag_bytes = server.active_defrag_ignore_bytes + 1;
-    return server.active_defrag_threshold_upper;
-#else
-
-=======
 static float getAllocatorFragmentation(size_t *out_frag_bytes) {
->>>>>>> e8078b73
     size_t resident, active, allocated, frag_smallbins_bytes;
     zmalloc_get_allocator_info(&allocated, &active, &resident, NULL, NULL);
     frag_smallbins_bytes = allocatorDefragGetFragSmallbins();
@@ -993,28 +980,6 @@
     unsigned int iterations = 0;
     unsigned long long prev_defragged = server.stat_active_defrag_hits;
     unsigned long long prev_scanned = server.stat_active_defrag_scanned;
-<<<<<<< HEAD
-    long long start, timelimit, endtime;
-    mstime_t latency;
-    int all_stages_finished = 0;
-    int quit = 0;
-#if !defined(FORCE_DEFRAG)
-    if (!server.active_defrag_enabled) {
-        if (server.active_defrag_running) {
-            /* if active defrag was disabled mid-run, start from fresh next time. */
-            server.active_defrag_running = 0;
-            server.active_defrag_configuration_changed = 0;
-            if (db) listEmpty(db->defrag_later);
-            defrag_later_current_key = NULL;
-            defrag_later_cursor = 0;
-            current_db = -1;
-            defrag_stage = 0;
-            defrag_cursor = 0;
-            slot = -1;
-            defrag_later_item_in_progress = 0;
-            db = NULL;
-            goto update_metrics;
-=======
 
     if (state.slot == KVS_SLOT_DEFRAG_LUT) {
         // Before we start scanning the kvstore, handle the main structures
@@ -1031,7 +996,6 @@
             iterations = 0;
             prev_defragged = server.stat_active_defrag_hits;
             prev_scanned = server.stat_active_defrag_scanned;
->>>>>>> e8078b73
         }
 
         if (precontinue_fn) {
@@ -1055,18 +1019,10 @@
         state.cursor = kvstoreDictScanDefrag(kvs, state.slot, state.cursor,
                                              scan_fn, defragfns, privdata);
     }
-<<<<<<< HEAD
-#else
-    /* Avoid compiler warning */
-    if (0) goto update_metrics;
-#endif
-    if (hasActiveChildProcess()) return; /* Defragging memory while there's a fork will just do damage. */
-=======
 
     return DEFRAG_NOT_DONE;
 }
 
->>>>>>> e8078b73
 
 // Note: target is a DB, (not a KVS like most stages)
 static doneStatus defragStageDbKeys(monotime endtime, void *target, void *privdata) {
