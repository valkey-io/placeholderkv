--- conflicted
+++ resolved
@@ -804,36 +804,8 @@
     server.stat_active_defrag_scanned++;
 }
 
-<<<<<<< HEAD
-/* Defrag scan callback for the pubsub dictionary. */
-static void defragPubsubScanCallback(void *privdata, const dictEntry *de) {
-=======
-/* Utility function to get the fragmentation ratio from jemalloc.
- * It is critical to do that by comparing only heap maps that belong to
- * jemalloc, and skip ones the jemalloc keeps as spare. Since we use this
- * fragmentation ratio in order to decide if a defrag action should be taken
- * or not, a false detection can cause the defragmenter to waste a lot of CPU
- * without the possibility of getting any results. */
-static float getAllocatorFragmentation(size_t *out_frag_bytes) {
-    size_t resident, active, allocated, frag_smallbins_bytes;
-    zmalloc_get_allocator_info(&allocated, &active, &resident, NULL, NULL);
-    frag_smallbins_bytes = allocatorDefragGetFragSmallbins();
-    /* Calculate the fragmentation ratio as the proportion of wasted memory in small
-     * bins (which are defraggable) relative to the total allocated memory (including large bins).
-     * This is because otherwise, if most of the memory usage is large bins, we may show high percentage,
-     * despite the fact it's not a lot of memory for the user. */
-    float frag_pct = (float)frag_smallbins_bytes / allocated * 100;
-    float rss_pct = ((float)resident / allocated) * 100 - 100;
-    size_t rss_bytes = resident - allocated;
-    if (out_frag_bytes) *out_frag_bytes = frag_smallbins_bytes;
-    serverLog(LL_DEBUG, "allocated=%zu, active=%zu, resident=%zu, frag=%.2f%% (%.2f%% rss), frag_bytes=%zu (%zu rss)",
-              allocated, active, resident, frag_pct, rss_pct, frag_smallbins_bytes, rss_bytes);
-    return frag_pct;
-}
-
 /* Defrag scan callback for a pubsub channels hashtable. */
 static void defragPubsubScanCallback(void *privdata, void *elemref) {
->>>>>>> 1acf7f71
     defragPubSubCtx *ctx = privdata;
     void **channel_dict_ref = (void **)elemref;
     dict *newclients, *clients = *channel_dict_ref;
