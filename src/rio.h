--- conflicted
+++ resolved
@@ -39,11 +39,8 @@
 
 #define RIO_FLAG_READ_ERROR (1 << 0)
 #define RIO_FLAG_WRITE_ERROR (1 << 1)
-<<<<<<< HEAD
-#define RIO_FLAG_BYPASS_CRC (1 << 2)
-=======
 #define RIO_FLAG_CLOSE_ASAP (1 << 2) /* Rio was closed asynchronously during the current rio operation. */
->>>>>>> e470735d
+#define RIO_FLAG_BYPASS_CRC (1 << 3)
 
 #define RIO_TYPE_FILE (1 << 0)
 #define RIO_TYPE_BUFFER (1 << 1)
