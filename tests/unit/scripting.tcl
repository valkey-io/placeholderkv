start_server {tags {"scripting"}} {
    test {EVAL - Does Lua interpreter replies to our requests?} {
        r eval {return 'hello'} 0
    } {hello}

    test {EVAL - Lua integer -> Redis protocol type conversion} {
        r eval {return 100.5} 0
    } {100}

    test {EVAL - Lua string -> Redis protocol type conversion} {
        r eval {return 'hello world'} 0
    } {hello world}

    test {EVAL - Lua true boolean -> Redis protocol type conversion} {
        r eval {return true} 0
    } {1}

    test {EVAL - Lua false boolean -> Redis protocol type conversion} {
        r eval {return false} 0
    } {}

    test {EVAL - Lua status code reply -> Redis protocol type conversion} {
        r eval {return {ok='fine'}} 0
    } {fine}

    test {EVAL - Lua error reply -> Redis protocol type conversion} {
        catch {
            r eval {return {err='this is an error'}} 0
        } e
        set _ $e
    } {this is an error}

    test {EVAL - Lua table -> Redis protocol type conversion} {
        r eval {return {1,2,3,'ciao',{1,2}}} 0
    } {1 2 3 ciao {1 2}}

    test {EVAL - Are the KEYS and ARGV arrays populated correctly?} {
        r eval {return {KEYS[1],KEYS[2],ARGV[1],ARGV[2]}} 2 a b c d
    } {a b c d}

    test {EVAL - is Lua able to call Redis API?} {
        r set mykey myval
        r eval {return redis.call('get',KEYS[1])} 1 mykey
    } {myval}

    test {EVALSHA - Can we call a SHA1 if already defined?} {
        r evalsha fd758d1589d044dd850a6f05d52f2eefd27f033f 1 mykey
    } {myval}

    test {EVALSHA - Can we call a SHA1 in uppercase?} {
        r evalsha FD758D1589D044DD850A6F05D52F2EEFD27F033F 1 mykey
    } {myval}

    test {EVALSHA - Do we get an error on invalid SHA1?} {
        catch {r evalsha NotValidShaSUM 0} e
        set _ $e
    } {NOSCRIPT*}

    test {EVALSHA - Do we get an error on non defined SHA1?} {
        catch {r evalsha ffd632c7d33e571e9f24556ebed26c3479a87130 0} e
        set _ $e
    } {NOSCRIPT*}

    test {EVAL - Redis integer -> Lua type conversion} {
        r eval {
            local foo = redis.pcall('incr','x')
            return {type(foo),foo}
        } 0
    } {number 1}

    test {EVAL - Redis bulk -> Lua type conversion} {
        r set mykey myval
        r eval {
            local foo = redis.pcall('get','mykey')
            return {type(foo),foo}
        } 0
    } {string myval}

    test {EVAL - Redis multi bulk -> Lua type conversion} {
        r del mylist
        r rpush mylist a
        r rpush mylist b
        r rpush mylist c
        r eval {
            local foo = redis.pcall('lrange','mylist',0,-1)
            return {type(foo),foo[1],foo[2],foo[3],# foo}
        } 0
    } {table a b c 3}

    test {EVAL - Redis status reply -> Lua type conversion} {
        r eval {
            local foo = redis.pcall('set','mykey','myval')
            return {type(foo),foo['ok']}
        } 0
    } {table OK}

    test {EVAL - Redis error reply -> Lua type conversion} {
        r set mykey myval
        r eval {
            local foo = redis.pcall('incr','mykey')
            return {type(foo),foo['err']}
        } 0
    } {table {ERR value is not an integer or out of range}}

    test {EVAL - Redis nil bulk reply -> Lua type conversion} {
        r del mykey
        r eval {
            local foo = redis.pcall('get','mykey')
            return {type(foo),foo == false}
        } 0
    } {boolean 1}

    test {EVAL - Is the Lua client using the currently selected DB?} {
        r set mykey "this is DB 9"
        r select 10
        r set mykey "this is DB 10"
        r eval {return redis.pcall('get','mykey')} 0
    } {this is DB 10}

    test {EVAL - SELECT inside Lua should not affect the caller} {
        # here we DB 10 is selected
        r set mykey "original value"
        r eval {return redis.pcall('select','9')} 0
        set res [r get mykey]
        r select 9
        set res
    } {original value}

    if 0 {
        test {EVAL - Script can't run more than configured time limit} {
            r config set lua-time-limit 1
            catch {
                r eval {
                    local i = 0
                    while true do i=i+1 end
                } 0
            } e
            set _ $e
        } {*execution time*}
    }

    test {EVAL - Scripts can't run certain commands} {
        set e {}
        catch {r eval {return redis.pcall('spop','x')} 0} e
        set e
    } {*not allowed*}

    test {EVAL - Scripts can't run certain commands} {
        set e {}
        catch {
            r eval "redis.pcall('randomkey'); return redis.pcall('set','x','ciao')" 0
        } e
        set e
    } {*not allowed after*}

    test {EVAL - No arguments to redis.call/pcall is considered an error} {
        set e {}
        catch {r eval {return redis.call()} 0} e
        set e
    } {*one argument*}

    test {EVAL - redis.call variant raises a Lua error on Redis cmd error (1)} {
        set e {}
        catch {
            r eval "redis.call('nosuchcommand')" 0
        } e
        set e
    } {*Unknown Redis*}

    test {EVAL - redis.call variant raises a Lua error on Redis cmd error (1)} {
        set e {}
        catch {
            r eval "redis.call('get','a','b','c')" 0
        } e
        set e
    } {*number of args*}

    test {EVAL - redis.call variant raises a Lua error on Redis cmd error (1)} {
        set e {}
        r set foo bar
        catch {
            r eval {redis.call('lpush',KEYS[1],'val')} 1 foo
        } e
        set e
    } {*against a key*}

<<<<<<< HEAD
    test {EVAL - JSON numeric decoding} {
        # We must return the table as a string because otherwise
        # Redis converts floats to ints and we get 0 and 1023 instead
        # of 0.0003 and 1023.2 as the parsed output.
        r eval {return
                 table.concat(
                   cjson.decode(
                    "[0.0, -5e3, -1, 0.3e-3, 1023.2, 0e10]"), " ")
        } 0
    } {0 -5000 -1 0.0003 1023.2 0}

    test {EVAL - JSON string decoding} {
        r eval {local decoded = cjson.decode('{"keya": "a", "keyb": "b"}')
                return {decoded.keya, decoded.keyb}
        } 0
    } {a b}

    test {EVAL - cmsgpack can pack double?} {
        r eval {local encoded = cmsgpack.pack(0.1)
                local h = ""
                for i = 1, #encoded do
                    h = h .. string.format("%02x",string.byte(encoded,i))
                end
                return h
        } 0
    } {cb3fb999999999999a}

    test {EVAL - cmsgpack can pack negative int64?} {
        r eval {local encoded = cmsgpack.pack(-1099511627776)
                local h = ""
                for i = 1, #encoded do
                    h = h .. string.format("%02x",string.byte(encoded,i))
                end
                return h
        } 0
    } {d3ffffff0000000000}

    test {EVAL - cmsgpack can pack and unpack circular references?} {
        r eval {local a = {x=nil,y=5}
                local b = {x=a}
                a['x'] = b
                local encoded = cmsgpack.pack(a)
                local h = ""
                -- cmsgpack encodes to a depth of 16, but can't encode
                -- references, so the encoded object has a deep copy recusive
                -- depth of 16.
                for i = 1, #encoded do
                    h = h .. string.format("%02x",string.byte(encoded,i))
                end
                -- when unpacked, re.x.x != re because the unpack creates
                -- individual tables down to a depth of 16.
                -- (that's why the encoded output is so large)
                local re = cmsgpack.unpack(encoded)
                assert(re)
                assert(re.x)
                assert(re.x.x.y == re.y)
                assert(re.x.x.x.x.y == re.y)
                assert(re.x.x.x.x.x.x.y == re.y)
                assert(re.x.x.x.x.x.x.x.x.x.x.y == re.y)
                -- maximum working depth:
                assert(re.x.x.x.x.x.x.x.x.x.x.x.x.x.x.y == re.y)
                -- now the last x would be b above and has no y
                assert(re.x.x.x.x.x.x.x.x.x.x.x.x.x.x.x)
                -- so, the final x.x is at the depth limit and was assigned nil
                assert(re.x.x.x.x.x.x.x.x.x.x.x.x.x.x.x.x == nil)
                return {h, re.x.x.x.x.x.x.x.x.y == re.y, re.y == 5}
        } 0
    } {82a17905a17881a17882a17905a17881a17882a17905a17881a17882a17905a17881a17882a17905a17881a17882a17905a17881a17882a17905a17881a17882a17905a17881a178c0 1 1}
=======
    test {EVAL - Numerical sanity check from bitop} {
        r eval {assert(0x7fffffff == 2147483647, "broken hex literals");
                assert(0xffffffff == -1 or 0xffffffff == 2^32-1,
                    "broken hex literals");
                assert(tostring(-1) == "-1", "broken tostring()");
                assert(tostring(0xffffffff) == "-1" or
                    tostring(0xffffffff) == "4294967295",
                    "broken tostring()")
        } 0
    } {}

    test {EVAL - Verify minimal bitop functionality} {
        r eval {assert(bit.tobit(1) == 1);
                assert(bit.band(1) == 1);
                assert(bit.bxor(1,2) == 3);
                assert(bit.bor(1,2,4,8,16,32,64,128) == 255)
        } 0
    } {}
>>>>>>> a2f929ab

    test {SCRIPTING FLUSH - is able to clear the scripts cache?} {
        r set mykey myval
        set v [r evalsha fd758d1589d044dd850a6f05d52f2eefd27f033f 1 mykey]
        assert_equal $v myval
        set e ""
        r script flush
        catch {r evalsha fd758d1589d044dd850a6f05d52f2eefd27f033f 1 mykey} e
        set e
    } {NOSCRIPT*}

    test {SCRIPT EXISTS - can detect already defined scripts?} {
        r eval "return 1+1" 0
        r script exists a27e7e8a43702b7046d4f6a7ccf5b60cef6b9bd9 a27e7e8a43702b7046d4f6a7ccf5b60cef6b9bda
    } {1 0}

    test {SCRIPT LOAD - is able to register scripts in the scripting cache} {
        list \
            [r script load "return 'loaded'"] \
            [r evalsha b534286061d4b9e4026607613b95c06c06015ae8 0]
    } {b534286061d4b9e4026607613b95c06c06015ae8 loaded}

    test "In the context of Lua the output of random commands gets ordered" {
        r del myset
        r sadd myset a b c d e f g h i l m n o p q r s t u v z aa aaa azz
        r eval {return redis.call('smembers',KEYS[1])} 1 myset
    } {a aa aaa azz b c d e f g h i l m n o p q r s t u v z}

    test "SORT is normally not alpha re-ordered for the scripting engine" {
        r del myset
        r sadd myset 1 2 3 4 10
        r eval {return redis.call('sort',KEYS[1],'desc')} 1 myset
    } {10 4 3 2 1}

    test "SORT BY <constant> output gets ordered for scripting" {
        r del myset
        r sadd myset a b c d e f g h i l m n o p q r s t u v z aa aaa azz
        r eval {return redis.call('sort',KEYS[1],'by','_')} 1 myset
    } {a aa aaa azz b c d e f g h i l m n o p q r s t u v z}

    test "SORT BY <constant> with GET gets ordered for scripting" {
        r del myset
        r sadd myset a b c
        r eval {return redis.call('sort',KEYS[1],'by','_','get','#','get','_:*')} 1 myset
    } {a {} b {} c {}}

    test "redis.sha1hex() implementation" {
        list [r eval {return redis.sha1hex('')} 0] \
             [r eval {return redis.sha1hex('Pizza & Mandolino')} 0]
    } {da39a3ee5e6b4b0d3255bfef95601890afd80709 74822d82031af7493c20eefa13bd07ec4fada82f}

    test {Globals protection reading an undeclared global variable} {
        catch {r eval {return a} 0} e
        set e
    } {*ERR*attempted to access unexisting global*}

    test {Globals protection setting an undeclared global*} {
        catch {r eval {a=10} 0} e
        set e
    } {*ERR*attempted to create global*}

    test {Test an example script DECR_IF_GT} {
        set decr_if_gt {
            local current

            current = redis.call('get',KEYS[1])
            if not current then return nil end
            if current > ARGV[1] then
                return redis.call('decr',KEYS[1])
            else
                return redis.call('get',KEYS[1])
            end
        }
        r set foo 5
        set res {}
        lappend res [r eval $decr_if_gt 1 foo 2]
        lappend res [r eval $decr_if_gt 1 foo 2]
        lappend res [r eval $decr_if_gt 1 foo 2]
        lappend res [r eval $decr_if_gt 1 foo 2]
        lappend res [r eval $decr_if_gt 1 foo 2]
        set res
    } {4 3 2 2 2}

    test {Scripting engine resets PRNG at every script execution} {
        set rand1 [r eval {return tostring(math.random())} 0]
        set rand2 [r eval {return tostring(math.random())} 0]
        assert_equal $rand1 $rand2
    }

    test {Scripting engine PRNG can be seeded correctly} {
        set rand1 [r eval {
            math.randomseed(ARGV[1]); return tostring(math.random())
        } 0 10]
        set rand2 [r eval {
            math.randomseed(ARGV[1]); return tostring(math.random())
        } 0 10]
        set rand3 [r eval {
            math.randomseed(ARGV[1]); return tostring(math.random())
        } 0 20]
        assert_equal $rand1 $rand2
        assert {$rand2 ne $rand3}
    }

    test {EVAL does not leak in the Lua stack} {
        r set x 0
        # Use a non blocking client to speedup the loop.
        set rd [redis_deferring_client]
        for {set j 0} {$j < 10000} {incr j} {
            $rd eval {return redis.call("incr",KEYS[1])} 1 x
        }
        for {set j 0} {$j < 10000} {incr j} {
            $rd read
        }
        assert {[s used_memory_lua] < 1024*100}
        $rd close
        r get x
    } {10000}

    test {EVAL processes writes from AOF in read-only slaves} {
        r flushall
        r config set appendonly yes
        r eval {redis.call("set",KEYS[1],"100")} 1 foo
        r eval {redis.call("incr",KEYS[1])} 1 foo
        r eval {redis.call("incr",KEYS[1])} 1 foo
        wait_for_condition 50 100 {
            [s aof_rewrite_in_progress] == 0
        } else {
            fail "AOF rewrite can't complete after CONFIG SET appendonly yes."
        }
        r config set slave-read-only yes
        r slaveof 127.0.0.1 0
        r debug loadaof
        set res [r get foo]
        r slaveof no one
        set res
    } {102}

    test {We can call scripts rewriting client->argv from Lua} {
        r del myset
        r sadd myset a b c
        r mset a 1 b 2 c 3 d 4
        assert {[r spop myset] ne {}}
        assert {[r spop myset] ne {}}
        assert {[r spop myset] ne {}}
        assert {[r mget a b c d] eq {1 2 3 4}}
        assert {[r spop myset] eq {}}
    }

    test {Call Redis command with many args from Lua (issue #1764)} {
        r eval {
            local i
            local x={}
            redis.call('del','mylist')
            for i=1,100 do
                table.insert(x,i)
            end
            redis.call('rpush','mylist',unpack(x))
            return redis.call('lrange','mylist',0,-1)
        } 0
    } {1 2 3 4 5 6 7 8 9 10 11 12 13 14 15 16 17 18 19 20 21 22 23 24 25 26 27 28 29 30 31 32 33 34 35 36 37 38 39 40 41 42 43 44 45 46 47 48 49 50 51 52 53 54 55 56 57 58 59 60 61 62 63 64 65 66 67 68 69 70 71 72 73 74 75 76 77 78 79 80 81 82 83 84 85 86 87 88 89 90 91 92 93 94 95 96 97 98 99 100}

    test {Number conversion precision test (issue #1118)} {
        r eval {
              local value = 9007199254740991
              redis.call("set","foo",value)
              return redis.call("get","foo")
        } 0
    } {9007199254740991}

    test {String containing number precision test (regression of issue #1118)} {
        r eval {
            redis.call("set", "key", "12039611435714932082")
            return redis.call("get", "key")
        } 0
    } {12039611435714932082}

    test {Verify negative arg count is error instead of crash (issue #1842)} {
        catch { r eval { return "hello" } -12 } e
        set e
    } {ERR Number of keys can't be negative}

    test {Correct handling of reused argv (issue #1939)} {
        r eval {
              for i = 0, 10 do
                  redis.call('SET', 'a', '1')
                  redis.call('MGET', 'a', 'b', 'c')
                  redis.call('EXPIRE', 'a', 0)
                  redis.call('GET', 'a')
                  redis.call('MGET', 'a', 'b', 'c')
              end
        } 0
    }
}

# Start a new server since the last test in this stanza will kill the
# instance at all.
start_server {tags {"scripting"}} {
    test {Timedout read-only scripts can be killed by SCRIPT KILL} {
        set rd [redis_deferring_client]
        r config set lua-time-limit 10
        $rd eval {while true do end} 0
        after 200
        catch {r ping} e
        assert_match {BUSY*} $e
        r script kill
        after 200 ; # Give some time to Lua to call the hook again...
        assert_equal [r ping] "PONG"
    }

    test {Timedout script link is still usable after Lua returns} {
        r config set lua-time-limit 10
        r eval {for i=1,100000 do redis.call('ping') end return 'ok'} 0
        r ping
    } {PONG}

    test {Timedout scripts that modified data can't be killed by SCRIPT KILL} {
        set rd [redis_deferring_client]
        r config set lua-time-limit 10
        $rd eval {redis.call('set',KEYS[1],'y'); while true do end} 1 x
        after 200
        catch {r ping} e
        assert_match {BUSY*} $e
        catch {r script kill} e
        assert_match {UNKILLABLE*} $e
        catch {r ping} e
        assert_match {BUSY*} $e
    }

    # Note: keep this test at the end of this server stanza because it
    # kills the server.
    test {SHUTDOWN NOSAVE can kill a timedout script anyway} {
        # The server sould be still unresponding to normal commands.
        catch {r ping} e
        assert_match {BUSY*} $e
        catch {r shutdown nosave}
        # Make sure the server was killed
        catch {set rd [redis_deferring_client]} e
        assert_match {*connection refused*} $e
    }
}

start_server {tags {"scripting repl"}} {
    start_server {} {
        test {Before the slave connects we issue two EVAL commands} {
            # One with an error, but still executing a command.
            # SHA is: 67164fc43fa971f76fd1aaeeaf60c1c178d25876
            catch {
                r eval {redis.call('incr',KEYS[1]); redis.call('nonexisting')} 1 x
            }
            # One command is correct:
            # SHA is: 6f5ade10a69975e903c6d07b10ea44c6382381a5
            r eval {return redis.call('incr',KEYS[1])} 1 x
        } {2}

        test {Connect a slave to the main instance} {
            r -1 slaveof [srv 0 host] [srv 0 port]
            wait_for_condition 50 100 {
                [s -1 role] eq {slave} &&
                [string match {*master_link_status:up*} [r -1 info replication]]
            } else {
                fail "Can't turn the instance into a slave"
            }
        }

        test {Now use EVALSHA against the master, with both SHAs} {
            # The server should replicate successful and unsuccessful
            # commands as EVAL instead of EVALSHA.
            catch {
                r evalsha 67164fc43fa971f76fd1aaeeaf60c1c178d25876 1 x
            }
            r evalsha 6f5ade10a69975e903c6d07b10ea44c6382381a5 1 x
        } {4}

        test {If EVALSHA was replicated as EVAL, 'x' should be '4'} {
            wait_for_condition 50 100 {
                [r -1 get x] eq {4}
            } else {
                fail "Expected 4 in x, but value is '[r -1 get x]'"
            }
        }

        test {Replication of script multiple pushes to list with BLPOP} {
            set rd [redis_deferring_client]
            $rd brpop a 0
            r eval {
                redis.call("lpush",KEYS[1],"1");
                redis.call("lpush",KEYS[1],"2");
            } 1 a
            set res [$rd read]
            $rd close
            wait_for_condition 50 100 {
                [r -1 lrange a 0 -1] eq [r lrange a 0 -1]
            } else {
                fail "Expected list 'a' in slave and master to be the same, but they are respectively '[r -1 lrange a 0 -1]' and '[r lrange a 0 -1]'"
            }
            set res
        } {a 1}

        test {EVALSHA replication when first call is readonly} {
            r del x
            r eval {if tonumber(ARGV[1]) > 0 then redis.call('incr', KEYS[1]) end} 1 x 0
            r evalsha 6e0e2745aa546d0b50b801a20983b70710aef3ce 1 x 0
            r evalsha 6e0e2745aa546d0b50b801a20983b70710aef3ce 1 x 1
            wait_for_condition 50 100 {
                [r -1 get x] eq {1}
            } else {
                fail "Expected 1 in x, but value is '[r -1 get x]'"
            }
        }

        test {Lua scripts using SELECT are replicated correctly} {
            r eval {
                redis.call("set","foo1","bar1")
                redis.call("select","10")
                redis.call("incr","x")
                redis.call("select","11")
                redis.call("incr","z")
            } 0
            r eval {
                redis.call("set","foo1","bar1")
                redis.call("select","10")
                redis.call("incr","x")
                redis.call("select","11")
                redis.call("incr","z")
            } 0
            wait_for_condition 50 100 {
                [r -1 debug digest] eq [r debug digest]
            } else {
                fail "Master-Slave desync after Lua script using SELECT."
            }
        }
    }
}<|MERGE_RESOLUTION|>--- conflicted
+++ resolved
@@ -184,7 +184,6 @@
         set e
     } {*against a key*}
 
-<<<<<<< HEAD
     test {EVAL - JSON numeric decoding} {
         # We must return the table as a string because otherwise
         # Redis converts floats to ints and we get 0 and 1023 instead
@@ -253,7 +252,7 @@
                 return {h, re.x.x.x.x.x.x.x.x.y == re.y, re.y == 5}
         } 0
     } {82a17905a17881a17882a17905a17881a17882a17905a17881a17882a17905a17881a17882a17905a17881a17882a17905a17881a17882a17905a17881a17882a17905a17881a178c0 1 1}
-=======
+
     test {EVAL - Numerical sanity check from bitop} {
         r eval {assert(0x7fffffff == 2147483647, "broken hex literals");
                 assert(0xffffffff == -1 or 0xffffffff == 2^32-1,
@@ -272,7 +271,6 @@
                 assert(bit.bor(1,2,4,8,16,32,64,128) == 255)
         } 0
     } {}
->>>>>>> a2f929ab
 
     test {SCRIPTING FLUSH - is able to clear the scripts cache?} {
         r set mykey myval
