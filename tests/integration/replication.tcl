--- conflicted
+++ resolved
@@ -1478,7 +1478,6 @@
     }
 }
 
-<<<<<<< HEAD
 foreach dualchannel {yes no} {
     test "replica actually flushes db if use diskless load with flushdb dual-channel-replication-enabled=$dualchannel" {
         start_server {tags {"repl"}} {
@@ -1534,7 +1533,8 @@
             }
         }
     } {} {external:skip}
-=======
+}
+
 start_server {tags {"repl external:skip"}} {
     set replica [srv 0 client]
     $replica set replica_key replica_value
@@ -1573,5 +1573,4 @@
             }
         }
     }
->>>>>>> 9f8185f5
 }