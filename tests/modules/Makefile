
# find the OS
uname_S := $(shell sh -c 'uname -s 2>/dev/null || echo not')

# Compile flags for linux / osx
ifeq ($(uname_S),Linux)
	SHOBJ_CFLAGS ?= -W -Wall -fno-common -g -ggdb -std=c99 -O2
	SHOBJ_LDFLAGS ?= -shared
else
	SHOBJ_CFLAGS ?= -W -Wall -dynamic -fno-common -g -ggdb -std=c99 -O2
	SHOBJ_LDFLAGS ?= -bundle -undefined dynamic_lookup
endif

.SUFFIXES: .c .so .xo .o

<<<<<<< HEAD
all: commandfilter.so fork.so
=======
all: commandfilter.so testrdb.so
>>>>>>> fddc4757

.c.xo:
	$(CC) -I../../src $(CFLAGS) $(SHOBJ_CFLAGS) -fPIC -c $< -o $@

commandfilter.xo: ../../src/redismodule.h
<<<<<<< HEAD
fork.xo: ../../src/redismodule.h
=======
testrdb.xo: ../../src/redismodule.h
>>>>>>> fddc4757

commandfilter.so: commandfilter.xo
	$(LD) -o $@ $< $(SHOBJ_LDFLAGS) $(LIBS) -lc

<<<<<<< HEAD
fork.so: fork.xo
=======
testrdb.so: testrdb.xo
>>>>>>> fddc4757
	$(LD) -o $@ $< $(SHOBJ_LDFLAGS) $(LIBS) -lc<|MERGE_RESOLUTION|>--- conflicted
+++ resolved
@@ -13,28 +13,20 @@
 
 .SUFFIXES: .c .so .xo .o
 
-<<<<<<< HEAD
-all: commandfilter.so fork.so
-=======
-all: commandfilter.so testrdb.so
->>>>>>> fddc4757
+all: commandfilter.so testrdb.so fork.so
 
 .c.xo:
 	$(CC) -I../../src $(CFLAGS) $(SHOBJ_CFLAGS) -fPIC -c $< -o $@
 
 commandfilter.xo: ../../src/redismodule.h
-<<<<<<< HEAD
 fork.xo: ../../src/redismodule.h
-=======
 testrdb.xo: ../../src/redismodule.h
->>>>>>> fddc4757
 
 commandfilter.so: commandfilter.xo
 	$(LD) -o $@ $< $(SHOBJ_LDFLAGS) $(LIBS) -lc
 
-<<<<<<< HEAD
 fork.so: fork.xo
-=======
+	$(LD) -o $@ $< $(SHOBJ_LDFLAGS) $(LIBS) -lc
+
 testrdb.so: testrdb.xo
->>>>>>> fddc4757
 	$(LD) -o $@ $< $(SHOBJ_LDFLAGS) $(LIBS) -lc