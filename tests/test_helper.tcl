--- conflicted
+++ resolved
@@ -13,101 +13,6 @@
 source tests/support/test.tcl
 source tests/support/util.tcl
 
-<<<<<<< HEAD
-set ::all_tests {
-    unit/printver
-    unit/dump
-    unit/auth
-    unit/protocol
-    unit/keyspace
-    unit/scan
-    unit/info
-    unit/info-command
-    unit/type/string
-    unit/type/incr
-    unit/type/list
-    unit/type/list-2
-    unit/type/list-3
-    unit/type/set
-    unit/type/zset
-    unit/type/hash
-    unit/type/stream
-    unit/type/stream-cgroups
-    unit/sort
-    unit/expire
-    unit/other
-    unit/multi
-    unit/quit
-    unit/aofrw
-    unit/acl
-    unit/acl-v2
-    unit/latency-monitor
-    integration/block-repl
-    integration/replication
-    integration/replication-2
-    integration/replication-3
-    integration/replication-4
-    integration/replication-psync
-    integration/replication-buffer
-    integration/shutdown
-    integration/aof
-    integration/aof-race
-    integration/aof-multi-part
-    integration/rdb
-    integration/corrupt-dump
-    integration/corrupt-dump-fuzzer
-    integration/convert-zipmap-hash-on-load
-    integration/convert-ziplist-hash-on-load
-    integration/convert-ziplist-zset-on-load
-    integration/logging
-    integration/psync2
-    integration/psync2-reg
-    integration/psync2-pingoff
-    integration/psync2-master-restart
-    integration/failover
-    integration/valkey-cli
-    integration/valkey-benchmark
-    integration/dismiss-mem
-    unit/pubsub
-    unit/pubsubshard
-    unit/slowlog
-    unit/scripting
-    unit/functions
-    unit/maxmemory
-    unit/introspection
-    unit/introspection-2
-    unit/limits
-    unit/obuf-limits
-    unit/bitops
-    unit/bitfield
-    unit/geo
-    unit/memefficiency
-    unit/hyperloglog
-    unit/lazyfree
-    unit/wait
-    unit/pause
-    unit/querybuf
-    unit/tls
-    unit/tracking
-    unit/oom-score-adj
-    unit/shutdown
-    unit/networking
-    unit/client-eviction
-    unit/violations
-    unit/replybufsize
-    unit/cluster/announced-endpoints
-    unit/cluster/misc
-    unit/cluster/cli
-    unit/cluster/scripting
-    unit/cluster/hostnames
-    unit/cluster/human-announced-nodename
-    unit/cluster/multi-slot-operations
-    unit/cluster/slot-ownership
-    unit/cluster/links
-    unit/cluster/cluster-response-tls
-    unit/cluster/failure-marking
-    integration/io-threads
-=======
 set dir [pwd]
 set ::all_tests []
 
@@ -124,7 +29,6 @@
     foreach file $files {
         lappend ::all_tests $test_dir/[file root [file tail $file]]
     }
->>>>>>> 669f1d30
 }
 # Index to the next test to run in the ::all_tests list.
 set ::next_test 0
